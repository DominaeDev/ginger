﻿<?xml version="1.0" encoding="utf-8"?>
<root>
  <!-- 
    Microsoft ResX Schema 
    
    Version 2.0
    
    The primary goals of this format is to allow a simple XML format 
    that is mostly human readable. The generation and parsing of the 
    various data types are done through the TypeConverter classes 
    associated with the data types.
    
    Example:
    
    ... ado.net/XML headers & schema ...
    <resheader name="resmimetype">text/microsoft-resx</resheader>
    <resheader name="version">2.0</resheader>
    <resheader name="reader">System.Resources.ResXResourceReader, System.Windows.Forms, ...</resheader>
    <resheader name="writer">System.Resources.ResXResourceWriter, System.Windows.Forms, ...</resheader>
    <data name="Name1"><value>this is my long string</value><comment>this is a comment</comment></data>
    <data name="Color1" type="System.Drawing.Color, System.Drawing">Blue</data>
    <data name="Bitmap1" mimetype="application/x-microsoft.net.object.binary.base64">
        <value>[base64 mime encoded serialized .NET Framework object]</value>
    </data>
    <data name="Icon1" type="System.Drawing.Icon, System.Drawing" mimetype="application/x-microsoft.net.object.bytearray.base64">
        <value>[base64 mime encoded string representing a byte array form of the .NET Framework object]</value>
        <comment>This is a comment</comment>
    </data>
                
    There are any number of "resheader" rows that contain simple 
    name/value pairs.
    
    Each data row contains a name, and value. The row also contains a 
    type or mimetype. Type corresponds to a .NET class that support 
    text/value conversion through the TypeConverter architecture. 
    Classes that don't support this are serialized and stored with the 
    mimetype set.
    
    The mimetype is used for serialized objects, and tells the 
    ResXResourceReader how to depersist the object. This is currently not 
    extensible. For a given mimetype the value must be set accordingly:
    
    Note - application/x-microsoft.net.object.binary.base64 is the format 
    that the ResXResourceWriter will generate, however the reader can 
    read any of the formats listed below.
    
    mimetype: application/x-microsoft.net.object.binary.base64
    value   : The object must be serialized with 
            : System.Runtime.Serialization.Formatters.Binary.BinaryFormatter
            : and then encoded with base64 encoding.
    
    mimetype: application/x-microsoft.net.object.soap.base64
    value   : The object must be serialized with 
            : System.Runtime.Serialization.Formatters.Soap.SoapFormatter
            : and then encoded with base64 encoding.

    mimetype: application/x-microsoft.net.object.bytearray.base64
    value   : The object must be serialized into a byte array 
            : using a System.ComponentModel.TypeConverter
            : and then encoded with base64 encoding.
    -->
  <xsd:schema id="root" xmlns="" xmlns:xsd="http://www.w3.org/2001/XMLSchema" xmlns:msdata="urn:schemas-microsoft-com:xml-msdata">
    <xsd:import namespace="http://www.w3.org/XML/1998/namespace" />
    <xsd:element name="root" msdata:IsDataSet="true">
      <xsd:complexType>
        <xsd:choice maxOccurs="unbounded">
          <xsd:element name="metadata">
            <xsd:complexType>
              <xsd:sequence>
                <xsd:element name="value" type="xsd:string" minOccurs="0" />
              </xsd:sequence>
              <xsd:attribute name="name" use="required" type="xsd:string" />
              <xsd:attribute name="type" type="xsd:string" />
              <xsd:attribute name="mimetype" type="xsd:string" />
              <xsd:attribute ref="xml:space" />
            </xsd:complexType>
          </xsd:element>
          <xsd:element name="assembly">
            <xsd:complexType>
              <xsd:attribute name="alias" type="xsd:string" />
              <xsd:attribute name="name" type="xsd:string" />
            </xsd:complexType>
          </xsd:element>
          <xsd:element name="data">
            <xsd:complexType>
              <xsd:sequence>
                <xsd:element name="value" type="xsd:string" minOccurs="0" msdata:Ordinal="1" />
                <xsd:element name="comment" type="xsd:string" minOccurs="0" msdata:Ordinal="2" />
              </xsd:sequence>
              <xsd:attribute name="name" type="xsd:string" use="required" msdata:Ordinal="1" />
              <xsd:attribute name="type" type="xsd:string" msdata:Ordinal="3" />
              <xsd:attribute name="mimetype" type="xsd:string" msdata:Ordinal="4" />
              <xsd:attribute ref="xml:space" />
            </xsd:complexType>
          </xsd:element>
          <xsd:element name="resheader">
            <xsd:complexType>
              <xsd:sequence>
                <xsd:element name="value" type="xsd:string" minOccurs="0" msdata:Ordinal="1" />
              </xsd:sequence>
              <xsd:attribute name="name" type="xsd:string" use="required" />
            </xsd:complexType>
          </xsd:element>
        </xsd:choice>
      </xsd:complexType>
    </xsd:element>
  </xsd:schema>
  <resheader name="resmimetype">
    <value>text/microsoft-resx</value>
  </resheader>
  <resheader name="version">
    <value>2.0</value>
  </resheader>
  <resheader name="reader">
    <value>System.Resources.ResXResourceReader, System.Windows.Forms, Version=4.0.0.0, Culture=neutral, PublicKeyToken=b77a5c561934e089</value>
  </resheader>
  <resheader name="writer">
    <value>System.Resources.ResXResourceWriter, System.Windows.Forms, Version=4.0.0.0, Culture=neutral, PublicKeyToken=b77a5c561934e089</value>
  </resheader>
  <assembly alias="System.Windows.Forms" name="System.Windows.Forms, Version=4.0.0.0, Culture=neutral, PublicKeyToken=b77a5c561934e089" />
  <data name="arrow_up" type="System.Resources.ResXFileRef, System.Windows.Forms">
    <value>..\Resources\Icons\Light\arrow_up.png;System.Drawing.Bitmap, System.Drawing, Version=4.0.0.0, Culture=neutral, PublicKeyToken=b03f5f7f11d50a3a</value>
  </data>
  <data name="characteristic" type="System.Resources.ResXFileRef, System.Windows.Forms">
    <value>..\Resources\Icons\Light\characteristic.png;System.Drawing.Bitmap, System.Drawing, Version=4.0.0.0, Culture=neutral, PublicKeyToken=b03f5f7f11d50a3a</value>
  </data>
  <data name="arrow_down" type="System.Resources.ResXFileRef, System.Windows.Forms">
    <value>..\Resources\Icons\Light\arrow_down.png;System.Drawing.Bitmap, System.Drawing, Version=4.0.0.0, Culture=neutral, PublicKeyToken=b03f5f7f11d50a3a</value>
  </data>
  <data name="model" type="System.Resources.ResXFileRef, System.Windows.Forms">
    <value>..\Resources\Icons\Light\model.png;System.Drawing.Bitmap, System.Drawing, Version=4.0.0.0, Culture=neutral, PublicKeyToken=b03f5f7f11d50a3a</value>
  </data>
  <data name="lore" type="System.Resources.ResXFileRef, System.Windows.Forms">
    <value>..\Resources\Icons\Light\lore.png;System.Drawing.Bitmap, System.Drawing, Version=4.0.0.0, Culture=neutral, PublicKeyToken=b03f5f7f11d50a3a</value>
  </data>
  <data name="folder" type="System.Resources.ResXFileRef, System.Windows.Forms">
    <value>..\Resources\Icons\Light\folder.png;System.Drawing.Bitmap, System.Drawing, Version=4.0.0.0, Culture=neutral, PublicKeyToken=b03f5f7f11d50a3a</value>
  </data>
  <data name="checker" type="System.Resources.ResXFileRef, System.Windows.Forms">
    <value>..\Resources\Icons\Light\checker.png;System.Drawing.Bitmap, System.Drawing, Version=4.0.0.0, Culture=neutral, PublicKeyToken=b03f5f7f11d50a3a</value>
  </data>
  <data name="cross" type="System.Resources.ResXFileRef, System.Windows.Forms">
    <value>..\Resources\Icons\Light\cross.png;System.Drawing.Bitmap, System.Drawing, Version=4.0.0.0, Culture=neutral, PublicKeyToken=b03f5f7f11d50a3a</value>
  </data>
  <data name="lore_small" type="System.Resources.ResXFileRef, System.Windows.Forms">
    <value>..\Resources\Icons\Light\lore_small.png;System.Drawing.Bitmap, System.Drawing, Version=4.0.0.0, Culture=neutral, PublicKeyToken=b03f5f7f11d50a3a</value>
  </data>
  <data name="delete_strike" type="System.Resources.ResXFileRef, System.Windows.Forms">
    <value>..\Resources\Icons\Light\delete_strike.png;System.Drawing.Bitmap, System.Drawing, Version=4.0.0.0, Culture=neutral, PublicKeyToken=b03f5f7f11d50a3a</value>
  </data>
  <data name="snippet_small" type="System.Resources.ResXFileRef, System.Windows.Forms">
    <value>..\Resources\Icons\Light\snippet_small.png;System.Drawing.Bitmap, System.Drawing, Version=4.0.0.0, Culture=neutral, PublicKeyToken=b03f5f7f11d50a3a</value>
  </data>
  <data name="snippet" type="System.Resources.ResXFileRef, System.Windows.Forms">
    <value>..\Resources\Icons\Light\snippet.png;System.Drawing.Bitmap, System.Drawing, Version=4.0.0.0, Culture=neutral, PublicKeyToken=b03f5f7f11d50a3a</value>
  </data>
  <data name="delete" type="System.Resources.ResXFileRef, System.Windows.Forms">
    <value>..\Resources\Icons\Light\delete.png;System.Drawing.Bitmap, System.Drawing, Version=4.0.0.0, Culture=neutral, PublicKeyToken=b03f5f7f11d50a3a</value>
  </data>
  <data name="snippet_template" type="System.Resources.ResXFileRef, System.Windows.Forms">
    <value>..\Resources\Templates\snippet_template.txt;System.String, mscorlib, Version=4.0.0.0, Culture=neutral, PublicKeyToken=b77a5c561934e089;utf-8</value>
  </data>
  <data name="component" type="System.Resources.ResXFileRef, System.Windows.Forms">
    <value>..\Resources\Icons\Light\component.png;System.Drawing.Bitmap, System.Drawing, Version=4.0.0.0, Culture=neutral, PublicKeyToken=b03f5f7f11d50a3a</value>
  </data>
  <data name="delete_small" type="System.Resources.ResXFileRef, System.Windows.Forms">
    <value>..\Resources\Icons\Light\delete_small.png;System.Drawing.Bitmap, System.Drawing, Version=4.0.0.0, Culture=neutral, PublicKeyToken=b03f5f7f11d50a3a</value>
  </data>
  <data name="persona" type="System.Resources.ResXFileRef, System.Windows.Forms">
    <value>..\Resources\Icons\Light\persona.png;System.Drawing.Bitmap, System.Drawing, Version=4.0.0.0, Culture=neutral, PublicKeyToken=b03f5f7f11d50a3a</value>
  </data>
  <data name="write" type="System.Resources.ResXFileRef, System.Windows.Forms">
    <value>..\Resources\Icons\Light\write.png;System.Drawing.Bitmap, System.Drawing, Version=4.0.0.0, Culture=neutral, PublicKeyToken=b03f5f7f11d50a3a</value>
  </data>
  <data name="recipe_template_empty" type="System.Resources.ResXFileRef, System.Windows.Forms">
    <value>..\Resources\Templates\recipe_template_empty.txt;System.String, mscorlib, Version=4.0.0.0, Culture=neutral, PublicKeyToken=b77a5c561934e089;Windows-1252</value>
  </data>
  <data name="recipe_template_sample_1" type="System.Resources.ResXFileRef, System.Windows.Forms">
    <value>..\Resources\Templates\recipe_template_sample_1.txt;System.String, mscorlib, Version=4.0.0.0, Culture=neutral, PublicKeyToken=b77a5c561934e089;Windows-1252</value>
  </data>
  <data name="recipe_template_sample_2" type="System.Resources.ResXFileRef, System.Windows.Forms">
    <value>..\Resources\Templates\recipe_template_sample_2.txt;System.String, mscorlib, Version=4.0.0.0, Culture=neutral, PublicKeyToken=b77a5c561934e089;Windows-1252</value>
  </data>
  <data name="recipe_template_sample_3" type="System.Resources.ResXFileRef, System.Windows.Forms">
    <value>..\Resources\Templates\recipe_template_sample_3.txt;System.String, mscorlib, Version=4.0.0.0, Culture=neutral, PublicKeyToken=b77a5c561934e089;Windows-1252</value>
  </data>
  <data name="lore_down" type="System.Resources.ResXFileRef, System.Windows.Forms">
    <value>..\Resources\Icons\Light\lore_down.png;System.Drawing.Bitmap, System.Drawing, Version=4.0.0.0, Culture=neutral, PublicKeyToken=b03f5f7f11d50a3a</value>
  </data>
  <data name="lore_up" type="System.Resources.ResXFileRef, System.Windows.Forms">
    <value>..\Resources\Icons\Light\lore_up.png;System.Drawing.Bitmap, System.Drawing, Version=4.0.0.0, Culture=neutral, PublicKeyToken=b03f5f7f11d50a3a</value>
  </data>
  <data name="cap_bake_no_result" xml:space="preserve">
    <value>No result</value>
  </data>
  <data name="cap_confirm" xml:space="preserve">
    <value>Confirm</value>
  </data>
  <data name="cap_error" xml:space="preserve">
    <value>Something went wrong</value>
  </data>
  <data name="cap_find" xml:space="preserve">
    <value>Find</value>
  </data>
  <data name="cap_open_character_card" xml:space="preserve">
    <value>Open character card</value>
  </data>
  <data name="cap_overwrite_lorebook" xml:space="preserve">
    <value>Overwrite lorebook</value>
  </data>
  <data name="cap_overwrite_recipe" xml:space="preserve">
    <value>Overwrite existing recipe</value>
  </data>
  <data name="cap_overwrite_snippet" xml:space="preserve">
    <value>Overwrite existing snippet</value>
  </data>
  <data name="cap_pasted" xml:space="preserve">
    <value>Paste recipe</value>
  </data>
  <data name="cap_replace" xml:space="preserve">
    <value>Replace</value>
  </data>
  <data name="cap_swap_pronouns" xml:space="preserve">
    <value>Replace pronouns</value>
  </data>
  <data name="error_bake_no_result" xml:space="preserve">
    <value>Baking yielded no result.</value>
  </data>
  <data name="error_empty_lore" xml:space="preserve">
    <value>There is no lore to export.</value>
  </data>
  <data name="error_empty_snippet" xml:space="preserve">
    <value>Snippets cannot be empty.</value>
  </data>
  <data name="error_launch_text_editor" xml:space="preserve">
    <value>Failed to launch text editor</value>
  </data>
  <data name="error_load_image" xml:space="preserve">
    <value>Failed to load image.</value>
  </data>
  <data name="error_max_characters" xml:space="preserve">
    <value>Max number of characters reached.</value>
  </data>
  <data name="error_open_character_card" xml:space="preserve">
    <value>Unrecognized character card format.</value>
  </data>
  <data name="error_read_json" xml:space="preserve">
    <value>Failed to read from json file.</value>
  </data>
  <data name="error_save_character_card" xml:space="preserve">
    <value>Failed to save character card</value>
  </data>
  <data name="error_save_notes" xml:space="preserve">
    <value>Failed to save notes.</value>
  </data>
  <data name="error_save_snippet" xml:space="preserve">
    <value>Failed to save snippet.</value>
  </data>
  <data name="error_unrecognized_character_format" xml:space="preserve">
    <value>Unrecognized character format.</value>
  </data>
  <data name="error_unrecognized_lorebook_format" xml:space="preserve">
    <value>Unrecognized lorebook format.</value>
  </data>
  <data name="error_write_json" xml:space="preserve">
    <value>Failed to write to json file.</value>
  </data>
  <data name="error_file_not_found" xml:space="preserve">
    <value>File not found.</value>
  </data>
  <data name="msg_no_match" xml:space="preserve">
    <value>No matches found.</value>
  </data>
  <data name="msg_open_image_card" xml:space="preserve">
    <value>This image file contains character data.
Would you like to open it as a character card instead?</value>
  </data>
  <data name="msg_overwrite_lorebook" xml:space="preserve">
    <value>A lorebook with the same name already exists.
Would you like to overwrite it?</value>
  </data>
  <data name="msg_overwrite_recipe" xml:space="preserve">
    <value>A recipe with the same name already exists.
Would you like to overwrite it?</value>
  </data>
  <data name="msg_overwrite_snippet" xml:space="preserve">
    <value>A snippet with the same name already exists.
Would you like to overwrite it?</value>
  </data>
  <data name="error_pasted" xml:space="preserve">
    <value>{0} recipe(s) could not be added.</value>
  </data>
  <data name="msg_replace_plural" xml:space="preserve">
    <value>{0} occurrences replaced.</value>
  </data>
  <data name="msg_replace_single" xml:space="preserve">
    <value>{0} occurence replaced.</value>
  </data>
  <data name="msg_save_changes" xml:space="preserve">
    <value>Save changes to '{0}'?</value>
  </data>
  <data name="personality" type="System.Resources.ResXFileRef, System.Windows.Forms">
    <value>..\Resources\Icons\Light\personality.png;System.Drawing.Bitmap, System.Drawing, Version=4.0.0.0, Culture=neutral, PublicKeyToken=b03f5f7f11d50a3a</value>
  </data>
  <data name="icon" type="System.Resources.ResXFileRef, System.Windows.Forms">
    <value>..\Resources\Icons\appicon.ico;System.Drawing.Icon, System.Drawing, Version=4.0.0.0, Culture=neutral, PublicKeyToken=b03f5f7f11d50a3a</value>
  </data>
  <data name="msg_confirm_nsfw" xml:space="preserve">
    <value>This will allow "not safe for work" content, which can include mature themes and potentially offensive material. Continue?</value>
  </data>
  <data name="story" type="System.Resources.ResXFileRef, System.Windows.Forms">
    <value>..\Resources\Icons\Light\story.png;System.Drawing.Bitmap, System.Drawing, Version=4.0.0.0, Culture=neutral, PublicKeyToken=b03f5f7f11d50a3a</value>
  </data>
  <data name="tooltip_character_gender" xml:space="preserve">
    <value>The character's gender.
(This setting also affects the pronouns used in generated text.)</value>
  </data>
  <data name="tooltip_character_name" xml:space="preserve">
    <value>The name of the character, or the card</value>
  </data>
  <data name="tooltip_spoken_name" xml:space="preserve">
    <value>The name the character goes by in the chat.</value>
  </data>
  <data name="tooltip_text_style" xml:space="preserve">
    <value>Adjusts the format of the character's responses.
(This setting only applies to greetings and example chat.)</value>
  </data>
  <data name="tooltip_tokens" xml:space="preserve">
    <value>The total context size that the character occupies (measured in Llama2 tokens).</value>
  </data>
  <data name="tooltip_user_gender" xml:space="preserve">
    <value>The gender of the user.
(This setting affects the pronouns used for the user's character in generated text.)</value>
  </data>
  <data name="tooltip_user_name" xml:space="preserve">
    <value>Placeholder name for the user's character.
(This setting is only stored locally and not inside the card file.)</value>
  </data>
  <data name="cap_reload_recipes" xml:space="preserve">
    <value>Renew recipes</value>
  </data>
  <data name="error_help" xml:space="preserve">
    <value>Failed to open help documentation.</value>
  </data>
  <data name="msg_reload_recipes" xml:space="preserve">
    <value>Would you like to renew the recipes in the character cards?</value>
  </data>
  <data name="recipe_template_card" type="System.Resources.ResXFileRef, System.Windows.Forms">
    <value>..\Resources\Templates\recipe_template_card.txt;System.String, mscorlib, Version=4.0.0.0, Culture=neutral, PublicKeyToken=b77a5c561934e089;Windows-1252</value>
  </data>
  <data name="cap_load_with_error" xml:space="preserve">
    <value>Loaded with errors</value>
  </data>
  <data name="msg_dismiss_changes" xml:space="preserve">
    <value>Dismiss changes?</value>
  </data>
  <data name="tavern_worldbook_schema" type="System.Resources.ResXFileRef, System.Windows.Forms">
    <value>..\Resources\Schemas\tavern_worldbook.schema.txt;System.String, mscorlib, Version=4.0.0.0, Culture=neutral, PublicKeyToken=b77a5c561934e089;Windows-1252</value>
  </data>
  <data name="agnaistic_characterbook_schema" type="System.Resources.ResXFileRef, System.Windows.Forms">
    <value>..\Resources\Schemas\agnaistic_characterbook.schema.txt;System.String, mscorlib, Version=4.0.0.0, Culture=neutral, PublicKeyToken=b77a5c561934e089;Windows-1252</value>
  </data>
  <data name="recipe_template_personality" type="System.Resources.ResXFileRef, System.Windows.Forms">
    <value>..\Resources\Templates\recipe_template_personality.txt;System.String, mscorlib, Version=4.0.0.0, Culture=neutral, PublicKeyToken=b77a5c561934e089;Windows-1252</value>
  </data>
  <data name="tooltip_tokens_permanent" xml:space="preserve">
    <value>The minimum context size that the character can occupy (measured in Llama2 tokens).</value>
  </data>
  <data name="tooltip_character_pronouns" xml:space="preserve">
    <value>Specify the pronouns to use for this character.
(This setting affects generated text only.)</value>
  </data>
  <data name="msg_incremental_file_exists" xml:space="preserve">
    <value>{0} already exists.
Do you want to replace it?</value>
  </data>
  <data name="tooltip_detail_level" xml:space="preserve">
    <value>Informs recipes and affects level of detail in generated text.
Higher detail increases token count.</value>
  </data>
  <data name="agnaistic_charactercard_schema" type="System.Resources.ResXFileRef, System.Windows.Forms">
    <value>..\Resources\Schemas\agnaistic_charactercard.schema.txt;System.String, mscorlib, Version=4.0.0.0, Culture=neutral, PublicKeyToken=b77a5c561934e089;Windows-1252</value>
  </data>
  <data name="faraday_charactercard_v3_schema" type="System.Resources.ResXFileRef, System.Windows.Forms">
    <value>..\Resources\Schemas\faraday_charactercard_v3.schema.txt;System.String, mscorlib, Version=4.0.0.0, Culture=neutral, PublicKeyToken=b77a5c561934e089;Windows-1252</value>
  </data>
  <data name="tavern_charactercard_v1_schema" type="System.Resources.ResXFileRef, System.Windows.Forms">
    <value>..\Resources\Schemas\tavern_charactercard_v1.schema.txt;System.String, mscorlib, Version=4.0.0.0, Culture=neutral, PublicKeyToken=b77a5c561934e089;Windows-1252</value>
  </data>
  <data name="tavern_charactercard_v2_schema" type="System.Resources.ResXFileRef, System.Windows.Forms">
    <value>..\Resources\Schemas\tavern_charactercard_v2.schema.txt;System.String, mscorlib, Version=4.0.0.0, Culture=neutral, PublicKeyToken=b77a5c561934e089;Windows-1252</value>
  </data>
  <data name="pygmalion_charactercard_schema" type="System.Resources.ResXFileRef, System.Windows.Forms">
    <value>..\Resources\Schemas\pygmalion_charactercard.schema.txt;System.String, mscorlib, Version=4.0.0.0, Culture=neutral, PublicKeyToken=b77a5c561934e089;Windows-1252</value>
  </data>
  <data name="error_no_data" xml:space="preserve">
    <value>File contains no character data.</value>
  </data>
  <data name="cap_load_error" xml:space="preserve">
    <value>Failed to open file</value>
  </data>
  <data name="error_already_open" xml:space="preserve">
    <value>{0} is already open in another process.</value>
  </data>
  <data name="cap_save_error" xml:space="preserve">
    <value>Failed to save file</value>
  </data>
  <data name="cap_export_error" xml:space="preserve">
    <value>Couldn't export file</value>
  </data>
  <data name="cap_import_error" xml:space="preserve">
    <value>Import failed</value>
  </data>
  <data name="cap_save_snippet_error" xml:space="preserve">
    <value>Couldn't save snippet</value>
  </data>
  <data name="error_load_dictionary" xml:space="preserve">
    <value>Failed to load dictionary.</value>
  </data>
  <data name="msg_load_with_errors" xml:space="preserve">
    <value>Loaded character card with {0} error(s) due to invalid or corrupt JSON data. Some content may be incomplete or missing.</value>
  </data>
  <data name="example_recipe" type="System.Resources.ResXFileRef, System.Windows.Forms">
    <value>..\Resources\Recipes\Components\example_recipe.txt;System.String, mscorlib, Version=4.0.0.0, Culture=neutral, PublicKeyToken=b77a5c561934e089;Windows-1252</value>
  </data>
  <data name="faraday_charactercard_v4_schema" type="System.Resources.ResXFileRef, System.Windows.Forms">
    <value>..\Resources\Schemas\faraday_charactercard_v4.schema.txt;System.String, mscorlib, Version=4.0.0.0, Culture=neutral, PublicKeyToken=b77a5c561934e089;Windows-1252</value>
  </data>
  <data name="greeting_recipe" type="System.Resources.ResXFileRef, System.Windows.Forms">
    <value>..\Resources\Recipes\Components\greeting_recipe.txt;System.String, mscorlib, Version=4.0.0.0, Culture=neutral, PublicKeyToken=b77a5c561934e089;Windows-1252</value>
  </data>
  <data name="lorebook_recipe" type="System.Resources.ResXFileRef, System.Windows.Forms">
    <value>..\Resources\Recipes\Components\lorebook_recipe.txt;System.String, mscorlib, Version=4.0.0.0, Culture=neutral, PublicKeyToken=b77a5c561934e089;Windows-1252</value>
  </data>
  <data name="persona_recipe" type="System.Resources.ResXFileRef, System.Windows.Forms">
    <value>..\Resources\Recipes\Components\persona_recipe.txt;System.String, mscorlib, Version=4.0.0.0, Culture=neutral, PublicKeyToken=b77a5c561934e089;Windows-1252</value>
  </data>
  <data name="scenario_recipe" type="System.Resources.ResXFileRef, System.Windows.Forms">
    <value>..\Resources\Recipes\Components\scenario_recipe.txt;System.String, mscorlib, Version=4.0.0.0, Culture=neutral, PublicKeyToken=b77a5c561934e089;Windows-1252</value>
  </data>
  <data name="system_recipe" type="System.Resources.ResXFileRef, System.Windows.Forms">
    <value>..\Resources\Recipes\Components\system_recipe.txt;System.String, mscorlib, Version=4.0.0.0, Culture=neutral, PublicKeyToken=b77a5c561934e089;Windows-1252</value>
  </data>
  <data name="user_recipe" type="System.Resources.ResXFileRef, System.Windows.Forms">
    <value>..\Resources\Recipes\Components\user_recipe.txt;System.String, mscorlib, Version=4.0.0.0, Culture=neutral, PublicKeyToken=b77a5c561934e089;Windows-1252</value>
  </data>
  <data name="cap_exit_app" xml:space="preserve">
    <value>Exit Ginger</value>
  </data>
  <data name="cap_import_character" xml:space="preserve">
    <value>Import character</value>
  </data>
  <data name="cap_new_file" xml:space="preserve">
    <value>New character card</value>
  </data>
  <data name="internal_global_recipe" type="System.Resources.ResXFileRef, System.Windows.Forms">
    <value>..\Resources\Recipes\internal_global_recipe.txt;System.String, mscorlib, Version=4.0.0.0, Culture=neutral, PublicKeyToken=b77a5c561934e089;Windows-1252</value>
  </data>
  <data name="cap_export_character" xml:space="preserve">
    <value>Export character</value>
  </data>
  <data name="cap_export_lorebook" xml:space="preserve">
    <value>Export lorebook</value>
  </data>
  <data name="cap_import_external_recipe" xml:space="preserve">
    <value>Import external recipe</value>
  </data>
  <data name="cap_import_lorebook" xml:space="preserve">
    <value>Import lorebook</value>
  </data>
  <data name="cap_open_image" xml:space="preserve">
    <value>Open image</value>
  </data>
  <data name="cap_save_snippet" xml:space="preserve">
    <value>Save snippet</value>
  </data>
  <data name="tooltip_no_includes" xml:space="preserve">
    <value>(Hold Shift to not include any complementary recipes.)</value>
  </data>
  <data name="cap_add_recipe" xml:space="preserve">
    <value>Add recipe(s)...</value>
  </data>
  <data name="error_no_lorebook" xml:space="preserve">
    <value>File contains no lorebook data.</value>
  </data>
  <data name="error_read_data" xml:space="preserve">
    <value>Failed to read data.</value>
  </data>
  <data name="error_save_lorebook" xml:space="preserve">
    <value>Failed to save lorebook.</value>
  </data>
  <data name="msg_include_recipe" xml:space="preserve">
    <value>Would you also like to add {0} complementary recipe?</value>
  </data>
  <data name="msg_include_recipes" xml:space="preserve">
    <value>Would you also like to add {0} complementary recipes?</value>
  </data>
  <data name="error_fallback" xml:space="preserve">
    <value>This file contains unsupported or corrupted data. The text was successfully recovered, but Ginger was unable to recover the recipes.</value>
  </data>
  <data name="tooltip_move_down" xml:space="preserve">
    <value>Move down
(Hold Shift key to move to bottom)</value>
  </data>
  <data name="tooltip_move_up" xml:space="preserve">
    <value>Move up
(Hold Shift key to move to top)</value>
  </data>
  <data name="tooltip_open_write" xml:space="preserve">
    <value>Open text editor</value>
  </data>
  <data name="tooltip_remove_lore" xml:space="preserve">
    <value>Remove entry</value>
  </data>
  <data name="attribute_recipe" type="System.Resources.ResXFileRef, System.Windows.Forms">
    <value>..\Resources\Recipes\Other\attribute_recipe.txt;System.String, mscorlib, Version=4.0.0.0, Culture=neutral, PublicKeyToken=b77a5c561934e089;utf-8</value>
  </data>
  <data name="grammar_recipe" type="System.Resources.ResXFileRef, System.Windows.Forms">
    <value>..\Resources\Recipes\Other\grammar_recipe.txt;System.String, mscorlib, Version=4.0.0.0, Culture=neutral, PublicKeyToken=b77a5c561934e089;Windows-1252</value>
  </data>
  <data name="post_history_recipe" type="System.Resources.ResXFileRef, System.Windows.Forms">
    <value>..\Resources\Recipes\Other\post_history_recipe.txt;System.String, mscorlib, Version=4.0.0.0, Culture=neutral, PublicKeyToken=b77a5c561934e089;Windows-1252</value>
  </data>
  <data name="recipe_template_base" type="System.Resources.ResXFileRef, System.Windows.Forms">
    <value>..\Resources\Templates\recipe_template_base.txt;System.String, mscorlib, Version=4.0.0.0, Culture=neutral, PublicKeyToken=b77a5c561934e089;Windows-1252</value>
  </data>
  <data name="msg_drop_image" xml:space="preserve">
    <value>No portrait image</value>
  </data>
  <data name="tooltip_cant_add" xml:space="preserve">
    <value>This recipe cannot be added.</value>
  </data>
  <data name="tooltip_clear_mru" xml:space="preserve">
    <value>Clear the list of recently used files.</value>
  </data>
  <data name="tooltip_create_recipe" xml:space="preserve">
    <value>Create a new recipe and add it to your recipe book</value>
  </data>
  <data name="tooltip_create_snippet" xml:space="preserve">
    <value>Create a new snippet</value>
  </data>
  <data name="tooltip_merge_lorebooks" xml:space="preserve">
    <value>Merge all lorebooks into one</value>
  </data>
  <data name="tooltip_option_nsfw" xml:space="preserve">
    <value>Enable "Not Safe For Work" content</value>
  </data>
  <data name="tooltip_option_use_placeholders" xml:space="preserve">
    <value>Automatically convert name placeholders</value>
  </data>
  <data name="tooltip_recipe_bake" xml:space="preserve">
    <value>Bake this recipe to editable text.</value>
  </data>
  <data name="tooltip_recipe_create_recipe" xml:space="preserve">
    <value>Create a new recipe from this recipe.</value>
  </data>
  <data name="tooltip_recipe_create_snippet" xml:space="preserve">
    <value>Create a snippet from this recipe.</value>
  </data>
  <data name="tooltip_recipe_formatting" xml:space="preserve">
    <value>Enables automatic text formatting for the output of this recipe.</value>
  </data>
  <data name="tooltip_recipe_load_local" xml:space="preserve">
    <value>Load a local copy of this recipe.</value>
  </data>
  <data name="tooltip_recipe_save_local" xml:space="preserve">
    <value>Save a local copy of this recipe.</value>
  </data>
  <data name="tooltip_reload_recipes" xml:space="preserve">
    <value>Reload all recipes from disk</value>
  </data>
  <data name="tooltip_save_incremental" xml:space="preserve">
    <value>Save as a new file with an automatically incrementing filename.</value>
  </data>
  <data name="default_portrait" type="System.Resources.ResXFileRef, System.Windows.Forms">
    <value>..\Resources\Icons\default_portrait.bin;System.Byte[], mscorlib, Version=4.0.0.0, Culture=neutral, PublicKeyToken=b77a5c561934e089</value>
  </data>
  <data name="internal_macros" type="System.Resources.ResXFileRef, System.Windows.Forms">
    <value>..\Resources\Recipes\internal_macros.txt;System.String, mscorlib, Version=4.0.0.0, Culture=neutral, PublicKeyToken=b77a5c561934e089;Windows-1252</value>
  </data>
  <data name="personality_recipe" type="System.Resources.ResXFileRef, System.Windows.Forms">
    <value>..\Resources\Recipes\Other\personality_recipe.txt;System.String, mscorlib, Version=4.0.0.0, Culture=neutral, PublicKeyToken=b77a5c561934e089;Windows-1252</value>
  </data>
  <data name="tooltip_creator" xml:space="preserve">
    <value>The name of the creator of this card.</value>
  </data>
  <data name="tooltip_creator_notes" xml:space="preserve">
    <value>A comment from the creator.</value>
  </data>
  <data name="tooltip_no_portrait_image" xml:space="preserve">
    <value>Click or drag a file to change portrait image.</value>
  </data>
  <data name="tooltip_tags" xml:space="preserve">
    <value>A list of descriptive tags for this card.</value>
  </data>
  <data name="tooltip_version" xml:space="preserve">
    <value>A version number or version name for this card.</value>
  </data>
  <data name="tooltip_portrait_image" xml:space="preserve">
    <value>Right-click to change portrait.</value>
  </data>
  <data name="arrow_right" type="System.Resources.ResXFileRef, System.Windows.Forms">
    <value>..\Resources\Icons\Light\arrow_right.png;System.Drawing.Bitmap, System.Drawing, Version=4.0.0.0, Culture=neutral, PublicKeyToken=b03f5f7f11d50a3a</value>
  </data>
  <data name="tavern_characterbook_v3_schema" type="System.Resources.ResXFileRef, System.Windows.Forms">
    <value>..\Resources\Schemas\tavern_characterbook_v3.schema.txt;System.String, mscorlib, Version=4.0.0.0, Culture=neutral, PublicKeyToken=b77a5c561934e089;Windows-1252</value>
  </data>
  <data name="tavern_charactercard_v3_schema" type="System.Resources.ResXFileRef, System.Windows.Forms">
    <value>..\Resources\Schemas\tavern_charactercard_v3.schema.txt;System.String, mscorlib, Version=4.0.0.0, Culture=neutral, PublicKeyToken=b77a5c561934e089;Windows-1252</value>
  </data>
  <data name="error_open_wrong_file_type" xml:space="preserve">
    <value>Unable to open a file of that type.</value>
  </data>
  <data name="faraday_charactercard_v1_schema" type="System.Resources.ResXFileRef, System.Windows.Forms">
    <value>..\Resources\Schemas\faraday_charactercard_v1.schema.txt;System.String, mscorlib, Version=4.0.0.0, Culture=neutral, PublicKeyToken=b77a5c561934e089;Windows-1252</value>
  </data>
  <data name="faraday_charactercard_v2_schema" type="System.Resources.ResXFileRef, System.Windows.Forms">
    <value>..\Resources\Schemas\faraday_charactercard_v2.schema.txt;System.String, mscorlib, Version=4.0.0.0, Culture=neutral, PublicKeyToken=b77a5c561934e089;Windows-1252</value>
  </data>
  <data name="tavern_characterbook_v2_schema" type="System.Resources.ResXFileRef, System.Windows.Forms">
    <value>..\Resources\Schemas\tavern_characterbook_v2.schema.txt;System.String, mscorlib, Version=4.0.0.0, Culture=neutral, PublicKeyToken=b77a5c561934e089;Windows-1252</value>
  </data>
  <data name="error_open_file_in_exporer" xml:space="preserve">
    <value>Failed to open file.</value>
  </data>
  <data name="cap_export_asset" xml:space="preserve">
    <value>Export asset file</value>
  </data>
  <data name="error_write_file" xml:space="preserve">
    <value>An error occurred when writing file to disk.</value>
  </data>
  <data name="cap_import_asset" xml:space="preserve">
    <value>Import asset file</value>
  </data>
  <data name="arrow_left" type="System.Resources.ResXFileRef, System.Windows.Forms">
    <value>..\Resources\Icons\Light\arrow_left.png;System.Drawing.Bitmap, System.Drawing, Version=4.0.0.0, Culture=neutral, PublicKeyToken=b03f5f7f11d50a3a</value>
  </data>
  <data name="tooltip_lore_order" xml:space="preserve">
    <value>Lore entries are sorted by this number, in ascending order.
(Lower order = higher priority.)</value>
  </data>
  <data name="menu" type="System.Resources.ResXFileRef, System.Windows.Forms">
    <value>..\Resources\Icons\Light\menu.png;System.Drawing.Bitmap, System.Drawing, Version=4.0.0.0, Culture=neutral, PublicKeyToken=b03f5f7f11d50a3a</value>
  </data>
  <data name="tooltip_misc_settings" xml:space="preserve">
    <value>Click to view additional text generation settings.</value>
  </data>
  <data name="prune_scenario_recipe" type="System.Resources.ResXFileRef, System.Windows.Forms">
    <value>..\Resources\Recipes\Other\prune_scenario_recipe.txt;System.String, mscorlib, Version=4.0.0.0, Culture=neutral, PublicKeyToken=b77a5c561934e089;Windows-1252</value>
  </data>
  <data name="tooltip_prune_scenario" xml:space="preserve">
    <value>Place the scenario in the example chat. This allows it to leave the context as the story progresses.</value>
  </data>
  <data name="group_greeting_recipe" type="System.Resources.ResXFileRef, System.Windows.Forms">
    <value>..\Resources\Recipes\Other\group_greeting_recipe.txt;System.String, mscorlib, Version=4.0.0.0, Culture=neutral, PublicKeyToken=b77a5c561934e089;Windows-1252</value>
  </data>
  <data name="tooltip_mark_nsfw" xml:space="preserve">
    <value>Enables NSFW content even if no recipe has set the NSFW flag.</value>
  </data>
  <data name="tooltip_user_in_persona" xml:space="preserve">
    <value>Place the user persona under the character persona.</value>
  </data>
  <data name="tooltip_user_in_scenario" xml:space="preserve">
    <value>Place the user persona under the scenario.</value>
  </data>
  <data name="menu_edit" type="System.Resources.ResXFileRef, System.Windows.Forms">
    <value>..\Resources\Icons\Light\menu_edit.png;System.Drawing.Bitmap, System.Drawing, Version=4.0.0.0, Culture=neutral, PublicKeyToken=b03f5f7f11d50a3a</value>
  </data>
  <data name="red_dot" type="System.Resources.ResXFileRef, System.Windows.Forms">
    <value>..\Resources\Icons\Light\red_dot.png;System.Drawing.Bitmap, System.Drawing, Version=4.0.0.0, Culture=neutral, PublicKeyToken=b03f5f7f11d50a3a</value>
  </data>
  <data name="cap_link_error" xml:space="preserve">
    <value>Linking error</value>
  </data>
  <data name="cap_link_overwrite" xml:space="preserve">
    <value>Overwrite Backyard AI character</value>
  </data>
  <data name="cap_link_save_character" xml:space="preserve">
    <value>Save character to Backyard AI</value>
  </data>
  <data name="error_link_failed" xml:space="preserve">
    <value>Failed to connect to Backyard AI.</value>
  </data>
  <data name="error_link_save_character_as_new" xml:space="preserve">
    <value>Failed to save character to Backyard AI. Operation canceled.</value>
  </data>
  <data name="error_link_update_character" xml:space="preserve">
    <value>Failed to push updates to Backyard AI. Operation canceled.</value>
  </data>
  <data name="msg_confirm_no_persona" xml:space="preserve">
    <value>This character does not contain a persona and may not function properly.
Continue?</value>
  </data>
  <data name="msg_link_confirm_overwrite" xml:space="preserve">
    <value>This character has been modified in Backyard AI.

Do you want to overwrite those changes?</value>
  </data>
  <data name="msg_link_saved" xml:space="preserve">
    <value>Successfully saved character to Backyard AI.</value>
  </data>
  <data name="tooltip_link_autosave" xml:space="preserve">
    <value>Automatically save changes to Backyard AI when saving the file.</value>
  </data>
  <data name="tooltip_link_connect" xml:space="preserve">
    <value>Connect to a local installation of Backyard AI.
(Backyard AI must be installed for the current local user.)</value>
  </data>
  <data name="tooltip_link_reestablish" xml:space="preserve">
    <value>Attempt to restore the link between this file and the character stored in Backyard AI.</value>
  </data>
  <data name="tooltip_link_save_as_new" xml:space="preserve">
    <value>Save as a new Backyard AI character.</value>
  </data>
  <data name="tooltip_link_open" xml:space="preserve">
    <value>Open a Backyard AI character.</value>
  </data>
  <data name="cap_link_reestablish" xml:space="preserve">
    <value>Restore link to character</value>
  </data>
  <data name="error_link_autosave" xml:space="preserve">
    <value>Failed to push updates to Backyard AI. Operation canceled.</value>
  </data>
  <data name="error_link_reestablish" xml:space="preserve">
    <value>Unable to restore link. Character not found.

Do you want to remove the link from this file?</value>
  </data>
  <data name="status_link_reestablished" xml:space="preserve">
    <value>Character link restored</value>
  </data>
  <data name="error_link_open_character" xml:space="preserve">
    <value>Failed to get character data.</value>
  </data>
  <data name="status_link_break" xml:space="preserve">
    <value>Character link broken</value>
  </data>
  <data name="cap_link_character" xml:space="preserve">
    <value>Create link</value>
  </data>
  <data name="msg_link_create_link" xml:space="preserve">
    <value>Do you want to create a link to the Backyard AI character?

(Linking allows changes to be saved back to the same character.)</value>
  </data>
  <data name="tooltip_link_save" xml:space="preserve">
    <value>Save changes to the linked Backyard AI character.</value>
  </data>
  <data name="tooltip_link_break" xml:space="preserve">
    <value>Break the link between this file and the character stored in Backyard AI.</value>
  </data>
  <data name="cap_link_revert" xml:space="preserve">
    <value>Reimport character</value>
  </data>
  <data name="msg_link_revert" xml:space="preserve">
    <value>This will reimport the character from Backyard AI, replacing any recipes or changes in the file. This action can be undone.

Do you want to continue?</value>
  </data>
  <data name="status_link_connect" xml:space="preserve">
    <value>Connected to Backyard AI</value>
  </data>
  <data name="status_link_create" xml:space="preserve">
    <value>Created character link</value>
  </data>
  <data name="status_link_disconnect" xml:space="preserve">
    <value>Disconnected from Backyard AI</value>
  </data>
  <data name="status_link_reverted" xml:space="preserve">
    <value>Reimported character from Backyard AI</value>
  </data>
  <data name="status_link_saved" xml:space="preserve">
    <value>Saved changes to Backyard AI</value>
  </data>
  <data name="status_open_character" xml:space="preserve">
    <value>Reading character card...</value>
  </data>
  <data name="status_refreshing_list" xml:space="preserve">
    <value>Refreshing recipe list...</value>
  </data>
  <data name="tooltip_link_revert" xml:space="preserve">
    <value>Reimport the linked character from Backyard AI</value>
  </data>
  <data name="tooltip_link_about_linking" xml:space="preserve">
    <value>Linking allows changes made in Ginger to be saved back to Backyard AI.</value>
  </data>
  <data name="error_link_unsupported" xml:space="preserve">
    <value>Failed to connect to Backyard AI. Unsupported version.

Please check the Ginger GitHub for updates.</value>
  </data>
  <data name="tooltip_rearrange_lore" xml:space="preserve">
    <value>Allows lorebook entries to be moved on a row-by-row basis.</value>
  </data>
  <data name="cai_chat_v2_schema" type="System.Resources.ResXFileRef, System.Windows.Forms">
    <value>..\Resources\Schemas\cai_chat_v2_schema.txt;System.String, mscorlib, Version=4.0.0.0, Culture=neutral, PublicKeyToken=b77a5c561934e089;Windows-1252</value>
  </data>
  <data name="cap_import_chat" xml:space="preserve">
    <value>Import chat</value>
  </data>
  <data name="error_empty_chat" xml:space="preserve">
    <value>This chat contains no messages.</value>
  </data>
  <data name="error_link_import_chat" xml:space="preserve">
    <value>Failed to import chat. Operation canceled.</value>
  </data>
  <data name="error_unrecognized_chat_format" xml:space="preserve">
    <value>Unrecognized chat format.</value>
  </data>
  <data name="cap_link_branch_chat" xml:space="preserve">
    <value>Branch chat</value>
  </data>
  <data name="cap_link_delete_chat" xml:space="preserve">
    <value>Delete chat</value>
  </data>
  <data name="cap_link_duplicate_chat" xml:space="preserve">
    <value>Duplicate chat</value>
  </data>
  <data name="cap_link_purge_chat" xml:space="preserve">
    <value>Purge chat history</value>
  </data>
  <data name="cap_link_rename_chat" xml:space="preserve">
    <value>Rename chat</value>
  </data>
  <data name="cap_link_repair_chat" xml:space="preserve">
    <value>Fix legacy chats</value>
  </data>
  <data name="cap_link_scrub_chat" xml:space="preserve">
    <value>Scrub chat</value>
  </data>
  <data name="error_link_branch_chat" xml:space="preserve">
    <value>Failed to branch chat. Operation canceled.</value>
  </data>
  <data name="error_link_delete_chat" xml:space="preserve">
    <value>Failed to delete chat. Operation canceled.</value>
  </data>
  <data name="error_link_duplicate_chat" xml:space="preserve">
    <value>Failed to duplicate chat. Operation canceled.</value>
  </data>
  <data name="error_link_general" xml:space="preserve">
    <value>Something went wrong. Operation canceled.</value>
  </data>
  <data name="error_link_purge_chat" xml:space="preserve">
    <value>Failed to purge chat. Operation canceled.</value>
  </data>
  <data name="error_link_rename_chat" xml:space="preserve">
    <value>Failed to rename chat. Operation canceled.</value>
  </data>
  <data name="error_link_repair_chat" xml:space="preserve">
    <value>Something went wrong. Operation canceled.</value>
  </data>
  <data name="error_link_disconnected" xml:space="preserve">
    <value>An error occurred while accessing Backyard AI. Please reestablish the connection and try again.</value>
  </data>
  <data name="msg_link_delete_confirm" xml:space="preserve">
    <value>This will delete '{0}' and all of its messages. This action cannot be reversed.

Are you sure you want to permanently delete this chat?</value>
  </data>
  <data name="msg_link_purge_chat" xml:space="preserve">
    <value>CAUTION! This will delete all chats with '{0}'. This action cannot be reversed.

Are you sure you want to permanently delete the chats?</value>
  </data>
  <data name="msg_link_repaired_chat" xml:space="preserve">
    <value>{0} chats updated.</value>
  </data>
  <data name="msg_link_repair_chat" xml:space="preserve">
    <value>This will update and fix all legacy chats for '{0}'.

Do you want to continue?</value>
  </data>
  <data name="msg_link_scrub_confirm" xml:space="preserve">
    <value>This will delete this message and everything below it. This action cannot be reversed. If you want to keep these messages, please duplicate the chat first.

Do you want to scrub the chat from here?</value>
  </data>
  <data name="status_link_branched_chat" xml:space="preserve">
    <value>A new branch was created</value>
  </data>
  <data name="status_link_deleted_chat" xml:space="preserve">
    <value>Successfully deleted chat</value>
  </data>
  <data name="status_link_duplicated_chat" xml:space="preserve">
    <value>Successfully duplicated chat</value>
  </data>
  <data name="status_link_purged_chat" xml:space="preserve">
    <value>Chat history deleted.</value>
  </data>
  <data name="status_link_renamed_chat" xml:space="preserve">
    <value>Successfully renamed chat</value>
  </data>
  <data name="status_link_repaired_chat" xml:space="preserve">
    <value>Updated {0} chats</value>
  </data>
  <data name="status_link_scrubbed_chat" xml:space="preserve">
    <value>Removed messages from chat</value>
  </data>
  <data name="tooltip_link_branch_chat" xml:space="preserve">
    <value>Create a new chat and copy the messages up to this point.</value>
  </data>
  <data name="tooltip_link_cannot_branch_chat" xml:space="preserve">
    <value>Cannot branch from this message.</value>
  </data>
  <data name="tooltip_link_cannot_scrub_chat" xml:space="preserve">
    <value>Cannot scrub from this message.</value>
  </data>
  <data name="tooltip_link_delete_chat" xml:space="preserve">
    <value>Deletes this chat and all its messages.</value>
  </data>
  <data name="tooltip_link_duplicate_chat" xml:space="preserve">
    <value>Make a duplicate copy of the selected chat.</value>
  </data>
  <data name="tooltip_link_export_chat" xml:space="preserve">
    <value>Export the selected chat to a file.</value>
  </data>
  <data name="tooltip_link_import_chat" xml:space="preserve">
    <value>Import a chat from a file.</value>
  </data>
  <data name="tooltip_link_purge_chat" xml:space="preserve">
    <value>Delete all chats for this character.</value>
  </data>
  <data name="tooltip_link_repair_chat" xml:space="preserve">
    <value>Repair legacy chats that were created in older versions of Backyard AI.</value>
  </data>
  <data name="tooltip_link_scrub_chat" xml:space="preserve">
    <value>Delete this message and any messages below it.</value>
  </data>
  <data name="status_file_save" xml:space="preserve">
    <value>File saved</value>
  </data>
  <data name="cap_link_create_backup" xml:space="preserve">
    <value>Create backup</value>
  </data>
  <data name="error_link_create_backup" xml:space="preserve">
    <value>Unable to access character data. Character not found.</value>
  </data>
  <data name="cap_link_restore_backup" xml:space="preserve">
    <value>Restore backup</value>
  </data>
  <data name="error_link_restore_backup_invalid" xml:space="preserve">
    <value>Invalid character backup file.</value>
  </data>
  <data name="msg_link_create_backup" xml:space="preserve">
    <value>Character backup created.</value>
  </data>
  <data name="msg_link_restore_backup" xml:space="preserve">
    <value>This will restore '{0}' along with {1} chat(s).

Do you want to continue?</value>
  </data>
  <data name="msg_link_restore_backup_settings" xml:space="preserve">
    <value>One or more chats have associated model settings. Do you want to import these settings as well? (Click No to use your current defaults).</value>
  </data>
  <data name="tooltip_link_create_backup" xml:space="preserve">
    <value>Save a character and its related chats to a file.</value>
  </data>
  <data name="tooltip_link_restore_backup" xml:space="preserve">
    <value>Restore a character and its related chats from a file.</value>
  </data>
  <data name="status_link_copy_settings" xml:space="preserve">
    <value>Copied model settings</value>
  </data>
  <data name="status_link_paste_settings" xml:space="preserve">
    <value>Pasted model settings</value>
  </data>
  <data name="cap_link_copy_settings" xml:space="preserve">
    <value>Copy chat settings</value>
  </data>
  <data name="cap_link_paste_settings" xml:space="preserve">
    <value>Paste chat settings</value>
  </data>
  <data name="cap_link_edit_chat_settings" xml:space="preserve">
    <value>Edit chat settings</value>
  </data>
  <data name="status_link_reset_settings" xml:space="preserve">
    <value>Chat settings reset</value>
  </data>
  <data name="tooltip_link_copy_settings" xml:space="preserve">
    <value>Copy the model settings (model, temperature, etc.) to the clipboard.</value>
  </data>
  <data name="tooltip_link_paste_settings" xml:space="preserve">
    <value>Paste model settings (model, temperature, etc.) from the clipboard.</value>
  </data>
  <data name="tooltip_link_model_settings_one" xml:space="preserve">
    <value>Change the model settings for this chat.</value>
  </data>
  <data name="msg_link_restore_backup_success" xml:space="preserve">
    <value>Successfully restored character from backup.</value>
  </data>
  <data name="cap_change_portrait" xml:space="preserve">
    <value>Change portrait</value>
  </data>
  <data name="cap_link_copy_staging" xml:space="preserve">
    <value>Copy chat scenario</value>
  </data>
  <data name="cap_link_paste_staging" xml:space="preserve">
    <value>Paste chat scenario</value>
  </data>
  <data name="msg_rescale_portrait" xml:space="preserve">
    <value>This image is very large at {0} x {1}.

Would you like to reduce it to a more appropriate size?</value>
  </data>
  <data name="status_link_copy_staging" xml:space="preserve">
    <value>Copied chat settings</value>
  </data>
  <data name="status_link_paste_staging" xml:space="preserve">
    <value>Pasted chat settings</value>
  </data>
  <data name="tooltip_link_copy_staging" xml:space="preserve">
    <value>Copy the chat settings (model instructions, scenario, first message, etc.) to the clipboard.</value>
  </data>
  <data name="tooltip_link_paste_staging" xml:space="preserve">
    <value>Paste chat settings (model instructions, scenario, first message, etc.) from the clipboard.</value>
  </data>
  <data name="textgenwebui_chat_schema" type="System.Resources.ResXFileRef, System.Windows.Forms">
    <value>..\Resources\Schemas\textgenwebui_chat_schema.txt;System.String, mscorlib, Version=4.0.0.0, Culture=neutral, PublicKeyToken=b77a5c561934e089;Windows-1252</value>
  </data>
  <data name="tavern_chat_entry_schema" type="System.Resources.ResXFileRef, System.Windows.Forms">
    <value>..\Resources\Schemas\tavern_chat_entry_schema.txt;System.String, mscorlib, Version=4.0.0.0, Culture=neutral, PublicKeyToken=b77a5c561934e089;Windows-1252</value>
  </data>
  <data name="agnai_chat_schema" type="System.Resources.ResXFileRef, System.Windows.Forms">
    <value>..\Resources\Schemas\agnai_chat_schema.txt;System.String, mscorlib, Version=4.0.0.0, Culture=neutral, PublicKeyToken=b77a5c561934e089;Windows-1252</value>
  </data>
  <data name="ginger_chat_v1_schema" type="System.Resources.ResXFileRef, System.Windows.Forms">
    <value>..\Resources\Schemas\ginger_chat_v1_schema.txt;System.String, mscorlib, Version=4.0.0.0, Culture=neutral, PublicKeyToken=b77a5c561934e089;Windows-1252</value>
  </data>
  <data name="error_link_chat_not_found" xml:space="preserve">
    <value>Chat not found.</value>
  </data>
  <data name="error_link_create_backup_not_character" xml:space="preserve">
    <value>Cannot create a backup from a group of characters. Please select an individual character.</value>
  </data>
  <data name="msg_link_chat_too_many_speakers" xml:space="preserve">
    <value>The imported chat contains messages from more characters than there are in this group.

Do you want to import it anyway? (Messages from characters outside the group will be omitted.)</value>
  </data>
  <data name="tooltip_resize_portrait_image" xml:space="preserve">
    <value>Reduce the size of the portrait image to a more appropriate size.</value>
  </data>
  <data name="cap_link_create_chat" xml:space="preserve">
    <value>New chat</value>
  </data>
  <data name="error_link_create_chat" xml:space="preserve">
    <value>Failed to create chat. Operation canceled.</value>
  </data>
  <data name="cap_link_connect" xml:space="preserve">
    <value>Connect to Backyard AI</value>
  </data>
  <data name="error_link_not_connected" xml:space="preserve">
    <value>Not connected to Backyard AI.</value>
  </data>
  <data name="msg_link_connected" xml:space="preserve">
    <value>Successfully connected to Backyard AI.</value>
  </data>
  <data name="tavern_chat_header_schema" type="System.Resources.ResXFileRef, System.Windows.Forms">
    <value>..\Resources\Schemas\tavern_chat_header_schema.txt;System.String, mscorlib, Version=4.0.0.0, Culture=neutral, PublicKeyToken=b77a5c561934e089;Windows-1252</value>
  </data>
  <data name="cap_link_restart_chat" xml:space="preserve">
    <value>Start over from here</value>
  </data>
  <data name="msg_link_reset_settings" xml:space="preserve">
    <value>This will reset the model settings for this chat to their default values.

Do you want to continue?</value>
  </data>
  <data name="msg_link_restart_confirm" xml:space="preserve">
    <value>This will delete all messages prior to this one. This action cannot be reversed. If you want to keep these messages, please duplicate the chat first.

Do you want to start the chat over from here?</value>
  </data>
  <data name="status_link_restarted_chat" xml:space="preserve">
    <value>Removed messages from chat</value>
  </data>
  <data name="tooltip_link_apply_to_all" xml:space="preserve">
    <value>When saving changes to Backyard AI, apply chat settings to all chats.</value>
  </data>
  <data name="tooltip_link_apply_to_first" xml:space="preserve">
    <value>When saving changes to Backyard AI, apply chat settings to the oldest chat.</value>
  </data>
  <data name="tooltip_link_apply_to_last" xml:space="preserve">
    <value>When saving changes to Backyard AI, apply chat settings to the most recent chat. (Default)</value>
  </data>
  <data name="tooltip_link_cannot_restart_chat" xml:space="preserve">
    <value>Cannot start over from this message.</value>
  </data>
  <data name="tooltip_link_restart_chat" xml:space="preserve">
    <value>Remove all messages prior to this one.</value>
  </data>
  <data name="tooltip_link_always_create" xml:space="preserve">
    <value>When importing or saving a new character to Backyard AI, always link the character.</value>
  </data>
  <data name="error_link_failed_with_reason" xml:space="preserve">
    <value>Failed to connect to Backyard AI.

Reason: {0}</value>
  </data>
  <data name="error_link_not_found" xml:space="preserve">
    <value>Failed to connect to Backyard AI.

Installation not found.</value>
  </data>
  <data name="error_link_read_characters" xml:space="preserve">
    <value>Failed to read character information.

Reason: {0}</value>
  </data>
  <data name="dark_arrow_down" type="System.Resources.ResXFileRef, System.Windows.Forms">
    <value>..\Resources\Icons\Dark\dark_arrow_down.png;System.Drawing.Bitmap, System.Drawing, Version=4.0.0.0, Culture=neutral, PublicKeyToken=b03f5f7f11d50a3a</value>
  </data>
  <data name="dark_arrow_left" type="System.Resources.ResXFileRef, System.Windows.Forms">
    <value>..\Resources\Icons\Dark\dark_arrow_left.png;System.Drawing.Bitmap, System.Drawing, Version=4.0.0.0, Culture=neutral, PublicKeyToken=b03f5f7f11d50a3a</value>
  </data>
  <data name="dark_arrow_right" type="System.Resources.ResXFileRef, System.Windows.Forms">
    <value>..\Resources\Icons\Dark\dark_arrow_right.png;System.Drawing.Bitmap, System.Drawing, Version=4.0.0.0, Culture=neutral, PublicKeyToken=b03f5f7f11d50a3a</value>
  </data>
  <data name="dark_arrow_up" type="System.Resources.ResXFileRef, System.Windows.Forms">
    <value>..\Resources\Icons\Dark\dark_arrow_up.png;System.Drawing.Bitmap, System.Drawing, Version=4.0.0.0, Culture=neutral, PublicKeyToken=b03f5f7f11d50a3a</value>
  </data>
  <data name="dark_characteristic" type="System.Resources.ResXFileRef, System.Windows.Forms">
    <value>..\Resources\Icons\Dark\dark_characteristic.png;System.Drawing.Bitmap, System.Drawing, Version=4.0.0.0, Culture=neutral, PublicKeyToken=b03f5f7f11d50a3a</value>
  </data>
  <data name="dark_checker" type="System.Resources.ResXFileRef, System.Windows.Forms">
    <value>..\Resources\Icons\Dark\dark_checker.png;System.Drawing.Bitmap, System.Drawing, Version=4.0.0.0, Culture=neutral, PublicKeyToken=b03f5f7f11d50a3a</value>
  </data>
  <data name="dark_component" type="System.Resources.ResXFileRef, System.Windows.Forms">
    <value>..\Resources\Icons\Dark\dark_component.png;System.Drawing.Bitmap, System.Drawing, Version=4.0.0.0, Culture=neutral, PublicKeyToken=b03f5f7f11d50a3a</value>
  </data>
  <data name="dark_cross" type="System.Resources.ResXFileRef, System.Windows.Forms">
    <value>..\Resources\Icons\Dark\dark_cross.png;System.Drawing.Bitmap, System.Drawing, Version=4.0.0.0, Culture=neutral, PublicKeyToken=b03f5f7f11d50a3a</value>
  </data>
  <data name="dark_delete" type="System.Resources.ResXFileRef, System.Windows.Forms">
    <value>..\Resources\Icons\Dark\dark_delete.png;System.Drawing.Bitmap, System.Drawing, Version=4.0.0.0, Culture=neutral, PublicKeyToken=b03f5f7f11d50a3a</value>
  </data>
  <data name="dark_delete_small" type="System.Resources.ResXFileRef, System.Windows.Forms">
    <value>..\Resources\Icons\Dark\dark_delete_small.png;System.Drawing.Bitmap, System.Drawing, Version=4.0.0.0, Culture=neutral, PublicKeyToken=b03f5f7f11d50a3a</value>
  </data>
  <data name="dark_delete_strike" type="System.Resources.ResXFileRef, System.Windows.Forms">
    <value>..\Resources\Icons\Dark\dark_delete_strike.png;System.Drawing.Bitmap, System.Drawing, Version=4.0.0.0, Culture=neutral, PublicKeyToken=b03f5f7f11d50a3a</value>
  </data>
  <data name="dark_folder" type="System.Resources.ResXFileRef, System.Windows.Forms">
    <value>..\Resources\Icons\Dark\dark_folder.png;System.Drawing.Bitmap, System.Drawing, Version=4.0.0.0, Culture=neutral, PublicKeyToken=b03f5f7f11d50a3a</value>
  </data>
  <data name="dark_lore" type="System.Resources.ResXFileRef, System.Windows.Forms">
    <value>..\Resources\Icons\Dark\dark_lore.png;System.Drawing.Bitmap, System.Drawing, Version=4.0.0.0, Culture=neutral, PublicKeyToken=b03f5f7f11d50a3a</value>
  </data>
  <data name="dark_lore_down" type="System.Resources.ResXFileRef, System.Windows.Forms">
    <value>..\Resources\Icons\Dark\dark_lore_down.png;System.Drawing.Bitmap, System.Drawing, Version=4.0.0.0, Culture=neutral, PublicKeyToken=b03f5f7f11d50a3a</value>
  </data>
  <data name="dark_lore_small" type="System.Resources.ResXFileRef, System.Windows.Forms">
    <value>..\Resources\Icons\Dark\dark_lore_small.png;System.Drawing.Bitmap, System.Drawing, Version=4.0.0.0, Culture=neutral, PublicKeyToken=b03f5f7f11d50a3a</value>
  </data>
  <data name="dark_lore_up" type="System.Resources.ResXFileRef, System.Windows.Forms">
    <value>..\Resources\Icons\Dark\dark_lore_up.png;System.Drawing.Bitmap, System.Drawing, Version=4.0.0.0, Culture=neutral, PublicKeyToken=b03f5f7f11d50a3a</value>
  </data>
  <data name="dark_menu" type="System.Resources.ResXFileRef, System.Windows.Forms">
    <value>..\Resources\Icons\Dark\dark_menu.png;System.Drawing.Bitmap, System.Drawing, Version=4.0.0.0, Culture=neutral, PublicKeyToken=b03f5f7f11d50a3a</value>
  </data>
  <data name="dark_menu_edit" type="System.Resources.ResXFileRef, System.Windows.Forms">
    <value>..\Resources\Icons\Dark\dark_menu_edit.png;System.Drawing.Bitmap, System.Drawing, Version=4.0.0.0, Culture=neutral, PublicKeyToken=b03f5f7f11d50a3a</value>
  </data>
  <data name="dark_model" type="System.Resources.ResXFileRef, System.Windows.Forms">
    <value>..\Resources\Icons\Dark\dark_model.png;System.Drawing.Bitmap, System.Drawing, Version=4.0.0.0, Culture=neutral, PublicKeyToken=b03f5f7f11d50a3a</value>
  </data>
  <data name="dark_persona" type="System.Resources.ResXFileRef, System.Windows.Forms">
    <value>..\Resources\Icons\Dark\dark_persona.png;System.Drawing.Bitmap, System.Drawing, Version=4.0.0.0, Culture=neutral, PublicKeyToken=b03f5f7f11d50a3a</value>
  </data>
  <data name="dark_personality" type="System.Resources.ResXFileRef, System.Windows.Forms">
    <value>..\Resources\Icons\Dark\dark_personality.png;System.Drawing.Bitmap, System.Drawing, Version=4.0.0.0, Culture=neutral, PublicKeyToken=b03f5f7f11d50a3a</value>
  </data>
  <data name="dark_red_dot" type="System.Resources.ResXFileRef, System.Windows.Forms">
    <value>..\Resources\Icons\Dark\dark_red_dot.png;System.Drawing.Bitmap, System.Drawing, Version=4.0.0.0, Culture=neutral, PublicKeyToken=b03f5f7f11d50a3a</value>
  </data>
  <data name="dark_snippet" type="System.Resources.ResXFileRef, System.Windows.Forms">
    <value>..\Resources\Icons\Dark\dark_snippet.png;System.Drawing.Bitmap, System.Drawing, Version=4.0.0.0, Culture=neutral, PublicKeyToken=b03f5f7f11d50a3a</value>
  </data>
  <data name="dark_snippet_small" type="System.Resources.ResXFileRef, System.Windows.Forms">
    <value>..\Resources\Icons\Dark\dark_snippet_small.png;System.Drawing.Bitmap, System.Drawing, Version=4.0.0.0, Culture=neutral, PublicKeyToken=b03f5f7f11d50a3a</value>
  </data>
  <data name="dark_story" type="System.Resources.ResXFileRef, System.Windows.Forms">
    <value>..\Resources\Icons\Dark\dark_story.png;System.Drawing.Bitmap, System.Drawing, Version=4.0.0.0, Culture=neutral, PublicKeyToken=b03f5f7f11d50a3a</value>
  </data>
  <data name="dark_tree_folder" type="System.Resources.ResXFileRef, System.Windows.Forms">
    <value>..\Resources\Icons\Dark\dark_tree_folder.png;System.Drawing.Bitmap, System.Drawing, Version=4.0.0.0, Culture=neutral, PublicKeyToken=b03f5f7f11d50a3a</value>
  </data>
  <data name="dark_write" type="System.Resources.ResXFileRef, System.Windows.Forms">
    <value>..\Resources\Icons\Dark\dark_write.png;System.Drawing.Bitmap, System.Drawing, Version=4.0.0.0, Culture=neutral, PublicKeyToken=b03f5f7f11d50a3a</value>
  </data>
  <data name="dark_link_active" type="System.Resources.ResXFileRef, System.Windows.Forms">
    <value>..\Resources\Icons\Dark\dark_link_active.png;System.Drawing.Bitmap, System.Drawing, Version=4.0.0.0, Culture=neutral, PublicKeyToken=b03f5f7f11d50a3a</value>
  </data>
  <data name="dark_link_broken" type="System.Resources.ResXFileRef, System.Windows.Forms">
    <value>..\Resources\Icons\Dark\dark_link_broken.png;System.Drawing.Bitmap, System.Drawing, Version=4.0.0.0, Culture=neutral, PublicKeyToken=b03f5f7f11d50a3a</value>
  </data>
  <data name="dark_link_connected" type="System.Resources.ResXFileRef, System.Windows.Forms">
    <value>..\Resources\Icons\Dark\dark_link_connected.png;System.Drawing.Bitmap, System.Drawing, Version=4.0.0.0, Culture=neutral, PublicKeyToken=b03f5f7f11d50a3a</value>
  </data>
  <data name="dark_link_inactive" type="System.Resources.ResXFileRef, System.Windows.Forms">
    <value>..\Resources\Icons\Dark\dark_link_inactive.png;System.Drawing.Bitmap, System.Drawing, Version=4.0.0.0, Culture=neutral, PublicKeyToken=b03f5f7f11d50a3a</value>
  </data>
  <data name="tavern_charactercard_v2_filter_schema" type="System.Resources.ResXFileRef, System.Windows.Forms">
    <value>..\Resources\Schemas\tavern_charactercard_v2_filter.schema.txt;System.String, mscorlib, Version=4.0.0.0, Culture=neutral, PublicKeyToken=b77a5c561934e089;Windows-1252</value>
  </data>
  <data name="tavern_charactercard_v3_filter_schema" type="System.Resources.ResXFileRef, System.Windows.Forms">
    <value>..\Resources\Schemas\tavern_charactercard_v3_filter.schema.txt;System.String, mscorlib, Version=4.0.0.0, Culture=neutral, PublicKeyToken=b77a5c561934e089;Windows-1252</value>
  </data>
  <data name="tavern_worldbook_filter_schema" type="System.Resources.ResXFileRef, System.Windows.Forms">
    <value>..\Resources\Schemas\tavern_worldbook_filter.schema.txt;System.String, mscorlib, Version=4.0.0.0, Culture=neutral, PublicKeyToken=b77a5c561934e089;Windows-1252</value>
  </data>
  <data name="error_invalid_json_file" xml:space="preserve">
    <value>This is not a valid JSON file.</value>
  </data>
  <data name="error_load_lorebook" xml:space="preserve">
    <value>Failed to read from file.</value>
  </data>
  <data name="msg_import_character_with_errors" xml:space="preserve">
    <value>Imported character card with {0} error(s) due to invalid or corrupt JSON data. Some content may be incomplete or missing.</value>
  </data>
  <data name="msg_import_lorebook_with_errors" xml:space="preserve">
    <value>Imported lorebook with {0} error(s) due to invalid or corrupt JSON data. Some content may be incomplete or missing.</value>
  </data>
  <data name="tavern_characterbook_v2_filter_schema" type="System.Resources.ResXFileRef, System.Windows.Forms">
    <value>..\Resources\Schemas\tavern_characterbook_v2_filter.schema.txt;System.String, mscorlib, Version=4.0.0.0, Culture=neutral, PublicKeyToken=b77a5c561934e089;Windows-1252</value>
  </data>
  <data name="tavern_characterbook_v3_filter_schema" type="System.Resources.ResXFileRef, System.Windows.Forms">
    <value>..\Resources\Schemas\tavern_characterbook_v3_filter.schema.txt;System.String, mscorlib, Version=4.0.0.0, Culture=neutral, PublicKeyToken=b77a5c561934e089;Windows-1252</value>
  </data>
  <data name="tooltip_link_use_portrait_as_background" xml:space="preserve">
    <value>When saving a new character to Backyard AI, set the portrait as the background image if no other background is assigned.</value>
  </data>
  <data name="status_link_save_file_and_link" xml:space="preserve">
    <value>Saved to file and Backyard AI</value>
  </data>
  <data name="msg_link_save_and_link_new" xml:space="preserve">
    <value>Successfully saved and linked character to Backyard AI.</value>
  </data>
  <data name="status_link_save_and_link_new" xml:space="preserve">
    <value>Saved and linked new character to Backyard AI</value>
  </data>
  <data name="status_reload_recipes" xml:space="preserve">
    <value>Recipes reloaded</value>
  </data>
  <data name="cap_link_export_many_characters" xml:space="preserve">
    <value>Export characters to Backyard AI</value>
  </data>
  <data name="error_canceled" xml:space="preserve">
    <value>Operation canceled.</value>
  </data>
  <data name="error_link_export_many_characters" xml:space="preserve">
    <value>Something went wrong when exporting characters. Operation canceled.</value>
  </data>
  <data name="msg_link_export_many_characters" xml:space="preserve">
    <value>Successfully exported {0}.</value>
  </data>
  <data name="error_disk_full" xml:space="preserve">
    <value>Disk is full.</value>
  </data>
  <data name="cap_overwrite_files" xml:space="preserve">
    <value>Overwrite existing file(s)</value>
  </data>
  <data name="msg_link_export_overwrite_files" xml:space="preserve">
    <value>One or more files already exist. Do you want to replace them?</value>
  </data>
  <data name="msg_link_export_some_characters" xml:space="preserve">
    <value>Successfully exported {0}. (Skipped {1}.)</value>
  </data>
  <data name="cap_export_folder" xml:space="preserve">
    <value>Choose export folder</value>
  </data>
  <data name="tooltip_link_export_many" xml:space="preserve">
    <value>Export multiple characters from Backyard AI at once.</value>
  </data>
  <data name="tooltip_link_import_many" xml:space="preserve">
    <value>Import multiple characters into Backyard AI at once.</value>
  </data>
  <data name="cap_link_import_many_characters" xml:space="preserve">
    <value>Import characters to Backyard AI</value>
  </data>
  <data name="error_link_import_many_characters" xml:space="preserve">
    <value>Something went wrong when imported characters. Operation aborted.</value>
  </data>
  <data name="msg_link_import_many_characters" xml:space="preserve">
    <value>Successfully imported {0}.</value>
  </data>
  <data name="msg_link_confirm_import_many" xml:space="preserve">
    <value>This will import {0} to Backyard AI.

Do you want to continue?</value>
  </data>
  <data name="msg_link_import_some_characters" xml:space="preserve">
    <value>Successfully imported {0}. (Skipped {1}.)</value>
  </data>
  <data name="error_link_import_many_unsupported" xml:space="preserve">
    <value>No supported file types found.</value>
  </data>
  <data name="tooltip_model_minp" xml:space="preserve">
    <value>Min-P: Low numbers lead to greater word diversity, while high numbers lead to greater coherence.</value>
  </data>
  <data name="tooltip_model_repeat_lastn" xml:space="preserve">
    <value>Penalty tokens: How many tokens to consider when applying the repeat penalty.</value>
  </data>
  <data name="tooltip_model_repeat_penalty" xml:space="preserve">
    <value>Repeat penalty: How much to penalize tokens for how frequently they occur in the text so far.</value>
  </data>
  <data name="tooltip_model_sampler" xml:space="preserve">
    <value>The sampler controls how the next token is chosen from a set of probable choices.

Min-P: Rejects low-probability tokens in favor of more coherent output with higher word diversity, even at higher temperatures. (Default)
Top-K: Limits sample to the k-highest probability tokens from the set of most probable tokens with cumulative probability less than p.</value>
  </data>
  <data name="tooltip_model_temperature" xml:space="preserve">
    <value>Temperature: Adds randomness to the sampling, resulting in more creativity and less repetition.</value>
  </data>
  <data name="tooltip_model_topk" xml:space="preserve">
    <value>Top-K: Restricts the number of tokens considered. Low numbers lead to higher accuracy with high repetition.</value>
  </data>
  <data name="tooltip_model_topp" xml:space="preserve">
    <value>Top-P: Low numbers lead to greater word diversity, while high numbers lead to greater accuracy.</value>
  </data>
  <data name="tooltip_model_associate_prompt_template" xml:space="preserve">
    <value>Make this the default prompt template for the selected model.</value>
  </data>
  <data name="tooltip_model_prompt_template" xml:space="preserve">
    <value>The prompt template controls how the context is delivered to the model.
Some models require specific prompt templates to function properly.</value>
  </data>
  <data name="cap_link_update_many_characters" xml:space="preserve">
    <value>Update models settings</value>
  </data>
  <data name="error_link_update_many_characters" xml:space="preserve">
    <value>Something went wrong when updating characters. Operation aborted.</value>
  </data>
  <data name="msg_link_confirm_update_many" xml:space="preserve">
    <value>This will update {0} in Backyard AI.

Do you want to continue?</value>
  </data>
  <data name="msg_link_update_many_characters" xml:space="preserve">
    <value>Successfully updated {0}.</value>
  </data>
  <data name="msg_link_update_some_characters" xml:space="preserve">
    <value>Successfully updated {0}. (Skipped {1}.)</value>
  </data>
  <data name="status_link_update_model_settings" xml:space="preserve">
    <value>Model settings updated</value>
  </data>
  <data name="tooltip_link_model_settings_all" xml:space="preserve">
    <value>Change the model settings for all chats.</value>
  </data>
  <data name="tooltip_link_model_settings_default" xml:space="preserve">
    <value>Change the default model settings.</value>
  </data>
  <data name="tooltip_link_model_settings_many" xml:space="preserve">
    <value>Change the model settings for multiple chats.</value>
  </data>
  <data name="tooltip_link_reset_settings" xml:space="preserve">
    <value>Reset all model settings to their default values.</value>
  </data>
  <data name="tooltip_model_model" xml:space="preserve">
    <value>The model is responsible for generating the character's responses.</value>
  </data>
  <data name="tooltip_link_alt_greetings" xml:space="preserve">
    <value>When importing or saving a new character to Backyard AI, create a chat instance for each greeting.</value>
  </data>
  <data name="cap_link_repair_images" xml:space="preserve">
    <value>Repair broken images</value>
  </data>
  <data name="error_link_images_folder_not_found" xml:space="preserve">
    <value>The Backyard AI image folder could not be found.</value>
  </data>
  <data name="error_link_repair_images" xml:space="preserve">
    <value>Something went wrong. Operation aborted.</value>
  </data>
  <data name="msg_link_repaired_images_skipped" xml:space="preserve">
    <value>Found and repaired {0} broken images.
Skipped {1} broken images that could not be repaired.</value>
  </data>
  <data name="msg_link_repair_images" xml:space="preserve">
    <value>This will attempt to repair any broken images in Backyard AI.

Do you want to continue?</value>
  </data>
  <data name="msg_link_no_images_repaired" xml:space="preserve">
    <value>No broken images found. Everything is OK.</value>
  </data>
  <data name="cap_link_purge_images" xml:space="preserve">
    <value>Clean Backyard AI image folder</value>
  </data>
  <data name="msg_link_purge_images_confirm" xml:space="preserve">
    <value>{0} image(s) found without any character references. Do you want to send them to the recycle bin?

CAUTION: Depending on your recycle bin settings, the images may get permanently deleted.</value>
  </data>
  <data name="msg_link_purge_images_not_found" xml:space="preserve">
    <value>No unreferenced images found.</value>
  </data>
  <data name="tooltip_link_purge_images" xml:space="preserve">
    <value>Find and remove images from the Backyard AI image folder that are not referenced by any character.</value>
  </data>
  <data name="tooltip_link_repair_images" xml:space="preserve">
    <value>Restore broken image references in Backyard AI, for example if you've moved the installation to a new device or user.</value>
  </data>
  <data name="backup_chat_v1_schema" type="System.Resources.ResXFileRef, System.Windows.Forms">
    <value>..\Resources\Schemas\backup_chat_v1.schema.txt;System.String, mscorlib, Version=4.0.0.0, Culture=neutral, PublicKeyToken=b77a5c561934e089;Windows-1252</value>
  </data>
  <data name="backup_chat_v2_schema" type="System.Resources.ResXFileRef, System.Windows.Forms">
    <value>..\Resources\Schemas\backup_chat_v2.schema.txt;System.String, mscorlib, Version=4.0.0.0, Culture=neutral, PublicKeyToken=b77a5c561934e089;Windows-1252</value>
  </data>
  <data name="backyard_models_schema" type="System.Resources.ResXFileRef, System.Windows.Forms">
    <value>..\Resources\Schemas\backyard_models_schema.txt;System.String, mscorlib, Version=4.0.0.0, Culture=neutral, PublicKeyToken=b77a5c561934e089;Windows-1252</value>
  </data>
  <data name="error_link_character_not_found" xml:space="preserve">
    <value>Character not found in Backyard AI. To re-establish the link, save the character as new.</value>
  </data>
  <data name="appicon" type="System.Resources.ResXFileRef, System.Windows.Forms">
    <value>..\Resources\Icons\appicon.png;System.Drawing.Bitmap, System.Drawing, Version=4.0.0.0, Culture=neutral, PublicKeyToken=b03f5f7f11d50a3a</value>
  </data>
  <data name="dark_embedded_assets" type="System.Resources.ResXFileRef, System.Windows.Forms">
    <value>..\Resources\Icons\Dark\dark_embedded_assets.png;System.Drawing.Bitmap, System.Drawing, Version=4.0.0.0, Culture=neutral, PublicKeyToken=b03f5f7f11d50a3a</value>
  </data>
  <data name="dark_menu_embedded_assets" type="System.Resources.ResXFileRef, System.Windows.Forms">
    <value>..\Resources\Icons\Dark\dark_menu_embedded_assets.png;System.Drawing.Bitmap, System.Drawing, Version=4.0.0.0, Culture=neutral, PublicKeyToken=b03f5f7f11d50a3a</value>
  </data>
  <data name="embedded_assets" type="System.Resources.ResXFileRef, System.Windows.Forms">
    <value>..\Resources\Icons\Light\embedded_assets.png;System.Drawing.Bitmap, System.Drawing, Version=4.0.0.0, Culture=neutral, PublicKeyToken=b03f5f7f11d50a3a</value>
  </data>
  <data name="menu_embedded_assets" type="System.Resources.ResXFileRef, System.Windows.Forms">
    <value>..\Resources\Icons\Light\menu_embedded_assets.png;System.Drawing.Bitmap, System.Drawing, Version=4.0.0.0, Culture=neutral, PublicKeyToken=b03f5f7f11d50a3a</value>
  </data>
  <data name="msg_save_before_quit" xml:space="preserve">
    <value>Save changes to '{0}' before exiting?</value>
  </data>
  <data name="msg_link_reestablished" xml:space="preserve">
    <value>Character link restored.</value>
  </data>
  <data name="msg_link_repaired_images" xml:space="preserve">
    <value>{0} broken images found and repaired.</value>
  </data>
  <data name="cap_link_bulk_repair_chats" xml:space="preserve">
    <value>Repair legacy chats</value>
  </data>
  <data name="error_link_bulk_repair_chats" xml:space="preserve">
    <value>Something went wrong when updating chats. Operation aborted.</value>
  </data>
  <data name="msg_link_bulk_repair_chats" xml:space="preserve">
    <value>Repaired {0} chats in {1} characters.</value>
  </data>
  <data name="msg_link_bulk_repair_chats_confirm" xml:space="preserve">
    <value>This will attempt to find and repair any legacy chats in Backyard AI.

Do you want to continue?</value>
  </data>
  <data name="msg_link_bulk_repair_chats_none" xml:space="preserve">
    <value>No legacy chats found. Everything is OK.</value>
  </data>
  <data name="animation" type="System.Resources.ResXFileRef, System.Windows.Forms">
    <value>..\Resources\Icons\animation.png;System.Drawing.Bitmap, System.Drawing, Version=4.0.0.0, Culture=neutral, PublicKeyToken=b03f5f7f11d50a3a</value>
  </data>
  <data name="tooltip_link_author_note" xml:space="preserve">
    <value>When saving changes to Backyard AI, place important model instructions in the author's note.</value>
  </data>
  <data name="cap_link_delete_characters" xml:space="preserve">
    <value>Delete characters</value>
  </data>
  <data name="msg_link_delete_characters_confirm" xml:space="preserve">
    <value>This will permanently delete {0} from Backyard AI, including all associated chats and images.

Are you sure you want to proceed?</value>
  </data>
  <data name="msg_link_evict_from_group_confirm" xml:space="preserve">
    <value>One ore more of the selected characters are participating in group chats.

Choose 'Yes' to delete associated group chats.
Choose 'No' to keep associated group chats.
Choose 'Cancel' to abort.</value>
  </data>
  <data name="msg_link_deleted_characters" xml:space="preserve">
    <value>Successfully deleted {0} from Backyard AI.</value>
  </data>
  <data name="msg_link_deleted_characters_and_groups" xml:space="preserve">
    <value>Successfully deleted {0} from Backyard AI, including the group chats they participating in.</value>
  </data>
  <data name="msg_link_delete_characters_and_group_chats_confirm" xml:space="preserve">
    <value>This will permanently delete {0} from Backyard AI, including all associated chats, images, and any group chats they are participating in.

Are you sure you want to proceed?</value>
  </data>
  <data name="dark_delete_character" type="System.Resources.ResXFileRef, System.Windows.Forms">
    <value>..\Resources\Icons\Dark\dark_delete_character.png;System.Drawing.Bitmap, System.Drawing, Version=4.0.0.0, Culture=neutral, PublicKeyToken=b03f5f7f11d50a3a</value>
  </data>
  <data name="delete_character" type="System.Resources.ResXFileRef, System.Windows.Forms">
    <value>..\Resources\Icons\Light\delete_character.png;System.Drawing.Bitmap, System.Drawing, Version=4.0.0.0, Culture=neutral, PublicKeyToken=b03f5f7f11d50a3a</value>
  </data>
  <data name="ginger_user_data_schema_v1_schema" type="System.Resources.ResXFileRef, System.Windows.Forms">
    <value>..\Resources\Schemas\ginger_user_data_schema_v1.schema.txt;System.String, mscorlib, Version=4.0.0.0, Culture=neutral, PublicKeyToken=b77a5c561934e089;Windows-1252</value>
  </data>
  <data name="tooltip_link_user_persona" xml:space="preserve">
    <value>When saving changes to Backyard AI, also update the user name, persona and portrait.</value>
  </data>
  <data name="clean" type="System.Resources.ResXFileRef, System.Windows.Forms">
    <value>..\Resources\Icons\Light\clean.png;System.Drawing.Bitmap, System.Drawing, Version=4.0.0.0, Culture=neutral, PublicKeyToken=b03f5f7f11d50a3a</value>
  </data>
  <data name="create_backup" type="System.Resources.ResXFileRef, System.Windows.Forms">
    <value>..\Resources\Icons\Light\create_backup.png;System.Drawing.Bitmap, System.Drawing, Version=4.0.0.0, Culture=neutral, PublicKeyToken=b03f5f7f11d50a3a</value>
  </data>
  <data name="dark_clean" type="System.Resources.ResXFileRef, System.Windows.Forms">
    <value>..\Resources\Icons\Dark\dark_clean.png;System.Drawing.Bitmap, System.Drawing, Version=4.0.0.0, Culture=neutral, PublicKeyToken=b03f5f7f11d50a3a</value>
  </data>
  <data name="dark_create_backup" type="System.Resources.ResXFileRef, System.Windows.Forms">
    <value>..\Resources\Icons\Dark\dark_create_backup.png;System.Drawing.Bitmap, System.Drawing, Version=4.0.0.0, Culture=neutral, PublicKeyToken=b03f5f7f11d50a3a</value>
  </data>
  <data name="dark_repair" type="System.Resources.ResXFileRef, System.Windows.Forms">
    <value>..\Resources\Icons\Dark\dark_repair.png;System.Drawing.Bitmap, System.Drawing, Version=4.0.0.0, Culture=neutral, PublicKeyToken=b03f5f7f11d50a3a</value>
  </data>
  <data name="dark_restore_backup" type="System.Resources.ResXFileRef, System.Windows.Forms">
    <value>..\Resources\Icons\Dark\dark_restore_backup.png;System.Drawing.Bitmap, System.Drawing, Version=4.0.0.0, Culture=neutral, PublicKeyToken=b03f5f7f11d50a3a</value>
  </data>
  <data name="repair" type="System.Resources.ResXFileRef, System.Windows.Forms">
    <value>..\Resources\Icons\Light\repair.png;System.Drawing.Bitmap, System.Drawing, Version=4.0.0.0, Culture=neutral, PublicKeyToken=b03f5f7f11d50a3a</value>
  </data>
  <data name="restore_backup" type="System.Resources.ResXFileRef, System.Windows.Forms">
    <value>..\Resources\Icons\Light\restore_backup.png;System.Drawing.Bitmap, System.Drawing, Version=4.0.0.0, Culture=neutral, PublicKeyToken=b03f5f7f11d50a3a</value>
  </data>
  <data name="ginger_chat_v2_schema" type="System.Resources.ResXFileRef, System.Windows.Forms">
    <value>..\Resources\Schemas\ginger_chat_v2_schema.txt;System.String, mscorlib, Version=4.0.0.0, Culture=neutral, PublicKeyToken=b77a5c561934e089;Windows-1252</value>
  </data>
  <data name="error_link_autosave_character_not_found" xml:space="preserve">
    <value>Failed to save changes to Backyard AI. Linked character no longer exists.</value>
  </data>
  <data name="cap_link_update_chat_background" xml:space="preserve">
    <value>Change chat background</value>
  </data>
  <data name="status_link_update_chats" xml:space="preserve">
    <value>Chat settings updated</value>
  </data>
  <data name="tooltip_user_name_volatile" xml:space="preserve">
    <value>Placeholder name for the user's character.
(This name was imported from Backyard AI and will not be saved.)</value>
  </data>
  <data name="cap_link_edit_model_settings" xml:space="preserve">
    <value>Edit model settings</value>
  </data>
  <data name="error_link_update_character_not_found" xml:space="preserve">
    <value>Unable to save changes to Backyard AI. Character not found.</value>
  </data>
  <data name="dark_traits" type="System.Resources.ResXFileRef, System.Windows.Forms">
    <value>..\Resources\Icons\Dark\dark_traits.png;System.Drawing.Bitmap, System.Drawing, Version=4.0.0.0, Culture=neutral, PublicKeyToken=b03f5f7f11d50a3a</value>
  </data>
  <data name="traits" type="System.Resources.ResXFileRef, System.Windows.Forms">
    <value>..\Resources\Icons\Light\traits.png;System.Drawing.Bitmap, System.Drawing, Version=4.0.0.0, Culture=neutral, PublicKeyToken=b03f5f7f11d50a3a</value>
  </data>
  <data name="collapsed" type="System.Resources.ResXFileRef, System.Windows.Forms">
    <value>..\Resources\Icons\Light\collapsed.png;System.Drawing.Bitmap, System.Drawing, Version=4.0.0.0, Culture=neutral, PublicKeyToken=b03f5f7f11d50a3a</value>
  </data>
  <data name="dark_collapsed" type="System.Resources.ResXFileRef, System.Windows.Forms">
    <value>..\Resources\Icons\Dark\dark_collapsed.png;System.Drawing.Bitmap, System.Drawing, Version=4.0.0.0, Culture=neutral, PublicKeyToken=b03f5f7f11d50a3a</value>
  </data>
  <data name="dark_expanded" type="System.Resources.ResXFileRef, System.Windows.Forms">
    <value>..\Resources\Icons\Dark\dark_expanded.png;System.Drawing.Bitmap, System.Drawing, Version=4.0.0.0, Culture=neutral, PublicKeyToken=b03f5f7f11d50a3a</value>
  </data>
  <data name="expanded" type="System.Resources.ResXFileRef, System.Windows.Forms">
    <value>..\Resources\Icons\Light\expanded.png;System.Drawing.Bitmap, System.Drawing, Version=4.0.0.0, Culture=neutral, PublicKeyToken=b03f5f7f11d50a3a</value>
  </data>
  <data name="tooltip_include_attributes" xml:space="preserve">
    <value>Uncheck to exclude character attributes from the output</value>
  </data>
  <data name="tooltip_include_example" xml:space="preserve">
    <value>Uncheck to exclude example chat from the output</value>
  </data>
  <data name="tooltip_include_grammar" xml:space="preserve">
    <value>Uncheck to exclude grammar from the output
(Only supported by Backyard AI)</value>
  </data>
  <data name="tooltip_include_greeting" xml:space="preserve">
    <value>Uncheck to exclude greeting(s) from the output</value>
  </data>
  <data name="tooltip_include_lore" xml:space="preserve">
    <value>Uncheck to exclude lorebook from the output</value>
  </data>
  <data name="tooltip_include_model" xml:space="preserve">
    <value>Uncheck to exclude model instructions from the output</value>
  </data>
  <data name="tooltip_include_scenario" xml:space="preserve">
    <value>Uncheck to exclude scenario from the output</value>
  </data>
  <data name="tooltip_include_user_persona" xml:space="preserve">
    <value>Uncheck to exclude user persona from the output</value>
  </data>
  <data name="asset_actor_portrait" type="System.Resources.ResXFileRef, System.Windows.Forms">
    <value>..\Resources\Icons\Light\asset_actor_portrait.png;System.Drawing.Bitmap, System.Drawing, Version=4.0.0.0, Culture=neutral, PublicKeyToken=b03f5f7f11d50a3a</value>
  </data>
  <data name="asset_override" type="System.Resources.ResXFileRef, System.Windows.Forms">
    <value>..\Resources\Icons\Light\asset_override.png;System.Drawing.Bitmap, System.Drawing, Version=4.0.0.0, Culture=neutral, PublicKeyToken=b03f5f7f11d50a3a</value>
  </data>
  <data name="dark_asset_actor_portrait" type="System.Resources.ResXFileRef, System.Windows.Forms">
    <value>..\Resources\Icons\Dark\dark_asset_actor_portrait.png;System.Drawing.Bitmap, System.Drawing, Version=4.0.0.0, Culture=neutral, PublicKeyToken=b03f5f7f11d50a3a</value>
  </data>
  <data name="dark_asset_override" type="System.Resources.ResXFileRef, System.Windows.Forms">
    <value>..\Resources\Icons\Dark\dark_asset_override.png;System.Drawing.Bitmap, System.Drawing, Version=4.0.0.0, Culture=neutral, PublicKeyToken=b03f5f7f11d50a3a</value>
  </data>
  <data name="msg_no_actor_portrait" xml:space="preserve">
    <value>No actor portrait</value>
  </data>
  <data name="tooltip_asset_actor_portrait" xml:space="preserve">
    <value>(Actor portrait) This asset will be used for the portrait of {0}, when applicable.</value>
  </data>
  <data name="tooltip_asset_override" xml:space="preserve">
    <value>(Portrait override) This asset will replace the main portrait, when applicable.</value>
  </data>
  <data name="cap_save_multiple" xml:space="preserve">
    <value>Save multiple</value>
  </data>
  <data name="msg_save_multiple" xml:space="preserve">
    <value>Successfully saved {0}.</value>
  </data>
  <data name="link_active" type="System.Resources.ResXFileRef, System.Windows.Forms">
    <value>..\Resources\Icons\Light\link_active.png;System.Drawing.Bitmap, System.Drawing, Version=4.0.0.0, Culture=neutral, PublicKeyToken=b03f5f7f11d50a3a</value>
  </data>
  <data name="link_broken" type="System.Resources.ResXFileRef, System.Windows.Forms">
    <value>..\Resources\Icons\Light\link_broken.png;System.Drawing.Bitmap, System.Drawing, Version=4.0.0.0, Culture=neutral, PublicKeyToken=b03f5f7f11d50a3a</value>
  </data>
  <data name="link_connected" type="System.Resources.ResXFileRef, System.Windows.Forms">
    <value>..\Resources\Icons\Light\link_connected.png;System.Drawing.Bitmap, System.Drawing, Version=4.0.0.0, Culture=neutral, PublicKeyToken=b03f5f7f11d50a3a</value>
  </data>
  <data name="link_dirty" type="System.Resources.ResXFileRef, System.Windows.Forms">
    <value>..\Resources\Icons\Light\link_dirty.png;System.Drawing.Bitmap, System.Drawing, Version=4.0.0.0, Culture=neutral, PublicKeyToken=b03f5f7f11d50a3a</value>
  </data>
  <data name="link_inactive" type="System.Resources.ResXFileRef, System.Windows.Forms">
    <value>..\Resources\Icons\Light\link_inactive.png;System.Drawing.Bitmap, System.Drawing, Version=4.0.0.0, Culture=neutral, PublicKeyToken=b03f5f7f11d50a3a</value>
  </data>
  <data name="dark_link_dirty" type="System.Resources.ResXFileRef, System.Windows.Forms">
    <value>..\Resources\Icons\Dark\dark_link_dirty.png;System.Drawing.Bitmap, System.Drawing, Version=4.0.0.0, Culture=neutral, PublicKeyToken=b03f5f7f11d50a3a</value>
  </data>
  <data name="cap_link_reset_model_settings" xml:space="preserve">
    <value>Reset model settings</value>
  </data>
  <data name="dark_reset" type="System.Resources.ResXFileRef, System.Windows.Forms">
    <value>..\Resources\Icons\Dark\dark_reset.png;System.Drawing.Bitmap, System.Drawing, Version=4.0.0.0, Culture=neutral, PublicKeyToken=b03f5f7f11d50a3a</value>
  </data>
  <data name="msg_link_reset_model_settings" xml:space="preserve">
    <value>This will reset the model settings for all characters in Backyard AI.

Do you want to continue?</value>
  </data>
  <data name="reset" type="System.Resources.ResXFileRef, System.Windows.Forms">
    <value>..\Resources\Icons\Light\reset.png;System.Drawing.Bitmap, System.Drawing, Version=4.0.0.0, Culture=neutral, PublicKeyToken=b03f5f7f11d50a3a</value>
  </data>
  <data name="tooltip_link_reset_model_settings" xml:space="preserve">
    <value>Reset the model settings for all characters to their default values.</value>
  </data>
<<<<<<< HEAD
  <data name="tooltip_actors" xml:space="preserve">
    <value>This is card contains multiple character definitions.</value>
  </data>
  <data name="tooltip_embedded_assets" xml:space="preserve">
    <value>This card contains embedded assets.</value>
=======
  <data name="tooltip_include_personality" xml:space="preserve">
    <value>Uncheck to exclude the personality summary from the output.
(Not to be confused with the character persona.)</value>
>>>>>>> 291d364c
  </data>
</root><|MERGE_RESOLUTION|>--- conflicted
+++ resolved
@@ -1650,16 +1650,14 @@
   <data name="tooltip_link_reset_model_settings" xml:space="preserve">
     <value>Reset the model settings for all characters to their default values.</value>
   </data>
-<<<<<<< HEAD
   <data name="tooltip_actors" xml:space="preserve">
     <value>This is card contains multiple character definitions.</value>
   </data>
   <data name="tooltip_embedded_assets" xml:space="preserve">
     <value>This card contains embedded assets.</value>
-=======
+  </data>
   <data name="tooltip_include_personality" xml:space="preserve">
     <value>Uncheck to exclude the personality summary from the output.
 (Not to be confused with the character persona.)</value>
->>>>>>> 291d364c
   </data>
 </root>