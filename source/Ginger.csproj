--- conflicted
+++ resolved
@@ -214,19 +214,16 @@
     <Compile Include="src\Interface\Controls\UserNotes.Designer.cs">
       <DependentUpon>UserNotes.cs</DependentUpon>
     </Compile>
-<<<<<<< HEAD
     <Compile Include="src\Interface\Forms\Dialogs\VariablesDialog.cs">
       <SubType>Form</SubType>
     </Compile>
     <Compile Include="src\Interface\Forms\Dialogs\VariablesDialog.Designer.cs">
       <DependentUpon>VariablesDialog.cs</DependentUpon>
     </Compile>
-=======
     <Compile Include="src\Interface\Theme\DarkTheme.cs" />
     <Compile Include="src\Interface\Theme\IVisualTheme.cs" />
     <Compile Include="src\Interface\Theme\LightTheme.cs" />
     <Compile Include="src\Interface\Theme\Theme.cs" />
->>>>>>> 4df7584f
     <Compile Include="src\Interface\Forms\Dialogs\LinkEditChatDialog.cs">
       <SubType>Form</SubType>
     </Compile>
@@ -671,41 +668,41 @@
     <EmbeddedResource Include="src\Interface\Controls\UserNotes.resx">
       <DependentUpon>UserNotes.cs</DependentUpon>
     </EmbeddedResource>
+    <EmbeddedResource Include="src\Interface\Forms\Dialogs\LinkEditChatDialog.resx">
+      <DependentUpon>LinkEditChatDialog.cs</DependentUpon>
+    </EmbeddedResource>
+    <EmbeddedResource Include="src\Interface\Forms\Dialogs\LinkSelectGroupDialog.resx">
+      <DependentUpon>LinkSelectGroupDialog.cs</DependentUpon>
+    </EmbeddedResource>
+    <EmbeddedResource Include="src\Interface\Forms\Dialogs\LinkSelectCharacterDialog.resx">
+      <DependentUpon>LinkSelectCharacterDialog.cs</DependentUpon>
+    </EmbeddedResource>
+    <EmbeddedResource Include="src\Interface\Forms\Dialogs\AssetViewDialog.resx">
+      <DependentUpon>AssetViewDialog.cs</DependentUpon>
+    </EmbeddedResource>
+    <EmbeddedResource Include="src\Interface\Forms\Dialogs\FindDialog.resx">
+      <DependentUpon>FindDialog.cs</DependentUpon>
+    </EmbeddedResource>
+    <EmbeddedResource Include="src\Interface\Forms\Dialogs\FindReplaceDialog.resx">
+      <DependentUpon>FindReplaceDialog.cs</DependentUpon>
+    </EmbeddedResource>
+    <EmbeddedResource Include="src\Interface\Forms\Dialogs\GenderSwapDialog.resx">
+      <DependentUpon>GenderSwapDialog.cs</DependentUpon>
+    </EmbeddedResource>
+    <EmbeddedResource Include="src\Interface\Forms\Dialogs\CreateRecipeDialog.resx">
+      <DependentUpon>CreateRecipeDialog.cs</DependentUpon>
+    </EmbeddedResource>
+    <EmbeddedResource Include="src\Interface\Controls\SnippetPanel.resx">
+      <DependentUpon>SnippetPanel.cs</DependentUpon>
+    </EmbeddedResource>
+    <EmbeddedResource Include="src\Interface\Forms\Dialogs\EnterUrlDialog.resx">
+      <DependentUpon>EnterUrlDialog.cs</DependentUpon>
+    </EmbeddedResource>
+    <EmbeddedResource Include="src\Interface\Forms\Dialogs\PasteTextDialog.resx">
+      <DependentUpon>PasteTextDialog.cs</DependentUpon>
+    </EmbeddedResource>
     <EmbeddedResource Include="src\Interface\Forms\Dialogs\VariablesDialog.resx">
       <DependentUpon>VariablesDialog.cs</DependentUpon>
-    </EmbeddedResource>
-    <EmbeddedResource Include="src\Interface\Forms\Dialogs\LinkEditChatDialog.resx">
-      <DependentUpon>LinkEditChatDialog.cs</DependentUpon>
-    </EmbeddedResource>
-    <EmbeddedResource Include="src\Interface\Forms\Dialogs\LinkSelectGroupDialog.resx">
-      <DependentUpon>LinkSelectGroupDialog.cs</DependentUpon>
-    </EmbeddedResource>
-    <EmbeddedResource Include="src\Interface\Forms\Dialogs\LinkSelectCharacterDialog.resx">
-      <DependentUpon>LinkSelectCharacterDialog.cs</DependentUpon>
-    </EmbeddedResource>
-    <EmbeddedResource Include="src\Interface\Forms\Dialogs\AssetViewDialog.resx">
-      <DependentUpon>AssetViewDialog.cs</DependentUpon>
-    </EmbeddedResource>
-    <EmbeddedResource Include="src\Interface\Forms\Dialogs\FindDialog.resx">
-      <DependentUpon>FindDialog.cs</DependentUpon>
-    </EmbeddedResource>
-    <EmbeddedResource Include="src\Interface\Forms\Dialogs\FindReplaceDialog.resx">
-      <DependentUpon>FindReplaceDialog.cs</DependentUpon>
-    </EmbeddedResource>
-    <EmbeddedResource Include="src\Interface\Forms\Dialogs\GenderSwapDialog.resx">
-      <DependentUpon>GenderSwapDialog.cs</DependentUpon>
-    </EmbeddedResource>
-    <EmbeddedResource Include="src\Interface\Forms\Dialogs\CreateRecipeDialog.resx">
-      <DependentUpon>CreateRecipeDialog.cs</DependentUpon>
-    </EmbeddedResource>
-    <EmbeddedResource Include="src\Interface\Controls\SnippetPanel.resx">
-      <DependentUpon>SnippetPanel.cs</DependentUpon>
-    </EmbeddedResource>
-    <EmbeddedResource Include="src\Interface\Forms\Dialogs\EnterUrlDialog.resx">
-      <DependentUpon>EnterUrlDialog.cs</DependentUpon>
-    </EmbeddedResource>
-    <EmbeddedResource Include="src\Interface\Forms\Dialogs\PasteTextDialog.resx">
-      <DependentUpon>PasteTextDialog.cs</DependentUpon>
     </EmbeddedResource>
     <EmbeddedResource Include="src\Interface\Forms\Dialogs\WriteDialog.resx">
       <DependentUpon>WriteDialog.cs</DependentUpon>
