﻿using System.Collections.Generic;
using System.Drawing;
using System.Windows.Forms;

namespace Ginger
{
	public static class Constants
	{
		public static readonly string WebsiteURL = "https://github.com/DominaeDev/ginger";
		public static readonly string GitHubURL = "https://github.com/DominaeDev/ginger";
		public static readonly string DictionariesURL = "https://github.com/LibreOffice/dictionaries";

		public static readonly int GingerExtensionVersion = 1;
		public static readonly Color DefaultColor = Color.Gainsboro;

		public static Dictionary<Recipe.Drawer, Color> RecipeColorByDrawer = new Dictionary<Recipe.Drawer, Color>
		{
			{ Recipe.Drawer.Undefined,			Color.Gainsboro },
			{ Recipe.Drawer.Components,			Color.Gainsboro },
			{ Recipe.Drawer.Snippets,			ColorTranslator.FromHtml("#f0f0f0") },
			{ Recipe.Drawer.Lore,				ColorTranslator.FromHtml("#f2e6f2") },
			{ Recipe.Drawer.Model,				ColorTranslator.FromHtml("#bfd0db") },
			{ Recipe.Drawer.Character,			Color.Honeydew },
			{ Recipe.Drawer.Appearance,			ColorTranslator.FromHtml("#fffef0") },
			{ Recipe.Drawer.Mind,				Color.Azure },
			{ Recipe.Drawer.Story,				Color.Linen  },
		};

		public static Dictionary<Recipe.Category, Color> RecipeColorByCategory = new Dictionary<Recipe.Category, Color>
		{
			{ Recipe.Category.Undefined,		Color.Gainsboro },

			{ Recipe.Category.Base,			    ColorTranslator.FromHtml("#98acb9") },
			{ Recipe.Category.Model,			ColorTranslator.FromHtml("#bfd0db") },
			{ Recipe.Category.Modifier,			ColorTranslator.FromHtml("#bfd0db") },
		   
			{ Recipe.Category.Archetype,		Color.Honeydew },
			{ Recipe.Category.Character,		Color.Honeydew },
			{ Recipe.Category.Job,				Color.Honeydew },

			{ Recipe.Category.Appearance,	    ColorTranslator.FromHtml("#fffef0") },
			{ Recipe.Category.Speech,		    ColorTranslator.FromHtml("#fffef0") },
			{ Recipe.Category.Trait,		    ColorTranslator.FromHtml("#fffef0") },
			{ Recipe.Category.Special,		    ColorTranslator.FromHtml("#fffef0") },
			{ Recipe.Category.Body,				ColorTranslator.FromHtml("#fffef0") },
			{ Recipe.Category.Feature,			ColorTranslator.FromHtml("#fffef0") },

			{ Recipe.Category.Personality,	    ColorTranslator.FromHtml("#d2f0f0") },
			{ Recipe.Category.Mind,				Color.Azure },
			{ Recipe.Category.Behavior,			Color.Azure },
			{ Recipe.Category.Quirk,			Color.Azure },
			{ Recipe.Category.Emotion,          Color.Azure },
			{ Recipe.Category.Sexual,           ColorTranslator.FromHtml("#fff0f8") },
			{ Recipe.Category.Role,				ColorTranslator.FromHtml("#d2f0f0") },

			{ Recipe.Category.User,			    ColorTranslator.FromHtml("#ddf5ef") },
			{ Recipe.Category.Relationship,	    ColorTranslator.FromHtml("#ddf5ef") },

			{ Recipe.Category.Story,			Color.Linen },
			{ Recipe.Category.World,			Color.Linen },
			{ Recipe.Category.Location,			Color.Linen },
			{ Recipe.Category.Scenario,			Color.Linen },
			{ Recipe.Category.Cast,				Color.Linen },
			{ Recipe.Category.Concept,			Color.Linen },

			{ Recipe.Category.Chat,			    Color.FloralWhite },
			{ Recipe.Category.Lore,			    ColorTranslator.FromHtml("#f2e6f2") },
			{ Recipe.Category.Custom,		    Color.WhiteSmoke },
		};

		public static Dictionary<Recipe.Category, Recipe.Drawer> DrawerFromCategory = new Dictionary<Recipe.Category, Recipe.Drawer>
		{
			{ Recipe.Category.Undefined,		Recipe.Drawer.Character },
			{ Recipe.Category.Base,				Recipe.Drawer.Model },
			{ Recipe.Category.Model,			Recipe.Drawer.Model },
			{ Recipe.Category.Modifier,			Recipe.Drawer.Model },
			{ Recipe.Category.Archetype,		Recipe.Drawer.Character },
			{ Recipe.Category.Character,		Recipe.Drawer.Character },
			{ Recipe.Category.Job,				Recipe.Drawer.Character },
			{ Recipe.Category.Relationship,		Recipe.Drawer.Character },
			{ Recipe.Category.Speech,			Recipe.Drawer.Character },
			{ Recipe.Category.Custom,			Recipe.Drawer.Character },
			{ Recipe.Category.Chat,				Recipe.Drawer.Character },
			{ Recipe.Category.Trait,			Recipe.Drawer.Character },
			{ Recipe.Category.Special,			Recipe.Drawer.Character },
			{ Recipe.Category.Appearance,		Recipe.Drawer.Appearance },
			{ Recipe.Category.Body,				Recipe.Drawer.Appearance },
			{ Recipe.Category.Feature,			Recipe.Drawer.Appearance },
			{ Recipe.Category.Personality,		Recipe.Drawer.Mind },
			{ Recipe.Category.Mind,				Recipe.Drawer.Mind },
			{ Recipe.Category.Behavior,			Recipe.Drawer.Mind },
			{ Recipe.Category.Quirk,			Recipe.Drawer.Mind },
			{ Recipe.Category.Emotion,			Recipe.Drawer.Mind },
			{ Recipe.Category.Sexual,			Recipe.Drawer.Mind },
			{ Recipe.Category.Role,             Recipe.Drawer.Mind },
			{ Recipe.Category.Story,			Recipe.Drawer.Story },
			{ Recipe.Category.World,			Recipe.Drawer.Story },
			{ Recipe.Category.User,				Recipe.Drawer.Story },
			{ Recipe.Category.Location,			Recipe.Drawer.Story },
			{ Recipe.Category.Scenario,			Recipe.Drawer.Story },
			{ Recipe.Category.Cast,				Recipe.Drawer.Story },
			{ Recipe.Category.Concept,			Recipe.Drawer.Story },
			{ Recipe.Category.Lore,				Recipe.Drawer.Story },
		};

		public static class Flag
		{
			public static readonly string Base = "base";
			public static readonly string NSFW = "nsfw";
			public static readonly string OverrideGender = "override-gender";
			public static readonly string Actor = "__actor";
			public static readonly string Internal = "__internal";
			public static readonly string External = "__external";
			public static readonly string Component = "__component";
			public static readonly string System = "__system";
			public static readonly string Lorebook = "__lorebook";
			public static readonly string Greeting = "__greeting";
			public static readonly string Grammar = "__grammar";
			public static readonly string DontBake = "__nobake";
			public static readonly string Hidden = "__hidden";
			public static readonly string ToggleFormatting = "__formatting";
			public static readonly string PruneScenario = "__prune-scenario";
		}

		public static readonly string DefaultCharacterName = "Unnamed";
		public static readonly string DefaultUserName = "User";
		public static readonly float AutoWrapWidth = 54;
		public static readonly int DefaultPortraitWidth = 256;
		public static readonly int DefaultPortraitHeight = 256;

		public static readonly string DefaultFontFace = "Segoe UI";
		public static readonly float DefaultFontSize = 9.75f;
		public static readonly float ReferenceFontSize = 8.25f;
		public static readonly float LineHeight = 1.15f;

		public static readonly int StatusBarMessageInterval = 3500;

		public static readonly int MaxImageDimension = 1800;

		public static class ParameterPanel
		{
			public static readonly int TopMargin = 2;
			public static readonly int Spacing = 4;
			public static readonly int LabelWidth = 140;
			public static readonly int CheckboxWidth = 30;

		}

		public static class RecipePanel
		{
			public static readonly int BottomMargin = 8;
		}

		public static class InternalFiles
		{
			public static readonly string GlobalMacros = "global_macros.xml";
			public static readonly string GlobalRecipe = "global_recipe.xml";
		}

		public static class Drawer
		{
			public static readonly int SplitMenuAfter = 28;
			public static readonly int RecipesPerSplit = 20;
		}

<<<<<<< HEAD
		public static class Colors
		{
			public static class Light
			{
				public static readonly Color Foreground	= ColorTranslator.FromHtml("#202020");
				public static readonly Color Background	= ColorTranslator.FromHtml("#FFFFFF");
				public static readonly Color Dialogue	= ColorTranslator.FromHtml("#C06000");
				public static readonly Color Narration	= ColorTranslator.FromHtml("#406080");
				public static readonly Color Number		= ColorTranslator.FromHtml("#800080");
				public static readonly Color Name		= ColorTranslator.FromHtml("#0000C0");
				public static readonly Color Command	= ColorTranslator.FromHtml("#800000");
				public static readonly Color Pronoun	= ColorTranslator.FromHtml("#C000C0");
				public static readonly Color Comment	= ColorTranslator.FromHtml("#969696");
				public static readonly Color Code		= ColorTranslator.FromHtml("#606060");
				public static readonly Color Error		= ColorTranslator.FromHtml("#C00000");
				public static readonly Color Wildcard	= ColorTranslator.FromHtml("#008080");
				public static readonly Color Decorator	= ColorTranslator.FromHtml("#800080");
				public static readonly Color Variable	= ColorTranslator.FromHtml("#800000");
			}

			public static class Dark
			{
				public static readonly Color Foreground	= ColorTranslator.FromHtml("#DEDEDE");
				public static readonly Color Background	= ColorTranslator.FromHtml("#222222");
				public static readonly Color Dialogue	= ColorTranslator.FromHtml("#F0A400");
				public static readonly Color Narration	= ColorTranslator.FromHtml("#93ACC4");
				public static readonly Color Number		= ColorTranslator.FromHtml("#BE7BE3");
				public static readonly Color Name		= ColorTranslator.FromHtml("#4FB0FF");
				public static readonly Color Command	= ColorTranslator.FromHtml("#C06000");
				public static readonly Color Pronoun	= ColorTranslator.FromHtml("#D000D0");
				public static readonly Color Comment	= ColorTranslator.FromHtml("#636363");
				public static readonly Color Code		= ColorTranslator.FromHtml("#969696");
				public static readonly Color Error		= ColorTranslator.FromHtml("#D12640");
				public static readonly Color Wildcard	= ColorTranslator.FromHtml("#00A0A0");
				public static readonly Color Decorator	= ColorTranslator.FromHtml("#A000A0");
				public static readonly Color Variable	= ColorTranslator.FromHtml("#C06000");
			}
		}
=======
>>>>>>> 4df7584f
	}

	public static class ShortcutKeys
	{
		public const Keys Copy = Keys.Control | Keys.C;
		public const Keys Paste = Keys.Control | Keys.V;
		public const Keys Undo = Keys.Control | Keys.Z;
		public const Keys Redo = Keys.Control | Keys.Y;
		public const Keys EraseWord = Keys.Control | Keys.Back;
		public const Keys DeleteWord = Keys.Control | Keys.Delete;
		public const Keys AutoReplace = Keys.Control | Keys.Space;
		public const Keys AutoReplaceUser = Keys.Control | Keys.Shift | Keys.Space;
		public const Keys AutoReplaceErase = Keys.Control | Keys.Alt | Keys.Space;
		public const Keys Confirm = Keys.Enter;
		public const Keys Cancel = Keys.Escape;
		public const Keys Find = Keys.Control | Keys.F;
		public const Keys FindNext = Keys.F3;
		public const Keys FindPrevious = Keys.Shift | Keys.F3;
		public const Keys Replace = Keys.Control | Keys.Shift | Keys.F;
		public const Keys NextActor = Keys.Alt | Keys.Right;
		public const Keys PreviousActor = Keys.Alt | Keys.Left;
		public const Keys SwitchView = Keys.Control | Keys.Tab;
		public const Keys SaveIncremental = Keys.Control | Keys.Shift | Keys.Alt | Keys.S;
		public const Keys LinkedOpen = Keys.Control | Keys.Shift | Keys.O;
		public const Keys LinkedSave = Keys.Control | Keys.U;
		public const Keys LinkedSaveAsNew = Keys.Control | Keys.Shift | Keys.U;
		public const Keys LinkedChatHistory = Keys.Control | Keys.H;
	}
}<|MERGE_RESOLUTION|>--- conflicted
+++ resolved
@@ -163,47 +163,6 @@
 			public static readonly int RecipesPerSplit = 20;
 		}
 
-<<<<<<< HEAD
-		public static class Colors
-		{
-			public static class Light
-			{
-				public static readonly Color Foreground	= ColorTranslator.FromHtml("#202020");
-				public static readonly Color Background	= ColorTranslator.FromHtml("#FFFFFF");
-				public static readonly Color Dialogue	= ColorTranslator.FromHtml("#C06000");
-				public static readonly Color Narration	= ColorTranslator.FromHtml("#406080");
-				public static readonly Color Number		= ColorTranslator.FromHtml("#800080");
-				public static readonly Color Name		= ColorTranslator.FromHtml("#0000C0");
-				public static readonly Color Command	= ColorTranslator.FromHtml("#800000");
-				public static readonly Color Pronoun	= ColorTranslator.FromHtml("#C000C0");
-				public static readonly Color Comment	= ColorTranslator.FromHtml("#969696");
-				public static readonly Color Code		= ColorTranslator.FromHtml("#606060");
-				public static readonly Color Error		= ColorTranslator.FromHtml("#C00000");
-				public static readonly Color Wildcard	= ColorTranslator.FromHtml("#008080");
-				public static readonly Color Decorator	= ColorTranslator.FromHtml("#800080");
-				public static readonly Color Variable	= ColorTranslator.FromHtml("#800000");
-			}
-
-			public static class Dark
-			{
-				public static readonly Color Foreground	= ColorTranslator.FromHtml("#DEDEDE");
-				public static readonly Color Background	= ColorTranslator.FromHtml("#222222");
-				public static readonly Color Dialogue	= ColorTranslator.FromHtml("#F0A400");
-				public static readonly Color Narration	= ColorTranslator.FromHtml("#93ACC4");
-				public static readonly Color Number		= ColorTranslator.FromHtml("#BE7BE3");
-				public static readonly Color Name		= ColorTranslator.FromHtml("#4FB0FF");
-				public static readonly Color Command	= ColorTranslator.FromHtml("#C06000");
-				public static readonly Color Pronoun	= ColorTranslator.FromHtml("#D000D0");
-				public static readonly Color Comment	= ColorTranslator.FromHtml("#636363");
-				public static readonly Color Code		= ColorTranslator.FromHtml("#969696");
-				public static readonly Color Error		= ColorTranslator.FromHtml("#D12640");
-				public static readonly Color Wildcard	= ColorTranslator.FromHtml("#00A0A0");
-				public static readonly Color Decorator	= ColorTranslator.FromHtml("#A000A0");
-				public static readonly Color Variable	= ColorTranslator.FromHtml("#C06000");
-			}
-		}
-=======
->>>>>>> 4df7584f
 	}
 
 	public static class ShortcutKeys
