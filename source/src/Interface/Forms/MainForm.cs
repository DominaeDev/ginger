--- conflicted
+++ resolved
@@ -2617,32 +2617,9 @@
 			SaveNewCharacterToBackyard();
 		}
 
-<<<<<<< HEAD
 		private void saveAsNewPartyMenuItem_Click(object sender, EventArgs e)
 		{
 			SavePartyToBackyard();
-=======
-			var error = CreateNewCharacterInBackyard(out createdCharacter, out images);
-			if (error == Backyard.Error.NotConnected)
-				MessageBox.Show(Resources.error_link_failed, Resources.cap_link_error, MessageBoxButtons.OK, MessageBoxIcon.Error);
-			else if (error != Backyard.Error.NoError)
-				MessageBox.Show(Resources.error_link_save_character_as_new, Resources.cap_link_save_character, MessageBoxButtons.OK, MessageBoxIcon.Error);
-			else
-			{
-				if (AppSettings.BackyardLink.AlwaysLinkOnImport || MessageBox.Show(Resources.msg_link_create_link, Resources.cap_link_character, MessageBoxButtons.YesNo, MessageBoxIcon.Question, MessageBoxDefaultButton.Button1) == DialogResult.Yes)
-				{
-					Current.LinkWith(createdCharacter, images);
-					Current.IsLinkDirty = false;
-					SetStatusBarMessage(Resources.status_link_save_and_link_new, Constants.StatusBarMessageInterval);
-					RefreshTitle();
-					MessageBox.Show(Resources.msg_link_save_and_link_new, Resources.cap_link_save_character, MessageBoxButtons.OK, MessageBoxIcon.Information);
-				}
-				else
-					MessageBox.Show(Resources.msg_link_saved, Resources.cap_link_save_character, MessageBoxButtons.OK, MessageBoxIcon.Information);
-
-				_bShouldRefreshSidePanel = true;
-			}
->>>>>>> 3731c660
 		}
 
 		private void reestablishLinkMenuItem_Click(object sender, EventArgs e)
