﻿using System;
using System.Collections.Generic;
using System.Diagnostics;
using System.Drawing;
using System.IO;
using System.Linq;
using System.Text;
using System.Windows.Forms;
using Ginger.Properties;
using Ginger.Integration;

using Backyard = Ginger.Integration.Backyard;

namespace Ginger
{
	public partial class MainForm : Form, IVisualThemed
	{
		public static readonly string AppTitle = "Ginger";

		private TokenizerQueue tokenQueue = new TokenizerQueue();
		private int _inputHash = 0;

		private bool _bShouldRefreshSidePanel = false;
		private bool _bShouldRefreshTokenCount = false;
		private bool _bShouldRecreatePanels = false;
		private int _originalExStyle = -1;
		private static bool _bEnableFormLevelDoubleBuffering = true;

		private static bool _bCanRegenerate = true;
		private bool _bWasFileDirty = false;

		public static MainForm instance { get; private set; }

		private string _shouldLoadFilename = null;
		private FindDialog _findDialog;
		private LinkEditChatDialog _editChatDialog;

		private Dictionary<string, ToolStripMenuItem> _spellCheckLangMenuItems = new Dictionary<string, ToolStripMenuItem>();
		private Dictionary<string, ToolStripMenuItem> _changeLanguageMenuItems = new Dictionary<string, ToolStripMenuItem>();
		private List<IIdleHandler> _idleHandlers = new List<IIdleHandler>();

		private System.Timers.Timer _statusbarTimer = new System.Timers.Timer();

		public MainForm()
		{
			instance = this;
			InitializeComponent();

			Icon = Resources.icon;

			Application.Idle += OnIdle;
			Application.ApplicationExit += OnClose;
			DragEnter += OnDragEnter;
			DragDrop += OnDragDrop;
			FormClosing += OnClosing;

			Current.OnLoadCharacter += (s, e) => {
				OnLoadedFile();
			};
			tokenQueue.onTokenCount += TokenQueue_onTokenCount;
			sidePanel.EditName += OnRenamedCharacter;
			sidePanel.ChangedGender += OnChangedGender;
			recipeList.SaveAsSnippet += OnSaveAsSnippet;
			recipeList.SaveAsRecipe += OnSaveAsRecipe;
			recipeList.SaveLorebook += OnSaveLorebook;

			// Initialize
			Current.Reset();

			// Initialize spell checker
			if (AppSettings.Settings.SpellChecking)
			{
				if (SpellChecker.Initialize(AppSettings.Settings.Dictionary) == false)
					AppSettings.Settings.SpellChecking = false;
			}

			// Load recipes & lorebooks
			BlockStyles.LoadStyles();
			RecipeBook.LoadRecipes();
			Lorebooks.LoadLorebooks();

			sidePanel.SetLoreCount(0, false);
			sidePanel.RefreshValues();
			RefreshTitle();

			// Undo history
			Undo.Initialize();
			Undo.OnUndoRedo += OnUndoState;

			_statusbarTimer.Interval = 1000;
			_statusbarTimer.Elapsed += OnStatusBarTimerElapsed;
			_statusbarTimer.AutoReset = false;
			_statusbarTimer.SynchronizingObject = this;
		}

		public void SetFirstLoad(string filename)
		{
			_shouldLoadFilename = filename;
		}

		private void OnLoadedFile()
		{
			EnableFormLevelDoubleBuffering(true);

			tabControl.SelectedIndex = 0;

#if DEBUG
			Stopwatch stopWatch = new Stopwatch();
			stopWatch.Start();
#endif
			Current.IsFileDirty = false;
			RefreshTitle();

			this.Suspend();
			sidePanel.Reset();
			sidePanel.SetLoreCount(0, false);
			sidePanel.RefreshValues();
			sidePanel.Refresh();
			recipeList.RemoveAllPanels();
			this.Resume();
			recipeList.Refresh();

			this.Suspend();
			recipeList.RecreatePanels(true);
			recipeList.RefreshScrollbar();

			RefreshSpellChecking();

			Regenerate();

#if DEBUG
			stopWatch.Stop();
			Debug.WriteLine(string.Format("Total time: {0} ms", stopWatch.ElapsedMilliseconds));
#endif
			this.Resume();
			Undo.Clear();
			GC.Collect();
		}

		private void OnClosing(object sender, FormClosingEventArgs e)
		{
			StealFocus();
			if (ConfirmSave(Resources.cap_exit_app) == false)
				e.Cancel = true;
		}

		private void OnClose(object sender, EventArgs e)
		{
			FileMutex.Release();
			AppSettings.SaveToIni(Utility.AppPath("Settings.ini"));
		}

		/// Hack to reduce intolerable flickering
		/// We have to turn this off occasionally to keep RichTextBox from breaking
		/// (WinForms is great, just great...)
		protected override CreateParams CreateParams
		{
			get
			{
				if (_originalExStyle == -1)
					_originalExStyle = base.CreateParams.ExStyle;

				CreateParams cp = base.CreateParams;
				if (_bEnableFormLevelDoubleBuffering && AppSettings.Settings.EnableFormLevelBuffering)
					cp.ExStyle |= 0x02000000;   // WS_EX_COMPOSITED
				else
					cp.ExStyle = _originalExStyle;

				return cp;
			}
		}

		public static void EnableFormLevelDoubleBuffering(bool bEnable)
		{
			if (AppSettings.Settings.EnableFormLevelBuffering == false)
				return;

			if (_bEnableFormLevelDoubleBuffering != bEnable)
			{
				_bEnableFormLevelDoubleBuffering = bEnable;
				instance.MaximizeBox = true;
#if DEBUG
				instance.RefreshTitle();
#endif
			}
		}

		private void OnIdle(object sender, EventArgs e)
		{
			foreach (var idleHandler in _idleHandlers)
				idleHandler.OnIdle();

			if (_bShouldRefreshSidePanel)
			{
				sidePanel.RefreshValues();
				_bShouldRefreshSidePanel = false;
				_bShouldRefreshTokenCount = false;
			}
			else if (_bShouldRefreshTokenCount)
			{
				sidePanel.RefreshTokenCount();
				_bShouldRefreshTokenCount = false;
			}

			if (Current.IsDirty && _bCanRegenerate)
			{
				Current.IsDirty = false;
				Regenerate();
			}
			if (_bWasFileDirty != Current.IsFileDirty)
			{
				_bWasFileDirty = Current.IsFileDirty;
				RefreshTitle();
			}
		}

		private void MainForm_OnLoad(object sender, EventArgs e)
		{
			sidePanel.ChangePortraitImage += OnChangePortraitImage;
			sidePanel.ResizePortraitImage += OnResizePortraitImage;
			sidePanel.PastePortraitImage += OnPastePortraitImage;
			sidePanel.RemovePortraitImage += OnRemovePortraitImage;

			SetToolTip(btnAdd_Model, "Bot instructions");
			SetToolTip(btnAdd_Character, "Character");
			SetToolTip(btnAdd_Traits, "Appearance & Traits");
			SetToolTip(btnAdd_Mind, "Personality & Behavior");
			SetToolTip(btnAdd_World, "Story & World");
			SetToolTip(btnAdd_Other, "Components");
			SetToolTip(btnAdd_Snippets, "Snippets");
			SetToolTip(btnAdd_Lore, "Lorebooks");

			rearrangeLoreMenuItem.ToolTipText = Resources.tooltip_rearrange_lore;
			enableLinkMenuItem.ToolTipText = Resources.tooltip_link_connect;
			enableAutosaveMenuItem.ToolTipText = Resources.tooltip_link_autosave;
			reestablishLinkMenuItem.ToolTipText = Resources.tooltip_link_reestablish;
			breakLinkMenuItem.ToolTipText = Resources.tooltip_link_break;
			importLinkedMenuItem.ToolTipText = Resources.tooltip_link_open;
			saveLinkedMenuItem.ToolTipText = Resources.tooltip_link_save;
			saveNewLinkedMenuItem.ToolTipText = Resources.tooltip_link_save_as_new;
			revertLinkedMenuItem.ToolTipText = Resources.tooltip_link_revert;
			applyToFirstChatMenuItem.ToolTipText = Resources.tooltip_link_apply_to_first;
			applyToLastChatMenuItem.ToolTipText = Resources.tooltip_link_apply_to_last;
			applyToAllChatsMenuItem.ToolTipText = Resources.tooltip_link_apply_to_all;
			alwaysLinkMenuItem.ToolTipText = Resources.tooltip_link_always_create;

			RegisterIdleHandler(recipeList);

			outputBox.SetTabWidth(4);

#if DEBUG && false
			group_Debug.Visible = true;
#endif

			// Create dictionary menu items
			if (Dictionaries.IsOk())
			{
				foreach (var langKvp in Dictionaries.dictionaries)
				{
					var menuItem = new ToolStripMenuItem(langKvp.Value);
					menuItem.Click += delegate {
						ChangeSpellingLanguage(langKvp.Key);
					};
					checkSpellingMenuItem.DropDownItems.Add(menuItem);
					_spellCheckLangMenuItems.Add(langKvp.Key, menuItem);
				}
				checkSpellingMenuItem.DropDownItems.Add(new ToolStripSeparator());
				checkSpellingMenuItem.DropDownItems.Add(new ToolStripMenuItem("Add dictionary...", null, (s, x) => {
					Utility.OpenUrl(Constants.DictionariesURL);
				}));
			}
			else
			{
				checkSpellingMenuItem.Enabled = false;
				AppSettings.Settings.SpellChecking = false;
			}

			// Create language menu items
			foreach (var langKvp in Locales.AppLocales)
			{
				var menuItem = new ToolStripMenuItem(langKvp.Value);
				menuItem.Click += delegate {
					ChangeAppLanguage(langKvp.Key);
				};
				changeLanguageMenuItem.DropDownItems.Add(menuItem);
				_changeLanguageMenuItems.Add(langKvp.Key, menuItem);
			}
			if (changeLanguageMenuItem.DropDownItems.Count <= 1)
			{
				changeLanguageMenuItem.Enabled = false;
				changeLanguageMenuItem.DropDownItems.Clear();
//				changeLanguageSeparator.Visible = false;
			}

			ApplyVisualTheme();

			if (_shouldLoadFilename != null) // Command-line argument
			{
				if (FileMutex.CanAcquire(_shouldLoadFilename) == false)
				{
					MessageBox.Show(string.Format(Resources.error_already_open, Path.GetFileName(_shouldLoadFilename)), Resources.cap_load_error, MessageBoxButtons.OK, MessageBoxIcon.Error);
					return;
				}

				OpenFile(_shouldLoadFilename);
				_shouldLoadFilename = null;
			}
		}

		private void OnDragEnter(object sender, DragEventArgs e)
		{
			if (e.Data.GetDataPresent(DataFormats.FileDrop))
			{
				string[] files = (string[])e.Data.GetData(DataFormats.FileDrop);
				if (files.Length == 1 && FileUtil.CheckFileType(files[0]) != FileUtil.FileType.Unknown)
				{
					e.Effect = DragDropEffects.Copy;
					return;
				}
			}
			e.Effect = DragDropEffects.None;
		}

		private void OnDragDrop(object sender, DragEventArgs e)
		{
			Activate();

			if (e.Data.GetDataPresent(DataFormats.FileDrop) == false)
				return;

			string[] files = (string[])e.Data.GetData(DataFormats.FileDrop);
			if (files.Length != 1)
				return; // Error

			string filename = files[0];

			var fileType = FileUtil.CheckFileType(filename);
			if (fileType == FileUtil.FileType.Unknown)
				return;

			// Dropped lorebook?
			if (fileType.Contains(FileUtil.FileType.Lorebook))
			{
				Lorebook lorebook = null;
				if (fileType.Contains(FileUtil.FileType.Json))
				{
					lorebook = new Lorebook();
					if (lorebook.LoadFromJson(filename) == false)
						lorebook = null;
				}
				else if (fileType.Contains(FileUtil.FileType.Csv))
				{
					return; // No drag & drop for csv files
				}

				if (lorebook != null)
				{
					Cursor = Cursors.WaitCursor;
					SetStatusBarMessage(Resources.status_refreshing_list);

					// Add to recipe list
					var instance = Current.AddLorebook(lorebook);
					recipeList.Suspend();
					recipeList.DisableRedrawAndDo(() => {
						var pastedPanel = recipeList.AddRecipePanel(instance, false);
						pastedPanel.Focus();
						recipeList.ScrollToPanel(pastedPanel);
					});
					recipeList.Resume();
					recipeList.Invalidate(true);

					Undo.Push(Undo.Kind.RecipeAddRemove, "Add lorebook");

					Cursor = Cursors.Default;
					ClearStatusBarMessage();
				}
				else
				{
					MessageBox.Show(Resources.error_unrecognized_lorebook_format, Resources.cap_import_error, MessageBoxButtons.OK, MessageBoxIcon.Error);
				}
				return;
			}

			// Dropped character file
			if (ConfirmSave(Resources.cap_open_character_card) == false)
				return;

			if (FileMutex.CanAcquire(openFileDialog.FileName) == false)
			{
				MessageBox.Show(string.Format(Resources.error_already_open, Path.GetFileName(openFileDialog.FileName)), Resources.cap_load_error, MessageBoxButtons.OK, MessageBoxIcon.Error);
				return;
			}

			OpenFile(filename);
		}

		private void OnChangePortraitImage(object sender, PortraitPreview.ChangePortraitImageEventArgs e)
		{
			string filename = e.Filename;
			if (filename == null)
			{
				// Open file...
				openFileDialog.Title = Resources.cap_open_image;
				openFileDialog.Filter = "Image files|*.png;*.jpeg;*.jpg";
				openFileDialog.InitialDirectory = AppSettings.Paths.LastImagePath ?? AppSettings.Paths.LastCharacterPath ?? Utility.AppPath("Characters");
				var result = openFileDialog.ShowDialog();
				if (result != DialogResult.OK)
					return;

				AppSettings.Paths.LastImagePath = Path.GetDirectoryName(openFileDialog.FileName);

				filename = openFileDialog.FileName;
			}

			Image image;
			if (Utility.LoadImageFromFile(filename, out image) == false)
			{
				MessageBox.Show(Resources.error_load_image, Resources.cap_open_image, MessageBoxButtons.OK, MessageBoxIcon.Asterisk);
				return;
			}
			
			if (image.Width > Constants.MaxImageDimension || image.Height > Constants.MaxImageDimension)
			{
				int srcWidth = image.Width;
				int srcHeight = image.Height;
				float scale = Math.Min((float)Constants.MaxImageDimension / srcWidth, (float)Constants.MaxImageDimension / srcHeight);
				int newWidth = Math.Max((int)Math.Round(srcWidth * scale), 1);
				int newHeight = Math.Max((int)Math.Round(srcHeight * scale), 1);

				if (MessageBox.Show(string.Format(Resources.msg_rescale_portrait, image.Width, image.Height, newWidth, newHeight), Resources.cap_change_portrait, MessageBoxButtons.YesNo, MessageBoxIcon.Asterisk, MessageBoxDefaultButton.Button1) == DialogResult.Yes)
				{
					var bmpNewImage = new Bitmap(newWidth, newHeight);
					using (Graphics gfxNewImage = Graphics.FromImage(bmpNewImage))
					{
						gfxNewImage.DrawImage(image,
							new Rectangle(0, 0, newWidth, newHeight),
								0, 0, srcWidth, srcHeight,
								GraphicsUnit.Pixel);
					}
					image = Image.FromHbitmap(bmpNewImage.GetHbitmap());
				}
			}

			Current.Card.portraitImage = ImageRef.FromImage(image);
			Current.IsDirty = true;
			sidePanel.RefreshValues();

			Undo.Push(Undo.Kind.Parameter, "Change portrait image");
		}

		private void OnPastePortraitImage(object sender, EventArgs e)
		{
			Image image;
			try
			{
				image = Clipboard.GetImage();
			}
			catch
			{
				return; // Error
			}

			Current.Card.portraitImage = ImageRef.FromImage(image);
			Current.IsDirty = true;
			sidePanel.RefreshValues();

			Undo.Push(Undo.Kind.Parameter, "Change portrait image");
		}

		private void OnRemovePortraitImage(object sender, EventArgs e)
		{
			Current.Card.portraitImage = null;
			Current.IsDirty = true;
			sidePanel.RefreshValues();
			Undo.Push(Undo.Kind.Parameter, "Clear portrait");
		}

		private void OnResizePortraitImage(object sender, EventArgs e)
		{
			Image image = Current.Card.portraitImage;
			if (image == null || (image.Width <= Constants.MaxImageDimension && image.Height <= Constants.MaxImageDimension))
				return; // No change

			int srcWidth = image.Width;
			int srcHeight = image.Height;
			float scale = Math.Min((float)Constants.MaxImageDimension / srcWidth, (float)Constants.MaxImageDimension / srcHeight);
			int newWidth = Math.Max((int)Math.Round(srcWidth * scale), 1);
			int newHeight = Math.Max((int)Math.Round(srcHeight * scale), 1);

			Image bmpNewImage = new Bitmap(newWidth, newHeight);
			
			using (Graphics gfxNewImage = Graphics.FromImage(bmpNewImage))
			{
				gfxNewImage.DrawImage(image,
					new Rectangle(0, 0, newWidth, newHeight),
						0, 0, srcWidth, srcHeight,
						GraphicsUnit.Pixel);
			}

			Current.Card.portraitImage = ImageRef.FromImage(bmpNewImage);
			Current.IsDirty = true;
			sidePanel.RefreshValues();

			Undo.Push(Undo.Kind.Parameter, "Resize portrait image");
			SetStatusBarMessage("Resized portrait image", Constants.StatusBarMessageInterval);
		}		

		private void OnExitApplication(object sender, EventArgs e)
		{
			Application.Exit();
		}

		private struct RecipeMenuItem
		{
			public RecipeMenuItem(ToolStripMenuItem menuItem, int order = 100)
			{
				this.menuItem = menuItem;
				this.order = order;
			}

			public string label { get { return menuItem.Text; } }

			public ToolStripMenuItem menuItem;
			public int order;
		}

		public void PopulateRecipeMenu(Recipe.Drawer drawer, ToolStripItemCollection items, Context context, string root = "")
		{
			var folders = RecipeBook.GetFolders(root, drawer);
			var recipesByUID = RecipeBook.GetRecipes(root, drawer);

			var lsFolders = new List<RecipeMenuItem>();
			var lsRecipes = new List<RecipeMenuItem>();

			if (drawer == Recipe.Drawer.Components)
			{
				PopulateComponentMenu("", items, context);

				items.Add(new ToolStripSeparator());
				var otherFolder = new ToolStripMenuItem("Other");
				PopulateComponentMenu("Other", otherFolder.DropDownItems, context);
				items.Add(otherFolder);
				return;
			}

			if (drawer == Recipe.Drawer.Snippets && string.IsNullOrEmpty(root))
			{
				var newSnippetItem = new ToolStripMenuItem("New snippet...");
				newSnippetItem.Click += (s, e) => {
					CreateSnippetMenuItem_Click(s, e);
				};
				items.Add(newSnippetItem);
				if (folders.Length > 0 || recipesByUID.Length > 0)
					items.Add(new ToolStripSeparator());
			}

			// Folders
			foreach (var folder in folders)
			{
				var menuItem = new ToolStripMenuItem();
				menuItem.Image = Theme.Current.MenuFolder;
				menuItem.Text = Utility.EscapeMenu(folder);

				if (string.IsNullOrEmpty(root))
					PopulateRecipeMenu(drawer, menuItem.DropDownItems, context, folder);
				else
					PopulateRecipeMenu(drawer, menuItem.DropDownItems, context, string.Concat(root, "/", folder));

				lsFolders.Add(new RecipeMenuItem(menuItem));
			}

			foreach (var recipeUID in recipesByUID)
			{
				var recipeTemplate = RecipeBook.GetRecipeByUID(recipeUID);
				if (recipeTemplate == null)
					continue;

				var menuItem = new ToolStripMenuItem();
				menuItem.Text = recipeTemplate.label;
				string tooltip = recipeTemplate.tooltip;
				if (recipeTemplate.includes > 0 || recipeTemplate.hasDetached)
				{
					menuItem.Text += "\u2026";
					var sbTooltip = new StringBuilder(tooltip);
					sbTooltip.NewParagraph();
					sbTooltip.AppendFormat(Resources.tooltip_no_includes);
					tooltip = sbTooltip.ToString();
				}
				menuItem.ToolTipText = tooltip;

				if (recipeTemplate.type == Recipe.Type.Snippet)
					menuItem.Image = Theme.Current.MenuSnippet;
				if (Current.Character.recipes.ContainsAny(r => r.uid == recipeTemplate.uid) && recipeTemplate.allowMultiple == false)
				{
					menuItem.Checked = true;
				}
				else if (recipeTemplate.requires != null
					&& recipeTemplate.requires.Evaluate(context, new EvaluationCookie() { ruleSuppliers = Current.RuleSuppliers }) == false)
				{
					menuItem.Enabled = false;
					menuItem.ToolTipText = string.Concat(tooltip.TrimEnd(), "\r\n\r\n(", Resources.tooltip_cant_add, ")");
				}
				else
				{
					menuItem.Click += (s, e) => {
						AddRecipe(recipeTemplate);
					};
				}

				lsRecipes.Add(new RecipeMenuItem(menuItem, recipeTemplate.order ?? 100));
			}

			lsRecipes = lsRecipes.OrderBy(r => r.order).ToList();

			// Lorebooks
			if (drawer == Recipe.Drawer.Lore && string.IsNullOrEmpty(root))
			{
				var newLorebookItem = new ToolStripMenuItem("New lorebook");
				newLorebookItem.Click += (s, e) => {
					var book = new Lorebook();
					book.entries.Add(new Lorebook.Entry());
					recipeList.AddLorebook(book);
				};
				items.Add(newLorebookItem);

				var importItem = new ToolStripMenuItem("Load from file...");
				importItem.Click += (s, e) => {
					ImportLorebook(false);
				};
				items.Add(importItem);
				if (Lorebooks.books.Count > 0)
				{
					items.Add(new ToolStripSeparator());

					foreach (var book in Lorebooks.books.OrderBy(b => b.name))
					{
						var menuItem = new ToolStripMenuItem();
						menuItem.Text = Utility.EscapeMenu(book.name);
						menuItem.Image = Theme.Current.MenuLore;
						menuItem.Click += (s, e) => {
							recipeList.AddLorebook(book);
						};
						lsRecipes.Add(new RecipeMenuItem(menuItem));
					}
				}
			}

			// Add category items
			items.AddRange(lsFolders.Select(c => c.menuItem).ToArray());
			if (folders.Length > 0 && recipesByUID.Length > 0)
				items.Add("-");

			// Split into groups?
			if (lsRecipes.Count >= Constants.Drawer.SplitMenuAfter)
			{
				int numPartitions = lsRecipes.Count / Constants.Drawer.RecipesPerSplit;
				if (lsRecipes.Count % Constants.Drawer.RecipesPerSplit != 0)
					numPartitions++;

				int perPartition = Constants.Drawer.RecipesPerSplit;

				var partitions = new List<List<RecipeMenuItem>>();
				int n = 0;
				for (int i = 0; i < numPartitions && n < lsRecipes.Count; ++i)
				{
					partitions.Add(new List<RecipeMenuItem>());
					for (int j = 0; j < perPartition && n < lsRecipes.Count; ++j)
						partitions[i].Add(lsRecipes[n++]);
				}

				for (int i = 0; i < partitions.Count; ++i)
				{
					var partition = partitions[i];
					if (partition.Count == 0)
						continue;

					char letterA = partition[0].label[0];
					char letterZ = partition[partition.Count - 1].label[0];
					bool isAlpha = (letterA >= 'A' && letterA <= 'z') && (letterZ >= 'A' && letterZ <= 'z');

					if (i == 0 && isAlpha)
						letterA = 'A';
					else if (i == partitions.Count - 1 && isAlpha)
						letterZ = 'Z';

					var menuItem = new ToolStripMenuItem(string.Format("{0} - {1}", char.ToUpper(letterA), char.ToUpper(letterZ)));
				
					var recipeGroups = partition
						.GroupBy(r => r.order / 10)
						.Select(g => new {
							group = g.Key,
							entries = new List<RecipeMenuItem>(g),
						})
						.ToList();

					for (int j = 0; j < recipeGroups.Count; ++j)
					{
						if (j > 0)
							menuItem.DropDownItems.Add(new ToolStripSeparator());
						menuItem.DropDownItems.AddRange(recipeGroups[j].entries.Select(r => r.menuItem).ToArray());
					}
					items.Add(menuItem);
				}
			}
			else
			{
				var recipeGroups = lsRecipes
					.GroupBy(r => r.order / 10)
					.Select(g => new {
						group = g.Key,
						entries = new List<RecipeMenuItem>(g),
					})
					.ToList();
				for (int i = 0; i < recipeGroups.Count; ++i)
				{
					if (i > 0)
						items.Add(new ToolStripSeparator());
					items.AddRange(recipeGroups[i].entries.Select(r => r.menuItem).ToArray());
				}
			}
		}

		public void PopulateComponentMenu(string root, ToolStripItemCollection items, Context context)
		{
			var recipesByUID = RecipeBook.GetRecipes(root, Recipe.Drawer.Components);
			var recipes = recipesByUID.Select(uid => RecipeBook.GetRecipeByUID(uid))
				.NotNull()
				.OrderBy(r => r.order);

			bool bSeparator = false;
			foreach (var recipeTemplate in recipes)
			{
				var menuItem = new ToolStripMenuItem();
				menuItem.Text = recipeTemplate.label;
				menuItem.ToolTipText = recipeTemplate.tooltip;
				if (recipeTemplate.requires != null
					&& recipeTemplate.requires.Evaluate(context, new EvaluationCookie() { ruleSuppliers = Current.RuleSuppliers }) == false)
				{
					menuItem.Enabled = false;
					menuItem.ToolTipText = menuItem.ToolTipText = string.Concat(recipeTemplate.tooltip.TrimEnd(), "\r\n\r\n(", Resources.tooltip_cant_add, ")");
				}
				menuItem.Click += (s, e) => {
					AddRecipe(recipeTemplate);
				};

				if (recipeTemplate.order >= 10 && bSeparator == false)
				{
					items.Add("-");
					bSeparator = true;
				}

				items.Add(menuItem);
			}
		}

		private void AddRecipe(RecipeTemplate recipeTemplate)
		{
			StealFocus();

			bool bIncludes = ModifierKeys != Keys.Shift;

			if (bIncludes && recipeTemplate.includes > 0 && Current.Character.recipes.Count >= 2)
			{
				var mr = MessageBox.Show(string.Format(recipeTemplate.includes == 1 ? Resources.msg_include_recipe : Resources.msg_include_recipes, recipeTemplate.includes), Resources.cap_add_recipe, MessageBoxButtons.YesNoCancel, MessageBoxIcon.Warning, MessageBoxDefaultButton.Button1);
				if (mr == DialogResult.No)
					bIncludes = false;
				else if (mr == DialogResult.Cancel)
					return;
			}

			var instances = Current.Character.AddRecipe(recipeTemplate, bIncludes);
			
			recipeList.AddRecipePanels(instances, true);

			Undo.Push(Undo.Kind.RecipeAddRemove, "Add recipe");
		}

		private void NewFromPreset(RecipePreset preset)
		{
			if (ConfirmSave(Resources.cap_new_file))
			{
				FileMutex.Release();

				Current.NewCharacter();
				Current.Card.name = preset.cardName;
				Current.MainCharacter.spokenName = preset.characterName;
				Current.MainCharacter.gender = preset.characterGender;

				var instances = Current.MainCharacter.AddRecipePreset(preset);
				recipeList.AddRecipePanels(instances, false);
				recipeList.ScrollToTop();

				RefreshTitle();
				sidePanel.RefreshValues();
				Current.IsDirty = false;
				Current.IsFileDirty = false;
				userNotes.Clear();
				Undo.Clear();
				Regenerate();
			}
		}

		private void BtnAddModel_MouseClick(object sender, MouseEventArgs e)
		{
			ShowRecipeMenu(Recipe.Drawer.Model, btnAdd_Model, new Point(e.X, e.Y));
		}

		private void BtnAdd_Character_MouseClick(object sender, MouseEventArgs e)
		{
			ShowRecipeMenu(Recipe.Drawer.Character, btnAdd_Character, new Point(e.X, e.Y));
		}

		private void btnAdd_Trait_Click(object sender, MouseEventArgs e)
		{
			ShowRecipeMenu(Recipe.Drawer.Appearance, btnAdd_Traits, new Point(e.X, e.Y));
		}

		private void BtnAdd_Mind_MouseClick(object sender, MouseEventArgs e)
		{
			ShowRecipeMenu(Recipe.Drawer.Mind, btnAdd_Mind, new Point(e.X, e.Y));
		}

		private void BtnAdd_Scenario_MouseClick(object sender, MouseEventArgs e)
		{
			ShowRecipeMenu(Recipe.Drawer.Story, btnAdd_World, new Point(e.X, e.Y));
		}

		private void BtnAdd_Lore_MouseClick(object sender, MouseEventArgs e)
		{
			ShowRecipeMenu(Recipe.Drawer.Lore, btnAdd_Lore, new Point(e.X, e.Y));
		}

		private void BtnAdd_Snippets_MouseClick(object sender, MouseEventArgs e)
		{
			ShowRecipeMenu(Recipe.Drawer.Snippets, btnAdd_Snippets, new Point(e.X, e.Y));
		}
		
		private void BtnAdd_Other_MouseClick(object sender, MouseEventArgs e)
		{
			ShowRecipeMenu(Recipe.Drawer.Components, btnAdd_Other, new Point(e.X, e.Y));
		}

		private void ShowRecipeMenu(Recipe.Drawer drawer, Control control, Point point)
		{
			Context context = Current.Character.GetContext(CharacterData.ContextType.FlagsOnly, true);

			ContextMenuStrip menu = new ContextMenuStrip();

			PopulateRecipeMenu(drawer, menu.Items, context);

			if (menu.Items.Count == 0)
				menu.Items.Add("(Empty)").Enabled = false;

			point.Offset(-16, 16);
			
			Theme.Apply(menu);
			menu.Show(control, point);
			
			StealFocus();
		}

		private void BtnBakeAll_Click(object sender, EventArgs e)
		{
			if (Current.AllRecipes.IsEmpty())
				return;

			if (BakeAll() == false)
				MessageBox.Show(Resources.error_bake_no_result, Resources.cap_bake_no_result, MessageBoxButtons.OK, MessageBoxIcon.Information);
		}

		private void BtnBakeActor_Click(object sender, EventArgs e)
		{
			if (Current.Character.recipes.IsEmpty())
				return;

			if (BakeActor() == false)
				MessageBox.Show(Resources.error_bake_no_result, Resources.cap_bake_no_result, MessageBoxButtons.OK, MessageBoxIcon.Information);
		}

		private void SaveToolStripMenuItem_Click(object sender, EventArgs e)
		{
			Save(Current.Filename);
		}

		private void SaveasToolStripMenuItem_Click(object sender, EventArgs args)
		{
			SaveAs();
		}

		private void SaveIncrementalMenuItem_Click(object sender, EventArgs e)
		{
			SaveIncremental();
		}

		private void OpenFileMenuItem_Click(object sender, EventArgs e)
		{
			// Open file...
			openFileDialog.Title = Resources.cap_open_character_card;
			openFileDialog.Filter = "Supported card types|*.png;*.json;*.charx|PNG files|*.png|JSON files|*.json|CHARX files|*.charx";
			openFileDialog.InitialDirectory = AppSettings.Paths.LastCharacterPath ?? Utility.AppPath("Characters");
			var result = openFileDialog.ShowDialog();
			if (result != DialogResult.OK)
				return;

			AppSettings.Paths.LastCharacterPath = Path.GetDirectoryName(openFileDialog.FileName);

			if (ConfirmSave(Resources.cap_open_character_card) == false)
				return;

			if (FileMutex.CanAcquire(openFileDialog.FileName) == false)
			{
				MessageBox.Show(string.Format(Resources.error_already_open, Path.GetFileName(openFileDialog.FileName)), Resources.cap_load_error, MessageBoxButtons.OK, MessageBoxIcon.Error);
				return;
			}

			OpenFile(openFileDialog.FileName);
		}

		public bool OpenFile(string filename)
		{
			if (File.Exists(filename) == false)
			{
				MessageBox.Show(Resources.error_file_not_found, Resources.cap_load_error, MessageBoxButtons.OK, MessageBoxIcon.Error);
				return false;
			}

			SetStatusBarMessage(Resources.status_open_character); 

			string ext = Path.GetExtension(filename).ToLowerInvariant();
			if (ext == ".json" || ext == ".yaml" || ext == ".charx")
			{
				if (ImportCharacter(filename) == false)
				{
					MessageBox.Show(Resources.error_open_character_card, Resources.cap_load_error, MessageBoxButtons.OK, MessageBoxIcon.Error);
					ClearStatusBarMessage();
					return false;
				}
			}
			else if (ext == ".png")
			{
				int errors;
				var loadError = FileUtil.ImportCharacterFromPNG(filename, out errors);
				if (loadError == FileUtil.Error.NoDataFound)
				{
					MessageBox.Show(string.Format(Resources.error_no_data, Path.GetFileName(filename)), Resources.cap_load_error, MessageBoxButtons.OK, MessageBoxIcon.Error);
					ClearStatusBarMessage();
					return false;
				}
				else if (loadError == FileUtil.Error.FileReadError || loadError == FileUtil.Error.FileNotFound || loadError == FileUtil.Error.InvalidData)
				{
					MessageBox.Show(Resources.error_open_character_card, Resources.cap_load_error, MessageBoxButtons.OK, MessageBoxIcon.Error);
					ClearStatusBarMessage();
					return false;
				}
				else if (loadError == FileUtil.Error.FallbackError)
				{
					MessageBox.Show(Resources.error_fallback, Resources.cap_error, MessageBoxButtons.OK, MessageBoxIcon.Warning);
				}
				else if (errors > 0)
				{
					MessageBox.Show(string.Format(Resources.msg_load_with_error, errors), Resources.cap_load_with_error, MessageBoxButtons.OK, MessageBoxIcon.Warning);
				}

				if (FileMutex.Acquire(filename) == false)
				{
					MessageBox.Show(string.Format(Resources.error_already_open, Path.GetFileName(filename)), Resources.cap_load_error, MessageBoxButtons.OK, MessageBoxIcon.Error);
					ClearStatusBarMessage();
					return false;
				}

				Current.Filename = filename;

				MRUList.AddToMRU(filename, Current.Card.name);
			}
			else
			{
				MessageBox.Show(string.Format(Resources.error_open_wrong_file_type, Path.GetFileName(filename)), Resources.cap_load_error, MessageBoxButtons.OK, MessageBoxIcon.Error);
				ClearStatusBarMessage();
				return false;
			}

			Cursor = Cursors.WaitCursor;

			SetStatusBarMessage(Resources.status_refreshing_list);

			sidePanel.Enabled = true;
			userNotes.Clear();
			LoadNotes(filename);

			Current.IsLoading = true;
			Current.IsDirty = false;
			Current.IsFileDirty = false;
			if (Current.HasLink)
				Current.Link.RefreshState();

			Current.OnLoadCharacter?.Invoke(null, EventArgs.Empty);


			Current.IsLoading = false;
			Cursor = Cursors.Default;
			ClearStatusBarMessage();
			return true;
		}

		private void NewToolStripMenuItem_Click(object sender, EventArgs e)
		{
			if (ConfirmSave(Resources.cap_new_file))
			{
				FileMutex.Release();
				userNotes.Clear();
				Current.NewCharacter();
			}
		}

		private void ReloadRecipesToolStripMenuItem_Click(object sender, EventArgs e)
		{
			BlockStyles.LoadStyles();
			RecipeBook.LoadRecipes();
			Lorebooks.LoadLorebooks();
			bool hasOutdatedRecipes = Current.AllRecipes.ContainsAny(r => {
				var localRecipe = RecipeBook.GetRecipeByID(r.id);
				return localRecipe != null && r.uid != localRecipe.uid && r.version >= localRecipe.version;
			});

			if (ModifierKeys == Keys.Shift || (hasOutdatedRecipes && MessageBox.Show(Resources.msg_reload_recipes, Resources.cap_reload_recipes, MessageBoxButtons.YesNo, MessageBoxIcon.Information) == DialogResult.Yes))
			{
				this.Suspend();
				Current.ReloadRecipes(true);
				RefreshRecipeList();
				Undo.Push(Undo.Kind.RecipeList, "Reload recipes");
				this.Resume();
			}
#if DEBUG
			else
				Regenerate(); // For testing
#endif
		}

		private void OnRenamedCharacter(object sender, SidePanel.EditNameEventArgs e)
		{
			if (e.OldName != e.NewName && AppSettings.Settings.AutoConvertNames)
			{
				ReplaceNamePlaceholders(e.OldName, e.NewName);

				recipeList.RefreshAllParameters();
				recipeList.RefreshParameterVisibility();
				recipeList.RefreshSyntaxHighlighting(true);
				RefreshSpellChecking();
			}

			RefreshTitle();
		}

		private void OnChangedGender(object sender, EventArgs e)
		{
			Undo.Push(Undo.Kind.Parameter, "Change gender", "change-gender");
			recipeList.RefreshParameterVisibility();
		}

		public void RefreshTitle()
		{
			// Character name
			string title = Utility.FirstNonEmpty(Current.Card.name, Current.MainCharacter.spokenName) ?? "";
			if (title.Length > 0)
				title = string.Concat(title, " ");

			// Filename
			if (string.IsNullOrEmpty(Current.Filename) == false)
				title = string.Concat(title, "[", Path.GetFileName(Current.Filename), "] ");

			// App title
			if (title.Length > 0)
				title = string.Concat(title, "- ", AppTitle);
			else
				title = AppTitle;

			// Is dirty?
			if (Current.IsFileDirty || (Current.IsLinkDirty && Backyard.ConnectionEstablished))
				title = string.Concat("*", title);

			this.Text = title;

			_bWasFileDirty = Current.IsFileDirty;

			// Status bar
			if (Current.Characters.Count > 1)
				statusBarActor.Text = string.Format("Actor {0} / {1}", Current.SelectedCharacter + 1, Current.Characters.Count);
			else
				statusBarActor.Text = string.Empty;

#if DEBUG && false // Show form level buffering
			statusBarActor.Text = statusBarActor.Text + (_bEnableFormLevelDoubleBuffering && AppSettings.Settings.EnableFormLevelBuffering ? " ON" : " OFF");
#endif
			// Connection status icon
			if (Backyard.ConnectionEstablished)
			{
				if (Current.HasActiveLink)
				{
					statusConnectionIcon.Image = Theme.Current.LinkActive;
					statusConnectionIcon.ToolTipText = "Connected; Linked";
				}
				else if (Current.HasLink)
				{
					if (Backyard.HasCharacter(Current.Link.characterId))
					{
						statusConnectionIcon.Image = Theme.Current.LinkInactive;
						statusConnectionIcon.ToolTipText = "Connected; Link broken";
					}
					else
					{
						statusConnectionIcon.Image = Theme.Current.LinkBroken;
						statusConnectionIcon.ToolTipText = "Connected; Link broken";
					}
				}
				else
				{
					statusConnectionIcon.Image = Theme.Current.LinkConnected;
					statusConnectionIcon.ToolTipText = "Connected; Not linked";
				}
			}
			else
			{
				if (Current.HasLink)
				{
					statusConnectionIcon.Image = Theme.Current.LinkDisconnected;
					statusConnectionIcon.ToolTipText = "Not connected";
				}
				else
				{
					statusConnectionIcon.Image = null;
					statusConnectionIcon.ToolTipText = null;
				}
			}

			// Menu items
			RefreshMenuItems();
		}

		private void PopulatePresetMenu(ToolStripItemCollection items, string root = "")
		{
			var folders = RecipeBook.GetPresetFolders(root);
			var presets = RecipeBook.GetPresets(root);

			// Recipes
			foreach (var presetName in presets)
			{
				var preset = RecipeBook.GetPresetByName(root, presetName);
				if (preset != null)
				{
					var item = new ToolStripMenuItem(preset.name);
					item.Click += (s, e) => {
						NewFromPreset(preset);
					};
					items.Add(item);
				}
			}

			// Separator
			if (folders.Length > 0 && presets.Length > 0)
				items.Add("-");

			// Categories
			foreach (var folder in folders)
			{
				var item = new ToolStripMenuItem(folder);
				items.Add(item);

				if (string.IsNullOrEmpty(root))
					PopulatePresetMenu(item.DropDownItems, folder);
				else
					PopulatePresetMenu(item.DropDownItems, string.Concat(root, "/", folder));
			}
		}

		private void MainMenuActivate(object sender, EventArgs e)
		{
			// Steal focus from text boxes
			StealFocus();

			// New from template
			newFromTemplateMenuItem.DropDownItems.Clear();
			PopulatePresetMenu(newFromTemplateMenuItem.DropDownItems);
			newFromTemplateMenuItem.Enabled = newFromTemplateMenuItem.DropDownItems.Count > 0;

			// Languages
			foreach (var kvp in _changeLanguageMenuItems)
				kvp.Value.Checked = string.Compare(AppSettings.Settings.Locale, kvp.Key, StringComparison.OrdinalIgnoreCase) == 0;

			// Save incremental
			saveIncrementalMenuItem.Enabled = string.IsNullOrEmpty(Current.Filename) == false;

			// MRU
			PopulateMRUMenu(openRecentMenuItem.DropDownItems);
			openRecentMenuItem.Enabled = openRecentMenuItem.DropDownItems.Count > 0;

			// Undo / Redo
			RefreshMenuItems();

			// Supporting characters
			additionalCharactersMenuItem.DropDownItems.Clear();
			PopulateSupportingCharactersMenu(additionalCharactersMenuItem.DropDownItems);

			// Token budget
			tokenBudgetNone.Checked = AppSettings.Settings.TokenBudget == 0;
			tokenBudget1K.Checked = AppSettings.Settings.TokenBudget == 1024;
			tokenBudget2K.Checked = AppSettings.Settings.TokenBudget == 2048;
			tokenBudget3K.Checked = AppSettings.Settings.TokenBudget == 3072;
			tokenBudget4K.Checked = AppSettings.Settings.TokenBudget == 4096;
			tokenBudget5K.Checked = AppSettings.Settings.TokenBudget == 5120;
			tokenBudget6K.Checked = AppSettings.Settings.TokenBudget == 6144;
			tokenBudget8K.Checked = AppSettings.Settings.TokenBudget == 8192;
			tokenBudget10K.Checked = AppSettings.Settings.TokenBudget == 10240;
			tokenBudget12K.Checked = AppSettings.Settings.TokenBudget == 12288;
			tokenBudget16K.Checked = AppSettings.Settings.TokenBudget == 16384;
			tokenBudget24K.Checked = AppSettings.Settings.TokenBudget == 24576;
			tokenBudget32K.Checked = AppSettings.Settings.TokenBudget == 32768;

			// Settings
			autoConvertNameMenuItem.Checked = AppSettings.Settings.AutoConvertNames;
			showNSFWRecipesMenuItem.Checked = AppSettings.Settings.AllowNSFW;
			autoBreakMenuItem.Checked = AppSettings.Settings.AutoBreakLine;
			enableSpellCheckingMenuItem.Checked = AppSettings.Settings.SpellChecking;
			rearrangeLoreMenuItem.Checked = AppSettings.Settings.EnableRearrangeLoreMode;
			lightThemeMenuItem.Checked = !AppSettings.Settings.DarkTheme;
			darkThemeMenuItem.Checked = AppSettings.Settings.DarkTheme;

			// Spell checking
			foreach (var kvp in _spellCheckLangMenuItems)
			{
				kvp.Value.Checked = string.Compare(AppSettings.Settings.Dictionary, kvp.Key, StringComparison.OrdinalIgnoreCase) == 0;
				kvp.Value.Enabled = AppSettings.Settings.SpellChecking;
			}

			// Tools
			mergeLoreMenuItem.Enabled = Current.Character.recipes.Count(r => r.isLorebook) > 1;

			copyMenuItem.Enabled = !Current.Character.recipes.IsEmpty();
			if (Clipboard.ContainsData(RecipeClipboard.Format))
			{
				pasteMenuItem.Text = "Paste recipe(s)";
				pasteMenuItem.Enabled = true;
			}
			else if (Clipboard.ContainsData(LoreClipboard.Format))
			{
				pasteMenuItem.Text = "Paste lorebook";
				pasteMenuItem.Enabled = true;
			}
			else if (Clipboard.ContainsData(ChatClipboard.Format))
			{
				pasteMenuItem.Text = "Paste chat";
				pasteMenuItem.Enabled = true;
			} 
			else if (Clipboard.ContainsData(ChatStagingClipboard.Format))
			{
				pasteMenuItem.Text = "Paste chat settings";
				pasteMenuItem.Enabled = true;
			} 
			else if (Clipboard.ContainsText(TextDataFormat.UnicodeText))
			{
				pasteMenuItem.Text = "Paste text";
				pasteMenuItem.Enabled = true;
			}
			else
			{
				pasteMenuItem.Text = "Paste";
				pasteMenuItem.Enabled = false;
			}

			// Link menu
			enableLinkMenuItem.Checked = Backyard.ConnectionEstablished;
			importLinkedMenuItem.Enabled = Backyard.ConnectionEstablished;
			saveLinkedMenuItem.Enabled = Backyard.ConnectionEstablished && Current.HasActiveLink;
			saveNewLinkedMenuItem.Enabled = Backyard.ConnectionEstablished && Current.HasActiveLink == false;
			revertLinkedMenuItem.Enabled = Backyard.ConnectionEstablished && Current.HasActiveLink;
			reestablishLinkSeparator.Visible = Backyard.ConnectionEstablished && Current.HasLink;
			reestablishLinkMenuItem.Enabled = Backyard.ConnectionEstablished;
			reestablishLinkMenuItem.Visible = Backyard.ConnectionEstablished && Current.HasStaleLink;
			breakLinkMenuItem.Enabled = Backyard.ConnectionEstablished;
			breakLinkMenuItem.Visible = Backyard.ConnectionEstablished && Current.HasActiveLink;
			chatHistoryMenuItem.Visible = Backyard.ConnectionEstablished;
			
			// Link options
			linkOptionsMenuItem.Visible = Backyard.ConnectionEstablished;
			applyToFirstChatMenuItem.Checked = AppSettings.BackyardLink.ApplyChatSettings == AppSettings.BackyardLink.ActiveChatSetting.First;
			applyToLastChatMenuItem.Checked = AppSettings.BackyardLink.ApplyChatSettings == AppSettings.BackyardLink.ActiveChatSetting.Last;
			applyToAllChatsMenuItem.Checked = AppSettings.BackyardLink.ApplyChatSettings == AppSettings.BackyardLink.ActiveChatSetting.All;
			alwaysLinkMenuItem.Checked = AppSettings.BackyardLink.AlwaysLinkOnImport;
			enableAutosaveMenuItem.Checked = AppSettings.BackyardLink.Autosave;

			Theme.Apply(menuStrip);
		}

		private void PopulateMRUMenu(ToolStripItemCollection items)
		{
			openRecentMenuItem.DropDownItems.Clear();
			foreach (var entry in MRUList.mruItems.Reverse())
			{
				var menuItem = new ToolStripMenuItem(Utility.EscapeMenu(string.Format("{0} [{1}]", entry.characterName, Path.GetFileName(entry.filename))));
				menuItem.ToolTipText = entry.filename;
				menuItem.Click += (s, e) => {
					OpenFromMRU(entry.filename);
				};
				items.Add(menuItem);
			}
			if (MRUList.mruItems.Count > 0)
			{
				items.Add("-");

				var menuItem = new ToolStripMenuItem("Clear list");
				menuItem.ToolTipText = Resources.tooltip_clear_mru;
				menuItem.Click += (s, e) => {
					MRUList.Clear();
				};
				items.Add(menuItem);
			}
		}

		private void OpenFromMRU(string filename)
		{
			if (ConfirmSave(Resources.cap_open_character_card) == false)
				return;

			if (File.Exists(filename) == false)
			{
				MessageBox.Show(Resources.error_file_not_found, Resources.cap_load_error, MessageBoxButtons.OK, MessageBoxIcon.Error);
				MRUList.RemoveFromMRU(filename);
				return;
			}

			OpenFile(filename);
		}

		private void PopulateSupportingCharactersMenu(ToolStripItemCollection items)
		{
			// Primary character
			var primary = new ToolStripMenuItem() {
				Text = Current.MainCharacter.namePlaceholder,
				Checked = Current.SelectedCharacter == 0,
				ShortcutKeyDisplayString = "Alt+1",
			};
			primary.Click += (s, e) => {
				SelectCharacter(0);
			};
			items.Add(primary);

			// Secondary characters
			for (int i = 1; i < Current.Characters.Count; ++i)
			{
				string subName = Utility.FirstNonEmpty(Current.Characters[i].spokenName, Constants.DefaultCharacterName);

				var menuItem = new ToolStripMenuItem() {
					Text = subName,
					Checked = Current.SelectedCharacter == i,
				};
				int index = i;
				menuItem.Click += (s, e) => {
					SelectCharacter(index);
				};
				if (i < 9)
					menuItem.ShortcutKeyDisplayString = string.Format("Alt+{0}", i + 1);
				else if (i == 9)
					menuItem.ShortcutKeyDisplayString = "Alt+0";
				items.Add(menuItem);
			}

			// Add new
			items.Add("-");
			var addActor = new ToolStripMenuItem("Add actor");
			addActor.Click += AddSupportingCharacterMenuItem_Click;
			items.Add(addActor);
			var removeActor = new ToolStripMenuItem(string.Format("Remove {0}", string.IsNullOrEmpty(Current.Character.spokenName) ? "actor" : Current.Character.spokenName));
			removeActor.Enabled = Current.SelectedCharacter > 0;
			removeActor.Click += RemoveSupportingCharacterMenuItem_Click;
			items.Add(removeActor);
		}

		private void ExpandAllMenuItem_Click(object sender, EventArgs e)
		{
			if (!panelRecipe.Visible)
				return;

			recipeList.ExpandAll();
		}

		private void CollapseAllMenuItem_Click(object sender, EventArgs e)
		{
			if (!panelRecipe.Visible)
				return;

			recipeList.CollapseAll();
		}

		private void CreateRecipeMenuItem_Click(object sender, EventArgs e)
		{
			var context = Current.Character.GetContext(CharacterData.ContextType.None);
			var output = Generator.Generate(RecipeBook.WithInternal(Current.Character.recipes), Current.SelectedCharacter, context, Generator.Option.Snippet);

			using (var dlg = new CreateRecipeDialog())
			{
				if (dlg.ShowDialog() == DialogResult.OK)
					RecipeMaker.CreateRecipe(dlg.FileName, dlg.RecipeName, dlg.RecipeTitle, dlg.Category, dlg.RecipeXml, output, null);
			}
		}

		private void ImportCharacterMenuItem_Click(object sender, EventArgs e)
		{
			if (ImportCharacterJson())
			{
				Current.IsDirty = false;
				Current.IsFileDirty = false;
				Current.OnLoadCharacter?.Invoke(this, EventArgs.Empty);
			}
		}

		private void ExportCharacterMenuItem_Click(object sender, EventArgs e)
		{
			ExportCharacter();
		}
		
		private void UndoMenuItem_Click(object sender, EventArgs e)
		{
			StealFocus();
			Undo.DoUndo();
		}

		private void RedoMenuItem_Click(object sender, EventArgs e)
		{
			StealFocus();
			Undo.DoRedo();
		}

		private void OnUndoState(object sender, Undo.UndoRedoEventArgs e)
		{
			bool bOk = true;
			if (tabControl.SelectedIndex == 0)
			{
				if (e.kind == Undo.Kind.Parameter)
					bOk = recipeList.RefreshReferences();
				else if (e.kind == Undo.Kind.RecipeAddRemove)
					bOk = recipeList.RefreshReferencesDelta();
				else if (e.kind == Undo.Kind.RecipeOrder)
					bOk = recipeList.RefreshReferencesUnordered();
				else // Full refresh
					RefreshRecipeList();
			}
			else
				_bShouldRecreatePanels = true; // Full refresh later

			if (!bOk || (!_bShouldRecreatePanels && !recipeList.ValidateState()))
			{
#if DEBUG
				throw new Exception("Invalid state");
#else
				// Full refreash
				RefreshRecipeList();
#endif
			}

			sidePanel.RefreshValues();

			RefreshSpellChecking(false);
			recipeList.RefreshSyntaxHighlighting(false);
			Regenerate();
			RefreshTitle();

			Current.IsFileDirty = true;
			Refresh(); // Immediate repaint (Provides feedback between each undo if holding down Ctrl+Z)
		}

		private void RefreshMenuItems()
		{
			// Expand / Contract menu items
			bool bViewingRecipe = tabControl.SelectedIndex == 0;
			bool bHasRecipes = recipeList.Controls.Count > 0;
			expandAllMenuItem.Enabled = bViewingRecipe && bHasRecipes;
			collapseAllMenuItem.Enabled = bViewingRecipe && bHasRecipes;

			// Find
			bool bCanFind = Current.Character.recipes.Count > 0;
			bool bCanFindNext = bCanFind && string.IsNullOrEmpty(AppSettings.User.FindMatch) == false;
			findMenuItem.Enabled = bCanFind;
			findNextMenuItem.Enabled = bCanFindNext;
			findPreviousMenuItem.Enabled = bCanFindNext;
			findAndReplaceMenuItem.Enabled = bCanFind;
			swapGenderMenuItem.Enabled = bCanFind;

			// View menu
			viewRecipeMenuItem.Checked = tabControl.SelectedIndex == 0;
			viewOutputMenuItem.Checked = tabControl.SelectedIndex == 1;
			viewNotesMenuItem.Checked = tabControl.SelectedIndex == 2;

			expandAllMenuItem.Enabled = bViewingRecipe && bHasRecipes;
			collapseAllMenuItem.Enabled = bViewingRecipe && bHasRecipes;

			outputPreviewDefaultMenuItem.Checked = AppSettings.Settings.PreviewFormat == AppSettings.Settings.OutputPreviewFormat.Default;
			outputPreviewSillyTavernMenuItem.Checked = AppSettings.Settings.PreviewFormat == AppSettings.Settings.OutputPreviewFormat.SillyTavern;
			outputPreviewFaradayMenuItem.Checked = AppSettings.Settings.PreviewFormat == AppSettings.Settings.OutputPreviewFormat.Faraday;
			outputPreviewPlainTextMenuItem.Checked = AppSettings.Settings.PreviewFormat == AppSettings.Settings.OutputPreviewFormat.PlainText;

			// Tools
			bakeActorMenuItem.Visible = Current.Characters.Count > 1;

			// Undo / Redo
			var undo = Undo.PeekUndo();
			if (undo.IsEmpty())
				undoMenuItem.Text = "Undo";
			else
				undoMenuItem.Text = string.Format("Undo {0}", undo.actionName ?? "");

			var redo = Undo.PeekRedo();
			if (redo.IsEmpty())
				redoMenuItem.Text = "Redo";
			else
				redoMenuItem.Text = string.Format("Redo {0}", redo.actionName ?? "");
			undoMenuItem.Enabled = Undo.canUndo;
			redoMenuItem.Enabled = Undo.canRedo;

			// View categories
			showRecipeCategoryMenuItem.Checked = AppSettings.Settings.ShowRecipeCategory;
			showRecipeCategoryMenuItem.Enabled = bViewingRecipe && bHasRecipes;
			sortRecipesMenuItem.Enabled = bViewingRecipe && bHasRecipes;
		}

		private void ImportLorebookJsonMenuItem_Click(object sender, EventArgs e)
		{
			ImportLorebook(true);
		}

		public static void StealFocus()
		{
			// Steal away focus from the active control.
			// This is done to allow for double buffering to be re-enabled, which significantly
			// reduces flickering. Double buffering breaks RichTextBox in WinForms, so
			// we have to play this stupid game of turning buffering on and off based
			// on the currently focused control.
			instance.ActiveControl = null;
			instance.buttonRow.Focus();

			// Ensure double buffering is enabled
			EnableFormLevelDoubleBuffering(true);
		}

		protected override bool ProcessCmdKey(ref Message msg, Keys keyData)
		{
			if (keyData == (Keys.Control | Keys.Alt | Keys.Z))
			{
				UndoMenuItem_Click(this, EventArgs.Empty);
				return true;
			}
			else if (keyData == (Keys.Control | Keys.Alt | Keys.Y))
			{
				RedoMenuItem_Click(this, EventArgs.Empty);
				return true;
			}
			if (keyData == ShortcutKeys.Cancel)
			{
				StealFocus();
				return true;
			}
			else if (keyData == ShortcutKeys.NextActor)
			{
				SelectCharacter(Current.SelectedCharacter + 1);
				return true;
			}
			else if (keyData == ShortcutKeys.PreviousActor)
			{
				SelectCharacter(Current.SelectedCharacter - 1);
				return true;
			}
			else if (keyData == (Keys.Shift | Keys.F5))
			{
				ReloadRecipesToolStripMenuItem_Click(this, EventArgs.Empty);
				return true;
			}
			else if (keyData == ShortcutKeys.SwitchView)
			{
				tabControl.SelectedIndex = tabControl.SelectedIndex == 1 ? 0 : 1;
				return true;
			}		
			else if (keyData == (ShortcutKeys.SwitchView | Keys.Shift))
			{
				tabControl.SelectedIndex = tabControl.SelectedIndex == 2 ? 0 : 2;
				return true;
			}
			else if (keyData == (Keys.Control | Keys.Home) && tabControl.SelectedIndex == 0 && !FocusedOnTextBox())
			{
				recipeList.ScrollToTop();
				return true;
			}
			else if (keyData == (Keys.Control | Keys.End) && tabControl.SelectedIndex == 0 && !FocusedOnTextBox())
			{
				recipeList.ScrollToBottom();
				return true;
			}
			else if (keyData == (Keys.Control | Keys.Up) && tabControl.SelectedIndex == 0 && !FocusedOnTextBox())
			{
				recipeList.ScrollUp(false);
				return true;
			}
			else if (keyData == (Keys.Control | Keys.Down) && tabControl.SelectedIndex == 0 && !FocusedOnTextBox())
			{
				recipeList.ScrollDown(false);
				return true;
			}		
			else if (keyData == (Keys.PageUp) && tabControl.SelectedIndex == 0 && !FocusedOnTextBox())
			{
				recipeList.ScrollUp(true);
				return true;
			}
			else if (keyData == (Keys.PageDown) && tabControl.SelectedIndex == 0 && !FocusedOnTextBox())
			{
				recipeList.ScrollDown(true);
				return true;
			}
			else if (keyData == ShortcutKeys.SaveIncremental)
			{
				SaveIncremental();
				return true;
			}
			else if (keyData == ShortcutKeys.LinkedOpen)
			{
				if (Backyard.ConnectionEstablished)
					importLinkedMenuItem_Click(this, EventArgs.Empty);
				else
					MessageBox.Show(Resources.error_link_not_connected, Resources.cap_import_character, MessageBoxButtons.OK, MessageBoxIcon.Error);
				return true;
			}
			else if (keyData == ShortcutKeys.LinkedSave && Backyard.ConnectionEstablished && Current.HasActiveLink)
			{
				if (Backyard.ConnectionEstablished)
					saveLinkedMenuItem_Click(this, EventArgs.Empty);
				return true;
			}
			else if (keyData == ShortcutKeys.LinkedSaveAsNew && Current.HasActiveLink == false)
			{
				if (Backyard.ConnectionEstablished)
					saveNewLinkedMenuItem_Click(this, EventArgs.Empty);
				else
					MessageBox.Show(Resources.error_link_not_connected, Resources.cap_link_save_character, MessageBoxButtons.OK, MessageBoxIcon.Error);
				return true;
			}
			else if (keyData == ShortcutKeys.LinkedChatHistory && Backyard.ConnectionEstablished)
			{
				OpenChatHistory();
				return true;
			}

			else if (keyData == (Keys.Alt | Keys.D1))
			{
				SelectCharacter(0);
				return true;
			}
			else if (keyData == (Keys.Alt | Keys.D2))
			{
				SelectCharacter(1);
				return true;
			}
			else if (keyData == (Keys.Alt | Keys.D3))
			{
				SelectCharacter(2);
				return true;
			}
			else if (keyData == (Keys.Alt | Keys.D4))
			{
				SelectCharacter(3);
				return true;
			}
			else if (keyData == (Keys.Alt | Keys.D5))
			{
				SelectCharacter(4);
				return true;
			}
			else if (keyData == (Keys.Alt | Keys.D6))
			{
				SelectCharacter(5);
				return true;
			}
			else if (keyData == (Keys.Alt | Keys.D7))
			{
				SelectCharacter(6);
				return true;
			}
			else if (keyData == (Keys.Alt | Keys.D8))
			{
				SelectCharacter(7);
				return true;
			}
			else if (keyData == (Keys.Alt | Keys.D9))
			{
				SelectCharacter(8);
				return true;
			}
			else if (keyData == (Keys.Alt | Keys.D0))
			{
				SelectCharacter(9);
				return true;
			}

			return base.ProcessCmdKey(ref msg, keyData);
		}

		private void NewWindowMenuItem_Click(object sender, EventArgs e)
		{
			OpenFileInNewWindow("");
		}

		private void AddSupportingCharacterMenuItem_Click(object sender, EventArgs e)
		{
			if (Current.Characters.Count >= 32) // This number is arbitrary. I just wanted an upper bound.
			{
				MessageBox.Show(Resources.error_max_characters, Resources.cap_save_snippet, MessageBoxButtons.OK, MessageBoxIcon.Asterisk);
				return;
			}

			Current.AddCharacter();
			tabControl.SelectedIndex = 0;
			recipeList.RecreatePanels();
			sidePanel.RefreshValues();
			RefreshTitle();
			sidePanel.SetSpokenName(Constants.DefaultCharacterName);

			Undo.Push(Undo.Kind.RecipeList, "Add actor");
		}

		private void RemoveSupportingCharacterMenuItem_Click(object sender, EventArgs e)
		{
			if (Current.SelectedCharacter <= 0 || Current.SelectedCharacter >= Current.Characters.Count)
				return;

			Current.Characters.RemoveAt(Current.SelectedCharacter);
			Current.SelectedCharacter = Math.Min(Math.Max(Current.SelectedCharacter, 0), Current.Characters.Count - 1);
			Current.IsDirty = true;

			tabControl.SelectedIndex = 0;
			recipeList.RecreatePanels();
			sidePanel.RefreshValues();
			RefreshTitle();
			StealFocus();

			Undo.Push(Undo.Kind.RecipeList, "Remove actor");
		}

		private void SelectCharacter(int characterIndex)
		{
			if (characterIndex < 0 || characterIndex >= Current.Characters.Count)
				return;

			if (Current.SelectedCharacter == characterIndex)
				return;

			Current.SelectedCharacter = characterIndex;
			tabControl.SelectedIndex = 0;
			recipeList.RecreatePanels();
			sidePanel.RefreshValues();
			RefreshTitle();

			Undo.Push(Undo.Kind.Parameter, "Select actor", "select-actor");
		}

		private void CreateSnippetMenuItem_Click(object sender, EventArgs e)
		{
			var context = Current.Character.GetContext(CharacterData.ContextType.None);
			var output = Generator.Generate(RecipeBook.WithInternal(Current.Character.recipes), Current.SelectedCharacter, context, Generator.Option.Snippet);

			using (var dlg = new CreateSnippetDialog())
			{
				dlg.SetOutput(output);
				if (dlg.ShowDialog() == DialogResult.OK)
					RecipeMaker.CreateSnippet(dlg.FileName, dlg.SnippetName, dlg.Output);
			}
		}

		private void ExportLorebookMenuItem_Click(object sender, EventArgs e)
		{
			var output = Generator.Generate();
			ExportLorebook(output, false); 
			Lorebooks.LoadLorebooks();
		}

		private void TokenBudgetMenuItem_CheckedChanged(object sender, EventArgs e)
		{
			ToolStripMenuItem menuItem = sender as ToolStripMenuItem;
			if (menuItem == null || menuItem.Checked == false)
				return;

			if (menuItem.Text == "None")
			{
				AppSettings.Settings.TokenBudget = 0;
			}
			else
			{
				int budget;
				if (int.TryParse(menuItem.Text, out budget))
				{
					AppSettings.Settings.TokenBudget = budget;
				}
			}

			sidePanel.RefreshValues();
		}

		private void swapGenderMenuItem_Click(object sender, EventArgs e)
		{
			using (var dlg = new GenderSwapDialog())
			{
				if (dlg.ShowDialog() == DialogResult.OK && dlg.Valid)
				{
					int replacements = GenderSwap.SwapGenders(Current.Character.recipes, dlg.CharacterFrom, dlg.CharacterTo, dlg.UserFrom, dlg.UserTo, dlg.SwapCharacter, dlg.SwapUser);

					if (replacements > 0)
					{
						Undo.Push(Undo.Kind.Parameter, "Replace pronouns");
						recipeList.RefreshAllParameters();
						recipeList.RefreshSyntaxHighlighting(false);
						RefreshSpellChecking();
					}
					if (replacements == 1)
						MessageBox.Show(string.Format(Resources.msg_replace_single, replacements), Resources.cap_swap_pronouns, MessageBoxButtons.OK, MessageBoxIcon.Information);
					else
						MessageBox.Show(string.Format(Resources.msg_replace_plural, replacements), Resources.cap_swap_pronouns, MessageBoxButtons.OK, MessageBoxIcon.Information);
				}
			}
		}

		private void replaceMenuItem_Click(object sender, EventArgs e)
		{
			using (var dlg = new FindReplaceDialog())
			{
				dlg.context = FindReplaceDialog.Context.Main;

				var focused = GetFocusedControl();
				if (focused is TextBoxBase)
				{
					var textBox = focused as TextBoxBase;
					if (textBox.SelectionLength > 0)
						dlg.Match = textBox.SelectedText;
				}

				if (dlg.ShowDialog() == DialogResult.OK)
				{
					int replacements = FindReplace.Replace(Current.Character.recipes.Where(r => r.isEnabled), dlg.Match, dlg.Replace, dlg.MatchWholeWord, dlg.IgnoreCase, dlg.IncludeLorebooks);

					if (replacements > 0)
					{
						Undo.Push(Undo.Kind.Parameter, "Replace text");
						recipeList.RefreshAllParameters();
						RefreshSpellChecking(false);
						recipeList.RefreshSyntaxHighlighting(true);
					}

					if (replacements == 1)
						MessageBox.Show(string.Format(Resources.msg_replace_single, replacements), Resources.cap_replace, MessageBoxButtons.OK, MessageBoxIcon.Information);
					else
						MessageBox.Show(string.Format(Resources.msg_replace_plural, replacements), Resources.cap_replace, MessageBoxButtons.OK, MessageBoxIcon.Information);
				}
			}
		}

		private void AutoconvertCharacterMarkersMenuItem_CheckedChanged(object sender, EventArgs e)
		{
			bool bEnabled = autoConvertNameMenuItem.Checked;
			AppSettings.Settings.AutoConvertNames = bEnabled;
			Current.IsDirty = true;

			if (bEnabled == false && Current.AllRecipes.IsEmpty() == false)
			{
				var mr = MessageBox.Show("Replace names with placeholders?", Resources.cap_confirm, MessageBoxButtons.YesNo, MessageBoxIcon.Question, MessageBoxDefaultButton.Button1);
				if (mr == DialogResult.Yes)
					ConvertCharacterNameMarkers(bEnabled);
			}
			else
				ConvertCharacterNameMarkers(bEnabled);
			
			RefreshSpellChecking(false);
			recipeList.RefreshSyntaxHighlighting(true);

			Undo.Push(Undo.Kind.Parameter, "Change auto-convert option");
		}

		private void MainForm_ResizeBegin(object sender, EventArgs e)
		{
			// Turn off layout during resizing
			splitContainer.SuspendLayout();
			EnableFormLevelDoubleBuffering(false);
		}

		private void MainForm_ResizeEnd(object sender, EventArgs e)
		{
			// Turn it back on again once the resizing is over
			EnableFormLevelDoubleBuffering(true);
			splitContainer.ResumeLayout();
		}

		private void viewHelpToolStripMenuItem_Click(object sender, EventArgs e)
		{
			try
			{
				var argument = Utility.AppPath("Docs\\index.html");
				if (File.Exists(argument) == false) // Can't find docs
				{
					MessageBox.Show(Resources.error_file_not_found, Resources.cap_load_error, MessageBoxButtons.OK, MessageBoxIcon.Error);
					return;
				}

				argument = argument.Replace("/", "\\");
				if (argument.Contains(" "))
					argument = string.Concat("\"", argument, "\"");

				var processInfo = new ProcessStartInfo() {
					FileName = "explorer",
					Arguments = argument,
					UseShellExecute = true,

				};
				Process.Start(processInfo);
			}
			catch
			{
				MessageBox.Show(Resources.error_help, Resources.cap_error, MessageBoxButtons.OK, MessageBoxIcon.Asterisk);
			}
		}

		private void aboutGingerToolStripMenuItem_Click(object sender, EventArgs e)
		{
			using (var dlg = new AboutBox())
			{
				dlg.ShowDialog();
			}
		}

		private void showNSFWRecipesMenuItem_Click(object sender, EventArgs e)
		{
			if (showNSFWRecipesMenuItem.Checked 
				&& AppSettings.Settings.ConfirmNSFW
				&& MessageBox.Show(Resources.msg_confirm_nsfw, Resources.cap_confirm, MessageBoxButtons.YesNo, MessageBoxIcon.Exclamation) != DialogResult.Yes)
			{
				showNSFWRecipesMenuItem.Checked = false;
				return;
			}

			AppSettings.Settings.AllowNSFW = showNSFWRecipesMenuItem.Checked;
			AppSettings.Settings.ConfirmNSFW = false;
			recipeList.RefreshParameterVisibility();
			Current.IsDirty = true;
		}

		private void tabControl_SelectedIndexChanged(object sender, EventArgs e)
		{
			if (tabControl.SelectedIndex == 1) // Output
			{
				StealFocus();
				Regenerate();
			}
			else if (tabControl.SelectedIndex == 2) // Notes
				userNotes.Focus();
			else
				StealFocus();

			if (tabControl.SelectedIndex == 0 && _bShouldRecreatePanels)
			{
				_bShouldRecreatePanels = false;
				recipeList.RecreatePanels();
			}

			RefreshMenuItems();
		}

		public bool FocusedOnTextBox(bool isMultiline = false)
		{
			var focused = GetFocusedControl();
			if (focused is TextBoxBase)
				return !isMultiline || (focused as TextBoxBase).Multiline;
			return false;
		}

		public Control GetFocusedControl()
		{
			return FindFocusedControl(this.ActiveControl);
		}

		private static Control FindFocusedControl(Control control)
		{
			var container = control as IContainerControl;
			while (container != null)
			{
				control = container.ActiveControl;
				container = control as IContainerControl;
			}
			return control;
		}

		private void RefreshRecipeList()
		{
			if (tabControl.SelectedIndex == 0)
				recipeList.RecreatePanels();
			else
				_bShouldRecreatePanels = true;
		}

		private void visitGitHubPageMenuItem_Click(object sender, EventArgs e)
		{
			Utility.OpenUrl(Constants.GitHubURL);
		}

		public static void SuspendGeneration()
		{
			_bCanRegenerate = false;
		}

		public static void ResumeGeneration()
		{
			_bCanRegenerate = true;
		}

		private void findMenuItem_Click(object sender, EventArgs e)
		{
			if (_findDialog != null && !_findDialog.IsDisposed)
				_findDialog.Close(); // Close existing

			_findDialog = new FindDialog();
			_findDialog.Find += OnFind;

			var focused = GetFocusedControl();
			if (focused is TextBoxBase)
			{
				var textBox = focused as TextBoxBase;
				if (textBox.SelectionLength > 0)
					_findDialog.Match = textBox.SelectedText;
			}

			_findDialog.Show(this);
		}

		private void findNextMenuItem_Click(object sender, EventArgs e)
		{
			OnFind(this, new FindDialog.FindEventArgs() {
				match = AppSettings.User.FindMatch ?? "",
				matchCase = AppSettings.User.FindMatchCase,
				wholeWord = AppSettings.User.FindWholeWords,
				reverse = false,
			});
		}

		private void findPreviousMenuItem_Click(object sender, EventArgs e)
		{
			OnFind(this, new FindDialog.FindEventArgs() {
				match = AppSettings.User.FindMatch ?? "",
				matchCase = AppSettings.User.FindMatchCase,
				wholeWord = AppSettings.User.FindWholeWords,
				reverse = true,
			});
		}

		private void outputPreviewDefaultMenuItem_Click(object sender, EventArgs e)
		{
			AppSettings.Settings.PreviewFormat = AppSettings.Settings.OutputPreviewFormat.Default;
			Regenerate();
			_bShouldRefreshTokenCount = true;
		}

		private void outputPreviewSillyTavernMenuItem_Click(object sender, EventArgs e)
		{
			AppSettings.Settings.PreviewFormat = AppSettings.Settings.OutputPreviewFormat.SillyTavern;
			Regenerate();
			_bShouldRefreshTokenCount = true;
		}

		private void outputPreviewFaradayMenuItem_Click(object sender, EventArgs e)
		{
			AppSettings.Settings.PreviewFormat = AppSettings.Settings.OutputPreviewFormat.Faraday;
			Regenerate();
			_bShouldRefreshTokenCount = true;
		}

		private void outputPreviewPlainTextMenuItem_Click(object sender, EventArgs e)
		{
			AppSettings.Settings.PreviewFormat = AppSettings.Settings.OutputPreviewFormat.PlainText;
			Regenerate();
		}


		private void ViewRecipeMenuItem_CheckedChanged(object sender, EventArgs e)
		{
			tabControl.SelectedIndex = 0;
		}

		private void ViewOutputMenuItem_CheckedChanged(object sender, EventArgs e)
		{
			tabControl.SelectedIndex = 1;
		}

		private void ViewNotesMenuItem_Click(object sender, EventArgs e)
		{
			tabControl.SelectedIndex = 2;
		}

		private void MergeLoreMenuItem_Click(object sender, EventArgs e)
		{
			MergeLore();
		}

		private void EnableSpellCheckingMenuItem_Click(object sender, EventArgs e)
		{
			EnableSpellChecking(!enableSpellCheckingMenuItem.Checked);
		}

		private void AutoBreakMenuItem_Click(object sender, EventArgs e)
		{
			EnableAutoWrap(!AppSettings.Settings.AutoBreakLine);
		}

		private void sortRecipesMenuItem_Click(object sender, EventArgs e)
		{
			recipeList.Sort();
			Current.IsDirty = true;
		}

		public void RegisterIdleHandler(IIdleHandler idleHandler)
		{
			if (_idleHandlers.Contains(idleHandler))
				return;
			_idleHandlers.Add(idleHandler);
		}

		private void showRecipeCategoryMenuItem_Click(object sender, EventArgs e)
		{
			AppSettings.Settings.ShowRecipeCategory = !AppSettings.Settings.ShowRecipeCategory;
			recipeList.RefreshTitles();
		}

		private void copyMenuItem_Click(object sender, EventArgs e)
		{
			Clipboard.SetDataObject(RecipeClipboard.FromRecipes(Current.Character.recipes), true);
		}

		private void pasteMenuItem_Click(object sender, EventArgs e)
		{
			recipeList.PasteFromClipboard(null);
		}

		private void embeddedAssetsMenuItem_Click(object sender, EventArgs e)
		{
			AssetViewDialog dlg = new AssetViewDialog();
			if (dlg.ShowDialog() == DialogResult.OK && dlg.Changed)
			{
				Current.Card.assets = (AssetCollection)dlg.Assets.Clone();
				Undo.Push(Undo.Kind.Parameter, "Changed embedded assets");

				Current.IsFileDirty = true;
			}
		}

		private void enableLinkMenuItem_Click(object sender, EventArgs e)
		{
			if (Backyard.ConnectionEstablished == false)
			{
				var error = Backyard.EstablishConnection();
				if (error == Backyard.Error.ValidationFailed)
				{
					MessageBox.Show(Resources.error_link_unsupported, Resources.cap_link_error, MessageBoxButtons.OK, MessageBoxIcon.Error);
					AppSettings.BackyardLink.Enabled = false;
				}
				else if (error == Backyard.Error.NotConnected)
				{
					MessageBox.Show(Resources.error_link_not_found, Resources.cap_link_error, MessageBoxButtons.OK, MessageBoxIcon.Error);
					AppSettings.BackyardLink.Enabled = false;
				}
				else if (error != Backyard.Error.NoError)
				{
					MessageBox.Show(string.Format(Resources.error_link_failed_with_reason, Backyard.LastError ?? ""), Resources.cap_link_error, MessageBoxButtons.OK, MessageBoxIcon.Error);
					AppSettings.BackyardLink.Enabled = false;
				}
				else
				{
					// Fetch characters
					if (Backyard.RefreshCharacters() != Backyard.Error.NoError)
					{
						// Error
						MessageBox.Show(string.Format(Resources.error_link_read_characters, Backyard.LastError ?? ""), Resources.cap_link_error, MessageBoxButtons.OK, MessageBoxIcon.Error);
						AppSettings.BackyardLink.Enabled = false;
					}
					else
					{
						if (Current.HasLink)
							Current.Link.RefreshState();

						MessageBox.Show(Resources.msg_link_connected, Resources.cap_link_connect, MessageBoxButtons.OK, MessageBoxIcon.Information);
						SetStatusBarMessage(Resources.status_link_connect, Constants.StatusBarMessageInterval);
						AppSettings.BackyardLink.Enabled = true;

						VersionNumber appVersion;
						if (Backyard.GetAppVersion(out appVersion))
							AppSettings.BackyardLink.LastVersion = appVersion;
					}
				}
			}
			else
			{
				SetStatusBarMessage(Resources.status_link_disconnect, Constants.StatusBarMessageInterval);
				AppSettings.BackyardLink.Enabled = false;
				Backyard.Disconnect();
			}
			RefreshTitle();
		}

		private void importLinkedMenuItem_Click(object sender, EventArgs e)
		{
			ImportCharacterFromBackyard();
		}

		private void saveLinkedMenuItem_Click(object sender, EventArgs e)
		{
			var error = UpdateCharacterInBackyard();
			if (error == Backyard.Error.NotConnected)
			{
				MessageBox.Show(Resources.error_link_failed, Resources.cap_link_error, MessageBoxButtons.OK, MessageBoxIcon.Error);
			}
			else if (error == Backyard.Error.NotFound)
			{
				MessageBox.Show(Resources.error_link_save_character, Resources.cap_link_save_character, MessageBoxButtons.OK, MessageBoxIcon.Error);
			}
			else if (error == Backyard.Error.CancelledByUser || error == Backyard.Error.DismissedByUser)
			{
				// User clicked cancel
				return;
			}
			else if (error != Backyard.Error.NoError)
			{
				MessageBox.Show(Resources.error_link_save, Resources.cap_link_save_character, MessageBoxButtons.OK, MessageBoxIcon.Error);
			}
			else
			{
				MessageBox.Show(Resources.msg_link_saved, Resources.cap_link_save_character, MessageBoxButtons.OK, MessageBoxIcon.Information);
			}
		}
		
		private void saveNewLinkedMenuItem_Click(object sender, EventArgs e)
		{
			CharacterInstance createdCharacter;
			Backyard.Link.Image[] images;

			var error = CreateNewCharacterInBackyard(out createdCharacter, out images);
			if (error == Backyard.Error.NotConnected)
				MessageBox.Show(Resources.error_link_failed, Resources.cap_link_error, MessageBoxButtons.OK, MessageBoxIcon.Error);
			else if (error == Backyard.Error.NotFound)
				MessageBox.Show(Resources.error_link_save_character, Resources.cap_link_save_character, MessageBoxButtons.OK, MessageBoxIcon.Error);
			else if (error != Backyard.Error.NoError)
				MessageBox.Show(Resources.error_link_save, Resources.cap_link_save_character, MessageBoxButtons.OK, MessageBoxIcon.Error);
			else
			{
				MessageBox.Show(Resources.msg_link_saved, Resources.cap_link_save_character, MessageBoxButtons.OK, MessageBoxIcon.Information);

				if (MessageBox.Show(Resources.msg_link_create_link, Resources.cap_link_character, MessageBoxButtons.YesNo, MessageBoxIcon.Question, MessageBoxDefaultButton.Button1) == DialogResult.Yes)
				{
					Current.LinkWith(createdCharacter, images);
					Current.IsLinkDirty = false;
					SetStatusBarMessage(Resources.status_link_create, Constants.StatusBarMessageInterval);
					RefreshTitle();
				}
			}
		}

		private void reestablishLinkMenuItem_Click(object sender, EventArgs e)
		{
			ReestablishLink();
		}

		private void breakLinkMenuItem_Click(object sender, EventArgs e)
		{
			BreakLink();
		}

		private void enableAutosaveMenuItem_Click(object sender, EventArgs e)
		{
			AppSettings.BackyardLink.Autosave = !AppSettings.BackyardLink.Autosave;
		}

		private void revertLinkedMenuItem_Click(object sender, EventArgs e)
		{
			if (MessageBox.Show(Resources.msg_link_revert, Resources.cap_link_revert, MessageBoxButtons.YesNo, MessageBoxIcon.Warning, MessageBoxDefaultButton.Button2) != DialogResult.Yes)
				return;

			var error = RevertCharacterFromBackyard();
			if (error == Backyard.Error.NotConnected)
				MessageBox.Show(Resources.error_link_failed, Resources.cap_link_error, MessageBoxButtons.OK, MessageBoxIcon.Error);
			else if (error != Backyard.Error.NoError)
				MessageBox.Show(Resources.error_link_open_character, Resources.cap_link_revert, MessageBoxButtons.OK, MessageBoxIcon.Error);
			else
			{
				Current.IsLinkDirty = false;
				SetStatusBarMessage(Resources.status_link_reverted, Constants.StatusBarMessageInterval);
				RefreshTitle();
			}
		}

		public void rearrangeLoreMenuItem_Click(object sender, EventArgs e)
		{
			AppSettings.Settings.EnableRearrangeLoreMode = !AppSettings.Settings.EnableRearrangeLoreMode;
			recipeList.RefreshAllParameters();
			recipeList.RefreshSyntaxHighlighting(true);
		}

		private void chatHistoryMenuItem_Click(object sender, EventArgs e)
		{
			OpenChatHistory();
		}

		private void applyToFirstChatMenuItem_Click(object sender, EventArgs e)
		{
			AppSettings.BackyardLink.ApplyChatSettings = AppSettings.BackyardLink.ActiveChatSetting.First;
		}

		private void applyToLastChatMenuItem_Click(object sender, EventArgs e)
		{
			AppSettings.BackyardLink.ApplyChatSettings = AppSettings.BackyardLink.ActiveChatSetting.Last;
		}

		private void applyToAllChatsMenuItem_Click(object sender, EventArgs e)
		{
			AppSettings.BackyardLink.ApplyChatSettings = AppSettings.BackyardLink.ActiveChatSetting.All;
		}

		private void alwaysLinkMenuItem_Click(object sender, EventArgs e)
		{
			AppSettings.BackyardLink.AlwaysLinkOnImport = !AppSettings.BackyardLink.AlwaysLinkOnImport;
		}

<<<<<<< HEAD
		private void customVariablesMenuItem_Click(object sender, EventArgs e)
		{
			VariablesDialog dlg = new VariablesDialog();
			if (dlg.ShowDialog() == DialogResult.OK && dlg.Changed)
			{
				Undo.Push(Undo.Kind.Parameter, "Changed custom variables");
				
				recipeList.RefreshSyntaxHighlighting(true);
				Current.IsFileDirty = true;
			}
		}
=======

		private void lightThemeMenuItem_Click(object sender, EventArgs e)
		{
			AppSettings.Settings.DarkTheme = false;
			ApplyVisualTheme();
		}

		private void darkThemeMenuItem_Click(object sender, EventArgs e)
		{
			AppSettings.Settings.DarkTheme = true;
			ApplyVisualTheme();
		}
		
		public void ApplyVisualTheme()
		{
			if (Utility.InDesignMode)
				return;

			Theme.BeginTheming();

			Theme.Apply(menuStrip);

			this.BackColor = Theme.Current.ControlBackground;
			this.ForeColor = Theme.Current.ControlForeground;

			this.splitContainer.Panel1.BackColor = Theme.Current.ControlBackground;
			this.splitContainer.Panel2.BackColor = Theme.Current.ControlBackground;

			Theme.Apply(btnAdd_Model);
			Theme.Apply(btnAdd_Character);
			Theme.Apply(btnAdd_Mind);
			Theme.Apply(btnAdd_World);
			Theme.Apply(btnAdd_Traits);
			Theme.Apply(btnAdd_Other);
			Theme.Apply(btnAdd_Snippets);
			Theme.Apply(btnAdd_Lore);
			btnAdd_Model.Image = Theme.Current.ButtonModel;
			btnAdd_Character.Image = Theme.Current.ButtonCharacter;
			btnAdd_Mind.Image = Theme.Current.ButtonMind;
			btnAdd_World.Image = Theme.Current.ButtonStory;
			btnAdd_Traits.Image = Theme.Current.ButtonTraits;
			btnAdd_Other.Image = Theme.Current.ButtonComponents;
			btnAdd_Snippets.Image = Theme.Current.ButtonSnippets;
			btnAdd_Lore.Image = Theme.Current.ButtonLore;

			statusBar.BackColor = Theme.Current.ControlBackground;
			statusBar.ForeColor = Theme.Current.ControlForeground;
			sidePanel.ApplyVisualTheme();
			recipeList.ApplyVisualTheme();
			tabControl.ApplyVisualTheme();

			outputBox.ForeColor = Theme.Current.OutputForeground;
			outputBox.BackColor = Theme.Current.OutputBackground;

			userNotes.richTextBox.ForeColor = Theme.Current.NotesForeground;
			userNotes.richTextBox.BackColor = Theme.Current.NotesBackground;

			if (_findDialog != null && _findDialog.IsDisposed == false)
				_findDialog.ApplyTheme();
			if (_editChatDialog != null && _editChatDialog.IsDisposed == false)
				_editChatDialog.ApplyTheme();

			Theme.ApplyToTitleBar(this, true);
			Theme.EndTheming();

			RefreshTitle();
		}

>>>>>>> 4df7584f
	}

	public interface IIdleHandler
	{
		void OnIdle();
	}
}<|MERGE_RESOLUTION|>--- conflicted
+++ resolved
@@ -2325,19 +2325,6 @@
 			AppSettings.BackyardLink.AlwaysLinkOnImport = !AppSettings.BackyardLink.AlwaysLinkOnImport;
 		}
 
-<<<<<<< HEAD
-		private void customVariablesMenuItem_Click(object sender, EventArgs e)
-		{
-			VariablesDialog dlg = new VariablesDialog();
-			if (dlg.ShowDialog() == DialogResult.OK && dlg.Changed)
-			{
-				Undo.Push(Undo.Kind.Parameter, "Changed custom variables");
-				
-				recipeList.RefreshSyntaxHighlighting(true);
-				Current.IsFileDirty = true;
-			}
-		}
-=======
 
 		private void lightThemeMenuItem_Click(object sender, EventArgs e)
 		{
@@ -2406,7 +2393,17 @@
 			RefreshTitle();
 		}
 
->>>>>>> 4df7584f
+		private void customVariablesMenuItem_Click(object sender, EventArgs e)
+		{
+			VariablesDialog dlg = new VariablesDialog();
+			if (dlg.ShowDialog() == DialogResult.OK && dlg.Changed)
+			{
+				Undo.Push(Undo.Kind.Parameter, "Changed custom variables");
+
+				recipeList.RefreshSyntaxHighlighting(true);
+				Current.IsFileDirty = true;
+			}
+		}
 	}
 
 	public interface IIdleHandler
