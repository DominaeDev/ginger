--- conflicted
+++ resolved
@@ -1831,17 +1831,6 @@
 				return Backyard.Error.NotConnected;
 			}
 
-			// Check if character exists, has newer changes
-			bool hasChanges;
-			var error = Backyard.Database.ConfirmSaveCharacter(Current.Link, out hasChanges);
-			if (error == Backyard.Error.NotFound)
-			{
-				Current.BreakLink();
-				return error;
-			}
-			if (error != Backyard.Error.NoError)
-				return error;
-
 			var output = Generator.Generate(Generator.Option.Export | Generator.Option.Faraday | Generator.Option.Linked);
 			
 			// User persona
@@ -1862,7 +1851,73 @@
 			FaradayCardV4 card = FaradayCardV4.FromOutput(output);
 			card.EnsureSystemPrompt();
 
-<<<<<<< HEAD
+			Backyard.ImageInput[] imageInput = BackyardUtil.GatherImages();
+			BackupData.Chat[] chats = null;
+			if (AppSettings.BackyardLink.ImportAlternateGreetings && output.greetings.Length > 1)
+				chats = Backyard.Database.GatherChats(card, output, imageInput);
+
+			var error = Backyard.Database.CreateNewCharacter(card, imageInput, chats, out createdCharacter, out images, userInfo);
+			if (error != Backyard.Error.NoError)
+			{
+				return error;
+			}
+			else
+			{
+				Current.IsFileDirty = true;
+				Current.IsLinkDirty = false;
+				RefreshTitle();
+
+				// Refresh character information
+				Backyard.RefreshCharacters();
+				return Backyard.Error.NoError;
+			}
+		}
+		
+		private Backyard.Error UpdateCharacterInBackyard()
+		{
+			if (Backyard.ConnectionEstablished == false)
+				return Backyard.Error.NotConnected;
+			else if (Current.HasLink == false)
+				return Backyard.Error.NotFound;
+
+			// Refresh character list
+			if (Backyard.RefreshCharacters() != Backyard.Error.NoError)
+			{
+				MessageBox.Show(string.Format(Resources.error_link_read_characters, Backyard.LastError ?? ""), Resources.cap_link_error, MessageBoxButtons.OK, MessageBoxIcon.Error);
+				AppSettings.BackyardLink.Enabled = false;
+			}
+
+			// Check if character exists, has newer changes
+			bool hasChanges;
+			var error = Backyard.Database.ConfirmSaveCharacter(Current.Link, out hasChanges);
+			if (error == Backyard.Error.NotFound)
+			{
+				Current.BreakLink();
+				return error;
+			}
+			if (error != Backyard.Error.NoError)
+				return error;
+
+			var output = Generator.Generate(Generator.Option.Export | Generator.Option.Faraday | Generator.Option.Linked);
+
+			// User persona
+			UserData userInfo = null;
+			if (AppSettings.BackyardLink.WriteUserPersona)
+			{
+				string userPersona = output.userPersona.ToFaraday();
+				if (string.IsNullOrEmpty(userPersona) == false)
+				{
+					userInfo = new UserData() {
+						name = Current.Card.userPlaceholder,
+						persona = userPersona,
+					};
+					output.userPersona = GingerString.Empty;
+				}
+			}
+
+			FaradayCardV4 card = FaradayCardV4.FromOutput(output);
+			card.EnsureSystemPrompt();
+
 			if (hasChanges)
 			{
 				// Overwrite prompt
@@ -1876,97 +1931,6 @@
 			DateTime updateDate;
 			Backyard.Link.Image[] imageLinks;
 			error = Backyard.Database.UpdateCharacter(card, Current.Link, out updateDate, out imageLinks, userInfo);
-=======
-			Backyard.ImageInput[] imageInput = Backyard.GatherImages();
-			BackupData.Chat[] chats = null;
-			if (AppSettings.BackyardLink.ImportAlternateGreetings && output.greetings.Length > 1)
-				chats = Backyard.GatherChats(card, output, imageInput);
-
-			var error = Backyard.CreateNewCharacter(card, imageInput, chats, out createdCharacter, out images, userInfo);
->>>>>>> 4920011f
-			if (error != Backyard.Error.NoError)
-			{
-				return error;
-			}
-			else
-			{
-				Current.IsFileDirty = true;
-				Current.IsLinkDirty = false;
-				RefreshTitle();
-
-				// Refresh character information
-				Backyard.RefreshCharacters();
-				return Backyard.Error.NoError;
-			}
-		}
-		
-		private Backyard.Error UpdateCharacterInBackyard()
-		{
-			if (Backyard.ConnectionEstablished == false)
-				return Backyard.Error.NotConnected;
-			else if (Current.HasLink == false)
-				return Backyard.Error.NotFound;
-
-			// Refresh character list
-			if (Backyard.RefreshCharacters() != Backyard.Error.NoError)
-			{
-				MessageBox.Show(string.Format(Resources.error_link_read_characters, Backyard.LastError ?? ""), Resources.cap_link_error, MessageBoxButtons.OK, MessageBoxIcon.Error);
-				AppSettings.BackyardLink.Enabled = false;
-			}
-
-			var output = Generator.Generate(Generator.Option.Export | Generator.Option.Faraday | Generator.Option.Linked);
-
-			// User persona
-			UserData userInfo = null;
-			if (AppSettings.BackyardLink.WriteUserPersona)
-			{
-				string userPersona = output.userPersona.ToFaraday();
-				if (string.IsNullOrEmpty(userPersona) == false)
-				{
-					userInfo = new UserData() {
-						name = Current.Card.userPlaceholder,
-						persona = userPersona,
-					};
-					output.userPersona = GingerString.Empty;
-				}
-			}
-
-			FaradayCardV4 card = FaradayCardV4.FromOutput(output);
-			card.EnsureSystemPrompt();
-
-<<<<<<< HEAD
-			Backyard.ImageInput[] imageInput = BackyardUtil.GatherImages();
-			BackupData.Chat[] chats = null;
-			if (AppSettings.BackyardLink.ImportAlternateGreetings && output.greetings.Length > 1)
-				chats = Backyard.Database.GatherChats(card, output, imageInput);
-
-			var error = Backyard.Database.CreateNewCharacter(card, imageInput, chats, out createdCharacter, out images, userInfo);
-=======
-			// Check if character exists, has newer changes
-			bool hasChanges;
-			var error = Backyard.ConfirmSaveCharacter(card, Current.Link, out hasChanges);
-			if (error == Backyard.Error.NotFound)
-			{
-				Current.BreakLink();
-				return error;
-			}
-			if (error != Backyard.Error.NoError)
-				return error;
-
-			if (hasChanges)
-			{
-				// Overwrite prompt
-				var mr = MessageBox.Show(Resources.msg_link_confirm_overwrite, Resources.cap_link_overwrite, MessageBoxButtons.YesNoCancel, MessageBoxIcon.Question, MessageBoxDefaultButton.Button2);
-				if (mr == DialogResult.Cancel)
-					return Backyard.Error.CancelledByUser;
-				else if (mr == DialogResult.No)
-					return Backyard.Error.DismissedByUser;
-			}
-
-			DateTime updateDate;
-			Backyard.Link.Image[] imageLinks;
-			error = Backyard.UpdateCharacter(card, Current.Link, out updateDate, out imageLinks, userInfo);
->>>>>>> 4920011f
 			if (error != Backyard.Error.NoError)
 			{
 				return error;
