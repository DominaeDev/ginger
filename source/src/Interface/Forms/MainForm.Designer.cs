--- conflicted
+++ resolved
@@ -191,11 +191,8 @@
 			this.statusActors = new System.Windows.Forms.ToolStripStatusLabel();
 			this.statusEmbeddedAssets = new System.Windows.Forms.ToolStripStatusLabel();
 			this.statusConnectionIcon = new System.Windows.Forms.ToolStripStatusLabel();
-<<<<<<< HEAD
 			this.saveAsNewPartyMenuItem = new System.Windows.Forms.ToolStripMenuItem();
-=======
 			this.checkForUpdateMenuItem = new System.Windows.Forms.ToolStripMenuItem();
->>>>>>> 08c53095
 			toolStripMenuItem3 = new System.Windows.Forms.ToolStripSeparator();
 			toolStripMenuItem1 = new System.Windows.Forms.ToolStripSeparator();
 			toolStripMenuItem8 = new System.Windows.Forms.ToolStripSeparator();
@@ -1781,21 +1778,19 @@
 			this.statusConnectionIcon.Padding = new System.Windows.Forms.Padding(0, 0, 8, 0);
 			this.statusConnectionIcon.Size = new System.Drawing.Size(24, 17);
 			// 
-<<<<<<< HEAD
 			// saveAsNewPartyMenuItem
 			// 
 			this.saveAsNewPartyMenuItem.Name = "saveAsNewPartyMenuItem";
 			this.saveAsNewPartyMenuItem.Size = new System.Drawing.Size(239, 22);
 			this.saveAsNewPartyMenuItem.Text = "Save as new party";
 			this.saveAsNewPartyMenuItem.Click += new System.EventHandler(this.saveAsNewPartyMenuItem_Click);
-=======
+			//
 			// checkForUpdateMenuItem
 			// 
 			this.checkForUpdateMenuItem.Name = "checkForUpdateMenuItem";
 			this.checkForUpdateMenuItem.Size = new System.Drawing.Size(180, 22);
 			this.checkForUpdateMenuItem.Text = "Check for update...";
 			this.checkForUpdateMenuItem.Click += new System.EventHandler(this.checkForUpdateMenuItem_Click);
->>>>>>> 08c53095
 			// 
 			// MainForm
 			// 
