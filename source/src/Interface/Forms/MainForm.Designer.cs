﻿using Ginger.Properties;

namespace Ginger {
	partial class MainForm {
		/// <summary>
		/// Required designer variable.
		/// </summary>
		private System.ComponentModel.IContainer components = null;

		/// <summary>
		/// Clean up any resources being used.
		/// </summary>
		/// <param name="disposing">true if managed resources should be disposed; otherwise, false.</param>
		protected override void Dispose(bool disposing) {
			if (disposing && (components != null)) {
				components.Dispose();
			}
			base.Dispose(disposing);
		}

		#region Windows Form Designer generated code

		/// <summary>
		/// Required method for Designer support - do not modify
		/// the contents of this method with the code editor.
		/// </summary>
		private void InitializeComponent() {
			System.Windows.Forms.ToolStripSeparator toolStripMenuItem3;
			System.Windows.Forms.ToolStripSeparator toolStripMenuItem1;
			System.Windows.Forms.ToolStripSeparator toolStripMenuItem8;
			System.Windows.Forms.ToolStripSeparator toolStripMenuItem5;
			System.Windows.Forms.ToolStripSeparator toolStripMenuItem7;
			System.Windows.Forms.ToolStripSeparator toolStripSeparator1;
			System.Windows.Forms.ToolStripSeparator toolStripMenuItem6;
			System.Windows.Forms.ToolStripMenuItem linkMenuItem;
			System.Windows.Forms.ToolStripSeparator toolStripMenuItem10;
			System.Windows.Forms.ToolStripMenuItem writeChatSettingsMenuItem;
			System.Windows.Forms.ToolStripMenuItem themeMenuItem;
			this.enableLinkMenuItem = new System.Windows.Forms.ToolStripMenuItem();
			this.importLinkedMenuItem = new System.Windows.Forms.ToolStripMenuItem();
			this.saveLinkedMenuItem = new System.Windows.Forms.ToolStripMenuItem();
			this.saveNewLinkedMenuItem = new System.Windows.Forms.ToolStripMenuItem();
			this.revertLinkedMenuItem = new System.Windows.Forms.ToolStripMenuItem();
			this.reestablishLinkSeparator = new System.Windows.Forms.ToolStripSeparator();
			this.reestablishLinkMenuItem = new System.Windows.Forms.ToolStripMenuItem();
			this.breakLinkMenuItem = new System.Windows.Forms.ToolStripMenuItem();
			this.applyToFirstChatMenuItem = new System.Windows.Forms.ToolStripMenuItem();
			this.applyToLastChatMenuItem = new System.Windows.Forms.ToolStripMenuItem();
			this.applyToAllChatsMenuItem = new System.Windows.Forms.ToolStripMenuItem();
			this.lightThemeMenuItem = new System.Windows.Forms.ToolStripMenuItem();
			this.darkThemeMenuItem = new System.Windows.Forms.ToolStripMenuItem();
			this.splitContainer = new System.Windows.Forms.SplitContainer();
			this.menuStrip = new System.Windows.Forms.MenuStrip();
			this.fileToolStripMenuItem = new System.Windows.Forms.ToolStripMenuItem();
			this.newMenuItem = new System.Windows.Forms.ToolStripMenuItem();
			this.newWindowMenuItem = new System.Windows.Forms.ToolStripMenuItem();
			this.newFromTemplateMenuItem = new System.Windows.Forms.ToolStripMenuItem();
			this.openMenuItem = new System.Windows.Forms.ToolStripMenuItem();
			this.openRecentMenuItem = new System.Windows.Forms.ToolStripMenuItem();
			this.saveToolStripMenuItem = new System.Windows.Forms.ToolStripMenuItem();
			this.saveasToolStripMenuItem = new System.Windows.Forms.ToolStripMenuItem();
			this.saveIncrementalMenuItem = new System.Windows.Forms.ToolStripMenuItem();
			this.importToolStripMenuItem = new System.Windows.Forms.ToolStripMenuItem();
			this.importCharacterMenuItem = new System.Windows.Forms.ToolStripMenuItem();
			this.importLorebookMenuItem = new System.Windows.Forms.ToolStripMenuItem();
			this.exportToolStripMenuItem = new System.Windows.Forms.ToolStripMenuItem();
			this.exportCharacterMenuItem = new System.Windows.Forms.ToolStripMenuItem();
			this.exportLorebookMenuItem = new System.Windows.Forms.ToolStripMenuItem();
			this.changeLanguageMenuItem = new System.Windows.Forms.ToolStripMenuItem();
			this.changeLanguageSeparator = new System.Windows.Forms.ToolStripSeparator();
			this.exitToolStripMenuItem = new System.Windows.Forms.ToolStripMenuItem();
			this.editMenu = new System.Windows.Forms.ToolStripMenuItem();
			this.undoMenuItem = new System.Windows.Forms.ToolStripMenuItem();
			this.redoMenuItem = new System.Windows.Forms.ToolStripMenuItem();
			this.toolStripMenuItem2 = new System.Windows.Forms.ToolStripSeparator();
			this.copyMenuItem = new System.Windows.Forms.ToolStripMenuItem();
			this.pasteMenuItem = new System.Windows.Forms.ToolStripMenuItem();
			this.findMenuItem = new System.Windows.Forms.ToolStripMenuItem();
			this.findNextMenuItem = new System.Windows.Forms.ToolStripMenuItem();
			this.findPreviousMenuItem = new System.Windows.Forms.ToolStripMenuItem();
			this.findAndReplaceMenuItem = new System.Windows.Forms.ToolStripMenuItem();
			this.swapGenderMenuItem = new System.Windows.Forms.ToolStripMenuItem();
			this.viewToolStripMenuItem = new System.Windows.Forms.ToolStripMenuItem();
			this.viewRecipeMenuItem = new System.Windows.Forms.ToolStripMenuItem();
			this.viewOutputMenuItem = new System.Windows.Forms.ToolStripMenuItem();
			this.viewNotesMenuItem = new System.Windows.Forms.ToolStripMenuItem();
			this.embeddedAssetsMenuItem = new System.Windows.Forms.ToolStripMenuItem();
			this.chatHistoryMenuItem = new System.Windows.Forms.ToolStripMenuItem();
			this.collapseAllMenuItem = new System.Windows.Forms.ToolStripMenuItem();
			this.expandAllMenuItem = new System.Windows.Forms.ToolStripMenuItem();
			this.showRecipeCategoryMenuItem = new System.Windows.Forms.ToolStripMenuItem();
			this.sortRecipesMenuItem = new System.Windows.Forms.ToolStripMenuItem();
			this.additionalCharactersMenuItem = new System.Windows.Forms.ToolStripMenuItem();
			this.optionsToolStripMenuItem = new System.Windows.Forms.ToolStripMenuItem();
			this.tokenBudgetMenuItem = new System.Windows.Forms.ToolStripMenuItem();
			this.tokenBudgetNone = new System.Windows.Forms.ToolStripMenuItem();
			this.tokenBudget1K = new System.Windows.Forms.ToolStripMenuItem();
			this.tokenBudget2K = new System.Windows.Forms.ToolStripMenuItem();
			this.tokenBudget3K = new System.Windows.Forms.ToolStripMenuItem();
			this.tokenBudget4K = new System.Windows.Forms.ToolStripMenuItem();
			this.tokenBudget5K = new System.Windows.Forms.ToolStripMenuItem();
			this.tokenBudget6K = new System.Windows.Forms.ToolStripMenuItem();
			this.tokenBudget8K = new System.Windows.Forms.ToolStripMenuItem();
			this.tokenBudget10K = new System.Windows.Forms.ToolStripMenuItem();
			this.tokenBudget12K = new System.Windows.Forms.ToolStripMenuItem();
			this.tokenBudget16K = new System.Windows.Forms.ToolStripMenuItem();
			this.tokenBudget24K = new System.Windows.Forms.ToolStripMenuItem();
			this.tokenBudget32K = new System.Windows.Forms.ToolStripMenuItem();
			this.outputPreviewToolStripMenuItem = new System.Windows.Forms.ToolStripMenuItem();
			this.outputPreviewDefaultMenuItem = new System.Windows.Forms.ToolStripMenuItem();
			this.outputPreviewSillyTavernMenuItem = new System.Windows.Forms.ToolStripMenuItem();
			this.outputPreviewFaradayMenuItem = new System.Windows.Forms.ToolStripMenuItem();
			this.outputPreviewPlainTextMenuItem = new System.Windows.Forms.ToolStripMenuItem();
			this.checkSpellingMenuItem = new System.Windows.Forms.ToolStripMenuItem();
			this.enableSpellCheckingMenuItem = new System.Windows.Forms.ToolStripMenuItem();
			this.toolStripMenuItem4 = new System.Windows.Forms.ToolStripSeparator();
			this.linkOptionsMenuItem = new System.Windows.Forms.ToolStripMenuItem();
			this.enableAutosaveMenuItem = new System.Windows.Forms.ToolStripMenuItem();
			this.alwaysLinkMenuItem = new System.Windows.Forms.ToolStripMenuItem();
			this.toolStripMenuItem11 = new System.Windows.Forms.ToolStripSeparator();
			this.autoConvertNameMenuItem = new System.Windows.Forms.ToolStripMenuItem();
			this.autoBreakMenuItem = new System.Windows.Forms.ToolStripMenuItem();
			this.rearrangeLoreMenuItem = new System.Windows.Forms.ToolStripMenuItem();
			this.showNSFWRecipesMenuItem = new System.Windows.Forms.ToolStripMenuItem();
			this.toolsToolStripMenuItem = new System.Windows.Forms.ToolStripMenuItem();
			this.createRecipeMenuItem = new System.Windows.Forms.ToolStripMenuItem();
			this.createSnippetMenuItem = new System.Windows.Forms.ToolStripMenuItem();
			this.reloadRecipesToolStripMenuItem = new System.Windows.Forms.ToolStripMenuItem();
			this.bakeAllMenuItem = new System.Windows.Forms.ToolStripMenuItem();
			this.bakeActorMenuItem = new System.Windows.Forms.ToolStripMenuItem();
			this.mergeLoreMenuItem = new System.Windows.Forms.ToolStripMenuItem();
			this.helpToolStripMenuItem = new System.Windows.Forms.ToolStripMenuItem();
			this.viewHelpToolStripMenuItem = new System.Windows.Forms.ToolStripMenuItem();
			this.visitGitHubPageMenuItem = new System.Windows.Forms.ToolStripMenuItem();
			this.aboutGingerToolStripMenuItem = new System.Windows.Forms.ToolStripMenuItem();
			this.openFileDialog = new System.Windows.Forms.OpenFileDialog();
			this.saveFileDialog = new System.Windows.Forms.SaveFileDialog();
			this.exportFileDialog = new System.Windows.Forms.SaveFileDialog();
			this.importFileDialog = new System.Windows.Forms.OpenFileDialog();
			this.statusBar = new System.Windows.Forms.StatusStrip();
			this.statusBarMessage = new System.Windows.Forms.ToolStripStatusLabel();
			this.statusBarActor = new System.Windows.Forms.ToolStripStatusLabel();
			this.statusConnectionIcon = new System.Windows.Forms.ToolStripStatusLabel();
<<<<<<< HEAD
			this.customVariablesMenuItem = new System.Windows.Forms.ToolStripMenuItem();
			this.toolStripMenuItem11 = new System.Windows.Forms.ToolStripSeparator();
=======
			this.sidePanel = new Ginger.SidePanel();
			this.tabControl = new System.Windows.Forms.CustomTabControl();
			this.tabRecipe = new System.Windows.Forms.TabPage();
			this.panelRecipe = new System.Windows.Forms.Panel();
			this.recipeList = new Ginger.RecipeList();
			this.buttonRow = new System.Windows.Forms.TableLayoutPanel();
			this.btnAdd_Lore = new System.Windows.Forms.Button();
			this.btnAdd_Snippets = new System.Windows.Forms.Button();
			this.btnAdd_Other = new System.Windows.Forms.Button();
			this.btnAdd_World = new System.Windows.Forms.Button();
			this.btnAdd_Mind = new System.Windows.Forms.Button();
			this.btnAdd_Traits = new System.Windows.Forms.Button();
			this.btnAdd_Character = new System.Windows.Forms.Button();
			this.btnAdd_Model = new System.Windows.Forms.Button();
			this.tabOutput = new System.Windows.Forms.TabPage();
			this.panelOutput = new System.Windows.Forms.Panel();
			this.outputBox = new Ginger.OutputPreview();
			this.group_Debug = new System.Windows.Forms.GroupBox();
			this.outputBox_Raw2 = new Ginger.TextBoxEx();
			this.outputBox_Raw = new Ginger.TextBoxEx();
			this.tabNotes = new System.Windows.Forms.TabPage();
			this.userNotes = new Ginger.Interface.Controls.UserNotes();
>>>>>>> 4df7584f
			toolStripMenuItem3 = new System.Windows.Forms.ToolStripSeparator();
			toolStripMenuItem1 = new System.Windows.Forms.ToolStripSeparator();
			toolStripMenuItem8 = new System.Windows.Forms.ToolStripSeparator();
			toolStripMenuItem5 = new System.Windows.Forms.ToolStripSeparator();
			toolStripMenuItem7 = new System.Windows.Forms.ToolStripSeparator();
			toolStripSeparator1 = new System.Windows.Forms.ToolStripSeparator();
			toolStripMenuItem6 = new System.Windows.Forms.ToolStripSeparator();
			linkMenuItem = new System.Windows.Forms.ToolStripMenuItem();
			toolStripMenuItem10 = new System.Windows.Forms.ToolStripSeparator();
			writeChatSettingsMenuItem = new System.Windows.Forms.ToolStripMenuItem();
			themeMenuItem = new System.Windows.Forms.ToolStripMenuItem();
			((System.ComponentModel.ISupportInitialize)(this.splitContainer)).BeginInit();
			this.splitContainer.Panel1.SuspendLayout();
			this.splitContainer.Panel2.SuspendLayout();
			this.splitContainer.SuspendLayout();
			this.menuStrip.SuspendLayout();
			this.statusBar.SuspendLayout();
			this.tabControl.SuspendLayout();
			this.tabRecipe.SuspendLayout();
			this.panelRecipe.SuspendLayout();
			this.buttonRow.SuspendLayout();
			this.tabOutput.SuspendLayout();
			this.panelOutput.SuspendLayout();
			this.group_Debug.SuspendLayout();
			this.tabNotes.SuspendLayout();
			this.SuspendLayout();
			// 
			// toolStripMenuItem3
			// 
			toolStripMenuItem3.Name = "toolStripMenuItem3";
			toolStripMenuItem3.Size = new System.Drawing.Size(256, 6);
			// 
			// toolStripMenuItem1
			// 
			toolStripMenuItem1.Name = "toolStripMenuItem1";
			toolStripMenuItem1.Size = new System.Drawing.Size(256, 6);
			// 
			// toolStripMenuItem8
			// 
			toolStripMenuItem8.Name = "toolStripMenuItem8";
			toolStripMenuItem8.Size = new System.Drawing.Size(239, 6);
			// 
			// toolStripMenuItem5
			// 
			toolStripMenuItem5.Name = "toolStripMenuItem5";
			toolStripMenuItem5.Size = new System.Drawing.Size(216, 6);
			// 
			// toolStripMenuItem7
			// 
			toolStripMenuItem7.Name = "toolStripMenuItem7";
			toolStripMenuItem7.Size = new System.Drawing.Size(216, 6);
			// 
			// toolStripSeparator1
			// 
			toolStripSeparator1.Name = "toolStripSeparator1";
			toolStripSeparator1.Size = new System.Drawing.Size(184, 6);
			// 
			// toolStripMenuItem6
			// 
			toolStripMenuItem6.Name = "toolStripMenuItem6";
			toolStripMenuItem6.Size = new System.Drawing.Size(163, 6);
			// 
			// linkMenuItem
			// 
			linkMenuItem.DropDownItems.AddRange(new System.Windows.Forms.ToolStripItem[] {
            this.enableLinkMenuItem,
            toolStripMenuItem10,
            this.importLinkedMenuItem,
            this.saveLinkedMenuItem,
            this.saveNewLinkedMenuItem,
            this.revertLinkedMenuItem,
            this.reestablishLinkSeparator,
            this.reestablishLinkMenuItem,
            this.breakLinkMenuItem});
			linkMenuItem.Name = "linkMenuItem";
			linkMenuItem.Size = new System.Drawing.Size(259, 22);
			linkMenuItem.Text = "&Link";
			// 
			// enableLinkMenuItem
			// 
			this.enableLinkMenuItem.Name = "enableLinkMenuItem";
			this.enableLinkMenuItem.Size = new System.Drawing.Size(246, 22);
			this.enableLinkMenuItem.Text = "Connect to Backyard AI";
			this.enableLinkMenuItem.Click += new System.EventHandler(this.enableLinkMenuItem_Click);
			// 
			// toolStripMenuItem10
			// 
			toolStripMenuItem10.Name = "toolStripMenuItem10";
			toolStripMenuItem10.Size = new System.Drawing.Size(243, 6);
			// 
			// importLinkedMenuItem
			// 
			this.importLinkedMenuItem.Name = "importLinkedMenuItem";
			this.importLinkedMenuItem.ShortcutKeyDisplayString = "Ctrl+Shift+O";
			this.importLinkedMenuItem.Size = new System.Drawing.Size(246, 22);
			this.importLinkedMenuItem.Text = "Import character...";
			this.importLinkedMenuItem.Click += new System.EventHandler(this.importLinkedMenuItem_Click);
			// 
			// saveLinkedMenuItem
			// 
			this.saveLinkedMenuItem.Name = "saveLinkedMenuItem";
			this.saveLinkedMenuItem.ShortcutKeyDisplayString = "Ctrl+U";
			this.saveLinkedMenuItem.Size = new System.Drawing.Size(246, 22);
			this.saveLinkedMenuItem.Text = "Save changes";
			this.saveLinkedMenuItem.Click += new System.EventHandler(this.saveLinkedMenuItem_Click);
			// 
			// saveNewLinkedMenuItem
			// 
			this.saveNewLinkedMenuItem.Name = "saveNewLinkedMenuItem";
			this.saveNewLinkedMenuItem.ShortcutKeyDisplayString = "Ctrl+Shift+U";
			this.saveNewLinkedMenuItem.Size = new System.Drawing.Size(246, 22);
			this.saveNewLinkedMenuItem.Text = "Save as new";
			this.saveNewLinkedMenuItem.Click += new System.EventHandler(this.saveNewLinkedMenuItem_Click);
			// 
			// revertLinkedMenuItem
			// 
			this.revertLinkedMenuItem.Name = "revertLinkedMenuItem";
			this.revertLinkedMenuItem.Size = new System.Drawing.Size(246, 22);
			this.revertLinkedMenuItem.Text = "Reimport...";
			this.revertLinkedMenuItem.Click += new System.EventHandler(this.revertLinkedMenuItem_Click);
			// 
			// reestablishLinkSeparator
			// 
			this.reestablishLinkSeparator.Name = "reestablishLinkSeparator";
			this.reestablishLinkSeparator.Size = new System.Drawing.Size(243, 6);
			// 
			// reestablishLinkMenuItem
			// 
			this.reestablishLinkMenuItem.Name = "reestablishLinkMenuItem";
			this.reestablishLinkMenuItem.Size = new System.Drawing.Size(246, 22);
			this.reestablishLinkMenuItem.Text = "Restore character link";
			this.reestablishLinkMenuItem.Click += new System.EventHandler(this.reestablishLinkMenuItem_Click);
			// 
			// breakLinkMenuItem
			// 
			this.breakLinkMenuItem.Name = "breakLinkMenuItem";
			this.breakLinkMenuItem.Size = new System.Drawing.Size(246, 22);
			this.breakLinkMenuItem.Text = "Break character link";
			this.breakLinkMenuItem.Click += new System.EventHandler(this.breakLinkMenuItem_Click);
			// 
			// writeChatSettingsMenuItem
			// 
			writeChatSettingsMenuItem.DropDownItems.AddRange(new System.Windows.Forms.ToolStripItem[] {
            this.applyToFirstChatMenuItem,
            this.applyToLastChatMenuItem,
            this.applyToAllChatsMenuItem});
			writeChatSettingsMenuItem.Name = "writeChatSettingsMenuItem";
			writeChatSettingsMenuItem.Size = new System.Drawing.Size(190, 22);
			writeChatSettingsMenuItem.Text = "Apply chat settings to";
			// 
			// applyToFirstChatMenuItem
			// 
			this.applyToFirstChatMenuItem.Name = "applyToFirstChatMenuItem";
			this.applyToFirstChatMenuItem.Size = new System.Drawing.Size(163, 22);
			this.applyToFirstChatMenuItem.Text = "Oldest chat";
			this.applyToFirstChatMenuItem.Click += new System.EventHandler(this.applyToFirstChatMenuItem_Click);
			// 
			// applyToLastChatMenuItem
			// 
			this.applyToLastChatMenuItem.Name = "applyToLastChatMenuItem";
			this.applyToLastChatMenuItem.Size = new System.Drawing.Size(163, 22);
			this.applyToLastChatMenuItem.Text = "Most recent chat";
			this.applyToLastChatMenuItem.Click += new System.EventHandler(this.applyToLastChatMenuItem_Click);
			// 
			// applyToAllChatsMenuItem
			// 
			this.applyToAllChatsMenuItem.Name = "applyToAllChatsMenuItem";
			this.applyToAllChatsMenuItem.Size = new System.Drawing.Size(163, 22);
			this.applyToAllChatsMenuItem.Text = "All chats";
			this.applyToAllChatsMenuItem.Click += new System.EventHandler(this.applyToAllChatsMenuItem_Click);
			// 
			// themeMenuItem
			// 
			themeMenuItem.DropDownItems.AddRange(new System.Windows.Forms.ToolStripItem[] {
            this.lightThemeMenuItem,
            this.darkThemeMenuItem});
			themeMenuItem.Name = "themeMenuItem";
			themeMenuItem.Size = new System.Drawing.Size(183, 22);
			themeMenuItem.Text = "Theme";
			// 
			// lightThemeMenuItem
			// 
			this.lightThemeMenuItem.Name = "lightThemeMenuItem";
			this.lightThemeMenuItem.Size = new System.Drawing.Size(101, 22);
			this.lightThemeMenuItem.Text = "Light";
			this.lightThemeMenuItem.Click += new System.EventHandler(this.lightThemeMenuItem_Click);
			// 
			// darkThemeMenuItem
			// 
			this.darkThemeMenuItem.Name = "darkThemeMenuItem";
			this.darkThemeMenuItem.Size = new System.Drawing.Size(101, 22);
			this.darkThemeMenuItem.Text = "Dark";
			this.darkThemeMenuItem.Click += new System.EventHandler(this.darkThemeMenuItem_Click);
			// 
			// splitContainer
			// 
			this.splitContainer.Dock = System.Windows.Forms.DockStyle.Fill;
			this.splitContainer.FixedPanel = System.Windows.Forms.FixedPanel.Panel1;
			this.splitContainer.Location = new System.Drawing.Point(0, 24);
			this.splitContainer.Margin = new System.Windows.Forms.Padding(0);
			this.splitContainer.Name = "splitContainer";
			// 
			// splitContainer.Panel1
			// 
			this.splitContainer.Panel1.Controls.Add(this.sidePanel);
			this.splitContainer.Panel1MinSize = 360;
			// 
			// splitContainer.Panel2
			// 
			this.splitContainer.Panel2.BackColor = System.Drawing.SystemColors.Control;
			this.splitContainer.Panel2.Controls.Add(this.tabControl);
			this.splitContainer.Panel2.Padding = new System.Windows.Forms.Padding(0, 0, 4, 0);
			this.splitContainer.Panel2MinSize = 500;
			this.splitContainer.Size = new System.Drawing.Size(1264, 775);
			this.splitContainer.SplitterDistance = 450;
			this.splitContainer.TabIndex = 0;
			this.splitContainer.TabStop = false;
			// 
			// menuStrip
			// 
			this.menuStrip.Items.AddRange(new System.Windows.Forms.ToolStripItem[] {
            this.fileToolStripMenuItem,
            this.editMenu,
            this.viewToolStripMenuItem,
            this.optionsToolStripMenuItem,
            this.toolsToolStripMenuItem,
            this.helpToolStripMenuItem});
			this.menuStrip.Location = new System.Drawing.Point(0, 0);
			this.menuStrip.Name = "menuStrip";
			this.menuStrip.Size = new System.Drawing.Size(1264, 24);
			this.menuStrip.TabIndex = 0;
			this.menuStrip.Text = "menuStrip1";
			this.menuStrip.MenuActivate += new System.EventHandler(this.MainMenuActivate);
			// 
			// fileToolStripMenuItem
			// 
			this.fileToolStripMenuItem.DropDownItems.AddRange(new System.Windows.Forms.ToolStripItem[] {
            this.newMenuItem,
            this.newWindowMenuItem,
            this.newFromTemplateMenuItem,
            this.openMenuItem,
            this.openRecentMenuItem,
            this.saveToolStripMenuItem,
            this.saveasToolStripMenuItem,
            this.saveIncrementalMenuItem,
            toolStripMenuItem3,
            this.importToolStripMenuItem,
            this.exportToolStripMenuItem,
            linkMenuItem,
            toolStripMenuItem1,
            this.changeLanguageMenuItem,
            this.changeLanguageSeparator,
            this.exitToolStripMenuItem});
			this.fileToolStripMenuItem.Name = "fileToolStripMenuItem";
			this.fileToolStripMenuItem.Size = new System.Drawing.Size(37, 20);
			this.fileToolStripMenuItem.Text = "&File";
			// 
			// newMenuItem
			// 
			this.newMenuItem.Name = "newMenuItem";
			this.newMenuItem.ShortcutKeyDisplayString = "Ctrl+N";
			this.newMenuItem.ShortcutKeys = ((System.Windows.Forms.Keys)((System.Windows.Forms.Keys.Control | System.Windows.Forms.Keys.N)));
			this.newMenuItem.Size = new System.Drawing.Size(259, 22);
			this.newMenuItem.Text = "&New";
			this.newMenuItem.Click += new System.EventHandler(this.NewToolStripMenuItem_Click);
			// 
			// newWindowMenuItem
			// 
			this.newWindowMenuItem.Name = "newWindowMenuItem";
			this.newWindowMenuItem.ShortcutKeyDisplayString = "Ctrl+Shift+N";
			this.newWindowMenuItem.ShortcutKeys = ((System.Windows.Forms.Keys)(((System.Windows.Forms.Keys.Control | System.Windows.Forms.Keys.Shift) 
            | System.Windows.Forms.Keys.N)));
			this.newWindowMenuItem.Size = new System.Drawing.Size(259, 22);
			this.newWindowMenuItem.Text = "New &window";
			this.newWindowMenuItem.Click += new System.EventHandler(this.NewWindowMenuItem_Click);
			// 
			// newFromTemplateMenuItem
			// 
			this.newFromTemplateMenuItem.Name = "newFromTemplateMenuItem";
			this.newFromTemplateMenuItem.Size = new System.Drawing.Size(259, 22);
			this.newFromTemplateMenuItem.Text = "New from &template";
			// 
			// openMenuItem
			// 
			this.openMenuItem.Name = "openMenuItem";
			this.openMenuItem.ShortcutKeyDisplayString = "Ctrl+O";
			this.openMenuItem.ShortcutKeys = ((System.Windows.Forms.Keys)((System.Windows.Forms.Keys.Control | System.Windows.Forms.Keys.O)));
			this.openMenuItem.Size = new System.Drawing.Size(259, 22);
			this.openMenuItem.Text = "&Open...";
			this.openMenuItem.Click += new System.EventHandler(this.OpenFileMenuItem_Click);
			// 
			// openRecentMenuItem
			// 
			this.openRecentMenuItem.Name = "openRecentMenuItem";
			this.openRecentMenuItem.Size = new System.Drawing.Size(259, 22);
			this.openRecentMenuItem.Text = "Open &recent";
			// 
			// saveToolStripMenuItem
			// 
			this.saveToolStripMenuItem.Name = "saveToolStripMenuItem";
			this.saveToolStripMenuItem.ShortcutKeyDisplayString = "Ctrl+S";
			this.saveToolStripMenuItem.ShortcutKeys = ((System.Windows.Forms.Keys)((System.Windows.Forms.Keys.Control | System.Windows.Forms.Keys.S)));
			this.saveToolStripMenuItem.Size = new System.Drawing.Size(259, 22);
			this.saveToolStripMenuItem.Text = "&Save";
			this.saveToolStripMenuItem.Click += new System.EventHandler(this.SaveToolStripMenuItem_Click);
			// 
			// saveasToolStripMenuItem
			// 
			this.saveasToolStripMenuItem.Name = "saveasToolStripMenuItem";
			this.saveasToolStripMenuItem.ShortcutKeyDisplayString = "Ctrl+Shift+S";
			this.saveasToolStripMenuItem.ShortcutKeys = ((System.Windows.Forms.Keys)(((System.Windows.Forms.Keys.Control | System.Windows.Forms.Keys.Shift) 
            | System.Windows.Forms.Keys.S)));
			this.saveasToolStripMenuItem.Size = new System.Drawing.Size(259, 22);
			this.saveasToolStripMenuItem.Text = "Save &as...";
			this.saveasToolStripMenuItem.Click += new System.EventHandler(this.SaveasToolStripMenuItem_Click);
			// 
			// saveIncrementalMenuItem
			// 
			this.saveIncrementalMenuItem.Name = "saveIncrementalMenuItem";
			this.saveIncrementalMenuItem.ShortcutKeyDisplayString = "Ctrl+Alt+Shift+S";
			this.saveIncrementalMenuItem.Size = new System.Drawing.Size(259, 22);
			this.saveIncrementalMenuItem.Text = "Save &incremental";
			this.saveIncrementalMenuItem.ToolTipText = global::Ginger.Properties.Resources.tooltip_save_incremental;
			this.saveIncrementalMenuItem.Click += new System.EventHandler(this.SaveIncrementalMenuItem_Click);
			// 
			// importToolStripMenuItem
			// 
			this.importToolStripMenuItem.DropDownItems.AddRange(new System.Windows.Forms.ToolStripItem[] {
            this.importCharacterMenuItem,
            this.importLorebookMenuItem});
			this.importToolStripMenuItem.Name = "importToolStripMenuItem";
			this.importToolStripMenuItem.Size = new System.Drawing.Size(259, 22);
			this.importToolStripMenuItem.Text = "&Import";
			// 
			// importCharacterMenuItem
			// 
			this.importCharacterMenuItem.Name = "importCharacterMenuItem";
			this.importCharacterMenuItem.Size = new System.Drawing.Size(197, 22);
			this.importCharacterMenuItem.Text = "Import character card...";
			this.importCharacterMenuItem.Click += new System.EventHandler(this.ImportCharacterMenuItem_Click);
			// 
			// importLorebookMenuItem
			// 
			this.importLorebookMenuItem.Name = "importLorebookMenuItem";
			this.importLorebookMenuItem.Size = new System.Drawing.Size(197, 22);
			this.importLorebookMenuItem.Text = "Import lorebook file...";
			this.importLorebookMenuItem.Click += new System.EventHandler(this.ImportLorebookJsonMenuItem_Click);
			// 
			// exportToolStripMenuItem
			// 
			this.exportToolStripMenuItem.DropDownItems.AddRange(new System.Windows.Forms.ToolStripItem[] {
            this.exportCharacterMenuItem,
            this.exportLorebookMenuItem});
			this.exportToolStripMenuItem.Name = "exportToolStripMenuItem";
			this.exportToolStripMenuItem.Size = new System.Drawing.Size(259, 22);
			this.exportToolStripMenuItem.Text = "&Export";
			// 
			// exportCharacterMenuItem
			// 
			this.exportCharacterMenuItem.Name = "exportCharacterMenuItem";
			this.exportCharacterMenuItem.Size = new System.Drawing.Size(195, 22);
			this.exportCharacterMenuItem.Text = "Export character card...";
			this.exportCharacterMenuItem.Click += new System.EventHandler(this.ExportCharacterMenuItem_Click);
			// 
			// exportLorebookMenuItem
			// 
			this.exportLorebookMenuItem.Name = "exportLorebookMenuItem";
			this.exportLorebookMenuItem.Size = new System.Drawing.Size(195, 22);
			this.exportLorebookMenuItem.Text = "Export lorebook file...";
			this.exportLorebookMenuItem.Click += new System.EventHandler(this.ExportLorebookMenuItem_Click);
			// 
			// changeLanguageMenuItem
			// 
			this.changeLanguageMenuItem.Name = "changeLanguageMenuItem";
			this.changeLanguageMenuItem.Size = new System.Drawing.Size(259, 22);
			this.changeLanguageMenuItem.Text = "Change &language";
			// 
			// changeLanguageSeparator
			// 
			this.changeLanguageSeparator.Name = "changeLanguageSeparator";
			this.changeLanguageSeparator.Size = new System.Drawing.Size(256, 6);
			// 
			// exitToolStripMenuItem
			// 
			this.exitToolStripMenuItem.Name = "exitToolStripMenuItem";
			this.exitToolStripMenuItem.ShortcutKeyDisplayString = "Alt+F4";
			this.exitToolStripMenuItem.ShortcutKeys = ((System.Windows.Forms.Keys)((System.Windows.Forms.Keys.Alt | System.Windows.Forms.Keys.F4)));
			this.exitToolStripMenuItem.Size = new System.Drawing.Size(259, 22);
			this.exitToolStripMenuItem.Text = "E&xit";
			this.exitToolStripMenuItem.Click += new System.EventHandler(this.OnExitApplication);
			// 
			// editMenu
			// 
			this.editMenu.DropDownItems.AddRange(new System.Windows.Forms.ToolStripItem[] {
            this.undoMenuItem,
            this.redoMenuItem,
            this.toolStripMenuItem2,
            this.copyMenuItem,
            this.pasteMenuItem,
            toolStripMenuItem8,
            this.findMenuItem,
            this.findNextMenuItem,
            this.findPreviousMenuItem,
            this.findAndReplaceMenuItem,
            this.swapGenderMenuItem});
			this.editMenu.Name = "editMenu";
			this.editMenu.Size = new System.Drawing.Size(39, 20);
			this.editMenu.Text = "&Edit";
			// 
			// undoMenuItem
			// 
			this.undoMenuItem.Name = "undoMenuItem";
			this.undoMenuItem.ShortcutKeyDisplayString = "Ctrl+Alt+Z";
			this.undoMenuItem.Size = new System.Drawing.Size(242, 22);
			this.undoMenuItem.Text = "&Undo";
			this.undoMenuItem.Click += new System.EventHandler(this.UndoMenuItem_Click);
			// 
			// redoMenuItem
			// 
			this.redoMenuItem.Name = "redoMenuItem";
			this.redoMenuItem.ShortcutKeyDisplayString = "Ctrl+Alt+Y";
			this.redoMenuItem.Size = new System.Drawing.Size(242, 22);
			this.redoMenuItem.Text = "&Redo";
			this.redoMenuItem.Click += new System.EventHandler(this.RedoMenuItem_Click);
			// 
			// toolStripMenuItem2
			// 
			this.toolStripMenuItem2.Name = "toolStripMenuItem2";
			this.toolStripMenuItem2.Size = new System.Drawing.Size(239, 6);
			// 
			// copyMenuItem
			// 
			this.copyMenuItem.Name = "copyMenuItem";
			this.copyMenuItem.Size = new System.Drawing.Size(242, 22);
			this.copyMenuItem.Text = "Copy all";
			this.copyMenuItem.Click += new System.EventHandler(this.copyMenuItem_Click);
			// 
			// pasteMenuItem
			// 
			this.pasteMenuItem.Name = "pasteMenuItem";
			this.pasteMenuItem.Size = new System.Drawing.Size(242, 22);
			this.pasteMenuItem.Text = "Paste";
			this.pasteMenuItem.Click += new System.EventHandler(this.pasteMenuItem_Click);
			// 
			// findMenuItem
			// 
			this.findMenuItem.Name = "findMenuItem";
			this.findMenuItem.ShortcutKeyDisplayString = "Ctrl+F";
			this.findMenuItem.ShortcutKeys = ((System.Windows.Forms.Keys)((System.Windows.Forms.Keys.Control | System.Windows.Forms.Keys.F)));
			this.findMenuItem.Size = new System.Drawing.Size(242, 22);
			this.findMenuItem.Text = "Find...";
			this.findMenuItem.Click += new System.EventHandler(this.findMenuItem_Click);
			// 
			// findNextMenuItem
			// 
			this.findNextMenuItem.Name = "findNextMenuItem";
			this.findNextMenuItem.ShortcutKeyDisplayString = "F3";
			this.findNextMenuItem.ShortcutKeys = System.Windows.Forms.Keys.F3;
			this.findNextMenuItem.Size = new System.Drawing.Size(242, 22);
			this.findNextMenuItem.Text = "Find next";
			this.findNextMenuItem.Click += new System.EventHandler(this.findNextMenuItem_Click);
			// 
			// findPreviousMenuItem
			// 
			this.findPreviousMenuItem.Name = "findPreviousMenuItem";
			this.findPreviousMenuItem.ShortcutKeyDisplayString = "Shift+F3";
			this.findPreviousMenuItem.ShortcutKeys = ((System.Windows.Forms.Keys)((System.Windows.Forms.Keys.Shift | System.Windows.Forms.Keys.F3)));
			this.findPreviousMenuItem.Size = new System.Drawing.Size(242, 22);
			this.findPreviousMenuItem.Text = "Find previous";
			this.findPreviousMenuItem.Click += new System.EventHandler(this.findPreviousMenuItem_Click);
			// 
			// findAndReplaceMenuItem
			// 
			this.findAndReplaceMenuItem.Name = "findAndReplaceMenuItem";
			this.findAndReplaceMenuItem.ShortcutKeyDisplayString = "Ctrl+Shift+F";
			this.findAndReplaceMenuItem.ShortcutKeys = ((System.Windows.Forms.Keys)(((System.Windows.Forms.Keys.Control | System.Windows.Forms.Keys.Shift) 
            | System.Windows.Forms.Keys.F)));
			this.findAndReplaceMenuItem.Size = new System.Drawing.Size(242, 22);
			this.findAndReplaceMenuItem.Text = "Find and r&eplace...";
			this.findAndReplaceMenuItem.Click += new System.EventHandler(this.replaceMenuItem_Click);
			// 
			// swapGenderMenuItem
			// 
			this.swapGenderMenuItem.Name = "swapGenderMenuItem";
			this.swapGenderMenuItem.Size = new System.Drawing.Size(242, 22);
			this.swapGenderMenuItem.Text = "Replace &pronouns...";
			this.swapGenderMenuItem.Click += new System.EventHandler(this.swapGenderMenuItem_Click);
			// 
			// viewToolStripMenuItem
			// 
			this.viewToolStripMenuItem.DropDownItems.AddRange(new System.Windows.Forms.ToolStripItem[] {
            this.viewRecipeMenuItem,
            this.viewOutputMenuItem,
            this.viewNotesMenuItem,
            this.toolStripMenuItem11,
            this.customVariablesMenuItem,
            this.embeddedAssetsMenuItem,
            this.chatHistoryMenuItem,
            toolStripMenuItem5,
            this.collapseAllMenuItem,
            this.expandAllMenuItem,
            this.showRecipeCategoryMenuItem,
            this.sortRecipesMenuItem,
            toolStripMenuItem7,
            this.additionalCharactersMenuItem});
			this.viewToolStripMenuItem.Name = "viewToolStripMenuItem";
			this.viewToolStripMenuItem.Size = new System.Drawing.Size(44, 20);
			this.viewToolStripMenuItem.Text = "V&iew";
			// 
			// viewRecipeMenuItem
			// 
			this.viewRecipeMenuItem.Name = "viewRecipeMenuItem";
			this.viewRecipeMenuItem.ShortcutKeyDisplayString = "Ctrl+Tab";
			this.viewRecipeMenuItem.Size = new System.Drawing.Size(219, 22);
			this.viewRecipeMenuItem.Text = "R&ecipe";
			this.viewRecipeMenuItem.Click += new System.EventHandler(this.ViewRecipeMenuItem_CheckedChanged);
			// 
			// viewOutputMenuItem
			// 
			this.viewOutputMenuItem.Name = "viewOutputMenuItem";
			this.viewOutputMenuItem.ShortcutKeyDisplayString = "Ctrl+Tab";
			this.viewOutputMenuItem.Size = new System.Drawing.Size(219, 22);
			this.viewOutputMenuItem.Text = "&Generated output";
			this.viewOutputMenuItem.Click += new System.EventHandler(this.ViewOutputMenuItem_CheckedChanged);
			// 
			// viewNotesMenuItem
			// 
			this.viewNotesMenuItem.Name = "viewNotesMenuItem";
			this.viewNotesMenuItem.ShortcutKeyDisplayString = "Ctrl+Shift+Tab";
			this.viewNotesMenuItem.Size = new System.Drawing.Size(219, 22);
			this.viewNotesMenuItem.Text = "&Notes";
			this.viewNotesMenuItem.Click += new System.EventHandler(this.ViewNotesMenuItem_Click);
			// 
			// embeddedAssetsMenuItem
			// 
			this.embeddedAssetsMenuItem.Name = "embeddedAssetsMenuItem";
			this.embeddedAssetsMenuItem.Size = new System.Drawing.Size(219, 22);
			this.embeddedAssetsMenuItem.Text = "Embedded &assets...";
			this.embeddedAssetsMenuItem.Click += new System.EventHandler(this.embeddedAssetsMenuItem_Click);
			// 
			// chatHistoryMenuItem
			// 
			this.chatHistoryMenuItem.Name = "chatHistoryMenuItem";
			this.chatHistoryMenuItem.ShortcutKeyDisplayString = "Ctrl+H";
			this.chatHistoryMenuItem.Size = new System.Drawing.Size(219, 22);
			this.chatHistoryMenuItem.Text = "Chat &history...";
			this.chatHistoryMenuItem.Click += new System.EventHandler(this.chatHistoryMenuItem_Click);
			// 
			// collapseAllMenuItem
			// 
			this.collapseAllMenuItem.Enabled = false;
			this.collapseAllMenuItem.Name = "collapseAllMenuItem";
			this.collapseAllMenuItem.ShortcutKeyDisplayString = "Ctrl+Shift+E";
			this.collapseAllMenuItem.ShortcutKeys = ((System.Windows.Forms.Keys)(((System.Windows.Forms.Keys.Control | System.Windows.Forms.Keys.Shift) 
            | System.Windows.Forms.Keys.E)));
			this.collapseAllMenuItem.Size = new System.Drawing.Size(219, 22);
			this.collapseAllMenuItem.Text = "&Collapse all";
			this.collapseAllMenuItem.Click += new System.EventHandler(this.CollapseAllMenuItem_Click);
			// 
			// expandAllMenuItem
			// 
			this.expandAllMenuItem.Enabled = false;
			this.expandAllMenuItem.Name = "expandAllMenuItem";
			this.expandAllMenuItem.ShortcutKeyDisplayString = "Ctrl+E";
			this.expandAllMenuItem.ShortcutKeys = ((System.Windows.Forms.Keys)((System.Windows.Forms.Keys.Control | System.Windows.Forms.Keys.E)));
			this.expandAllMenuItem.Size = new System.Drawing.Size(219, 22);
			this.expandAllMenuItem.Text = "E&xpand all";
			this.expandAllMenuItem.Click += new System.EventHandler(this.ExpandAllMenuItem_Click);
			// 
			// showRecipeCategoryMenuItem
			// 
			this.showRecipeCategoryMenuItem.Name = "showRecipeCategoryMenuItem";
			this.showRecipeCategoryMenuItem.Size = new System.Drawing.Size(219, 22);
			this.showRecipeCategoryMenuItem.Text = "Show recipe category";
			this.showRecipeCategoryMenuItem.Click += new System.EventHandler(this.showRecipeCategoryMenuItem_Click);
			// 
			// sortRecipesMenuItem
			// 
			this.sortRecipesMenuItem.Name = "sortRecipesMenuItem";
			this.sortRecipesMenuItem.Size = new System.Drawing.Size(219, 22);
			this.sortRecipesMenuItem.Text = "&Sort recipes by type";
			this.sortRecipesMenuItem.Click += new System.EventHandler(this.sortRecipesMenuItem_Click);
			// 
			// additionalCharactersMenuItem
			// 
			this.additionalCharactersMenuItem.Name = "additionalCharactersMenuItem";
			this.additionalCharactersMenuItem.Size = new System.Drawing.Size(219, 22);
			this.additionalCharactersMenuItem.Text = "Actors";
			// 
			// optionsToolStripMenuItem
			// 
			this.optionsToolStripMenuItem.DropDownItems.AddRange(new System.Windows.Forms.ToolStripItem[] {
            this.tokenBudgetMenuItem,
            this.outputPreviewToolStripMenuItem,
            this.checkSpellingMenuItem,
            this.linkOptionsMenuItem,
            themeMenuItem,
            this.toolStripMenuItem11,
            this.autoConvertNameMenuItem,
            this.autoBreakMenuItem,
            this.rearrangeLoreMenuItem,
            this.showNSFWRecipesMenuItem});
			this.optionsToolStripMenuItem.Name = "optionsToolStripMenuItem";
			this.optionsToolStripMenuItem.Size = new System.Drawing.Size(61, 20);
			this.optionsToolStripMenuItem.Text = "&Options";
			// 
			// tokenBudgetMenuItem
			// 
			this.tokenBudgetMenuItem.DropDownItems.AddRange(new System.Windows.Forms.ToolStripItem[] {
            this.tokenBudgetNone,
            this.tokenBudget1K,
            this.tokenBudget2K,
            this.tokenBudget3K,
            this.tokenBudget4K,
            this.tokenBudget5K,
            this.tokenBudget6K,
            this.tokenBudget8K,
            this.tokenBudget10K,
            this.tokenBudget12K,
            this.tokenBudget16K,
            this.tokenBudget24K,
            this.tokenBudget32K});
			this.tokenBudgetMenuItem.Name = "tokenBudgetMenuItem";
			this.tokenBudgetMenuItem.Size = new System.Drawing.Size(183, 22);
			this.tokenBudgetMenuItem.Text = "Token budget";
			// 
			// tokenBudgetNone
			// 
			this.tokenBudgetNone.CheckOnClick = true;
			this.tokenBudgetNone.Name = "tokenBudgetNone";
			this.tokenBudgetNone.Size = new System.Drawing.Size(104, 22);
			this.tokenBudgetNone.Text = "None";
			this.tokenBudgetNone.CheckedChanged += new System.EventHandler(this.TokenBudgetMenuItem_CheckedChanged);
			// 
			// tokenBudget1K
			// 
			this.tokenBudget1K.CheckOnClick = true;
			this.tokenBudget1K.Name = "tokenBudget1K";
			this.tokenBudget1K.Size = new System.Drawing.Size(104, 22);
			this.tokenBudget1K.Text = "1024";
			this.tokenBudget1K.CheckedChanged += new System.EventHandler(this.TokenBudgetMenuItem_CheckedChanged);
			// 
			// tokenBudget2K
			// 
			this.tokenBudget2K.CheckOnClick = true;
			this.tokenBudget2K.Name = "tokenBudget2K";
			this.tokenBudget2K.Size = new System.Drawing.Size(104, 22);
			this.tokenBudget2K.Text = "2048";
			this.tokenBudget2K.CheckedChanged += new System.EventHandler(this.TokenBudgetMenuItem_CheckedChanged);
			// 
			// tokenBudget3K
			// 
			this.tokenBudget3K.CheckOnClick = true;
			this.tokenBudget3K.Name = "tokenBudget3K";
			this.tokenBudget3K.Size = new System.Drawing.Size(104, 22);
			this.tokenBudget3K.Text = "3072";
			this.tokenBudget3K.CheckedChanged += new System.EventHandler(this.TokenBudgetMenuItem_CheckedChanged);
			// 
			// tokenBudget4K
			// 
			this.tokenBudget4K.CheckOnClick = true;
			this.tokenBudget4K.Name = "tokenBudget4K";
			this.tokenBudget4K.Size = new System.Drawing.Size(104, 22);
			this.tokenBudget4K.Text = "4096";
			this.tokenBudget4K.CheckedChanged += new System.EventHandler(this.TokenBudgetMenuItem_CheckedChanged);
			// 
			// tokenBudget5K
			// 
			this.tokenBudget5K.CheckOnClick = true;
			this.tokenBudget5K.Name = "tokenBudget5K";
			this.tokenBudget5K.Size = new System.Drawing.Size(104, 22);
			this.tokenBudget5K.Text = "5120";
			this.tokenBudget5K.CheckedChanged += new System.EventHandler(this.TokenBudgetMenuItem_CheckedChanged);
			// 
			// tokenBudget6K
			// 
			this.tokenBudget6K.CheckOnClick = true;
			this.tokenBudget6K.Name = "tokenBudget6K";
			this.tokenBudget6K.Size = new System.Drawing.Size(104, 22);
			this.tokenBudget6K.Text = "6144";
			this.tokenBudget6K.CheckedChanged += new System.EventHandler(this.TokenBudgetMenuItem_CheckedChanged);
			// 
			// tokenBudget8K
			// 
			this.tokenBudget8K.CheckOnClick = true;
			this.tokenBudget8K.Name = "tokenBudget8K";
			this.tokenBudget8K.Size = new System.Drawing.Size(104, 22);
			this.tokenBudget8K.Text = "8192";
			this.tokenBudget8K.CheckedChanged += new System.EventHandler(this.TokenBudgetMenuItem_CheckedChanged);
			// 
			// tokenBudget10K
			// 
			this.tokenBudget10K.CheckOnClick = true;
			this.tokenBudget10K.Name = "tokenBudget10K";
			this.tokenBudget10K.Size = new System.Drawing.Size(104, 22);
			this.tokenBudget10K.Text = "10240";
			this.tokenBudget10K.CheckedChanged += new System.EventHandler(this.TokenBudgetMenuItem_CheckedChanged);
			// 
			// tokenBudget12K
			// 
			this.tokenBudget12K.CheckOnClick = true;
			this.tokenBudget12K.Name = "tokenBudget12K";
			this.tokenBudget12K.Size = new System.Drawing.Size(104, 22);
			this.tokenBudget12K.Text = "12288";
			this.tokenBudget12K.CheckedChanged += new System.EventHandler(this.TokenBudgetMenuItem_CheckedChanged);
			// 
			// tokenBudget16K
			// 
			this.tokenBudget16K.CheckOnClick = true;
			this.tokenBudget16K.Name = "tokenBudget16K";
			this.tokenBudget16K.Size = new System.Drawing.Size(104, 22);
			this.tokenBudget16K.Text = "16384";
			this.tokenBudget16K.CheckedChanged += new System.EventHandler(this.TokenBudgetMenuItem_CheckedChanged);
			// 
			// tokenBudget24K
			// 
			this.tokenBudget24K.CheckOnClick = true;
			this.tokenBudget24K.Name = "tokenBudget24K";
			this.tokenBudget24K.Size = new System.Drawing.Size(104, 22);
			this.tokenBudget24K.Text = "24576";
			this.tokenBudget24K.CheckedChanged += new System.EventHandler(this.TokenBudgetMenuItem_CheckedChanged);
			// 
			// tokenBudget32K
			// 
			this.tokenBudget32K.CheckOnClick = true;
			this.tokenBudget32K.Name = "tokenBudget32K";
			this.tokenBudget32K.Size = new System.Drawing.Size(104, 22);
			this.tokenBudget32K.Text = "32768";
			this.tokenBudget32K.CheckedChanged += new System.EventHandler(this.TokenBudgetMenuItem_CheckedChanged);
			// 
			// outputPreviewToolStripMenuItem
			// 
			this.outputPreviewToolStripMenuItem.DropDownItems.AddRange(new System.Windows.Forms.ToolStripItem[] {
            this.outputPreviewDefaultMenuItem,
            this.outputPreviewSillyTavernMenuItem,
            this.outputPreviewFaradayMenuItem,
            this.outputPreviewPlainTextMenuItem});
			this.outputPreviewToolStripMenuItem.Name = "outputPreviewToolStripMenuItem";
			this.outputPreviewToolStripMenuItem.Size = new System.Drawing.Size(183, 22);
			this.outputPreviewToolStripMenuItem.Text = "Output preview";
			// 
			// outputPreviewDefaultMenuItem
			// 
			this.outputPreviewDefaultMenuItem.Checked = true;
			this.outputPreviewDefaultMenuItem.CheckState = System.Windows.Forms.CheckState.Checked;
			this.outputPreviewDefaultMenuItem.Name = "outputPreviewDefaultMenuItem";
			this.outputPreviewDefaultMenuItem.Size = new System.Drawing.Size(136, 22);
			this.outputPreviewDefaultMenuItem.Text = "Default";
			this.outputPreviewDefaultMenuItem.Click += new System.EventHandler(this.outputPreviewDefaultMenuItem_Click);
			// 
			// outputPreviewSillyTavernMenuItem
			// 
			this.outputPreviewSillyTavernMenuItem.Name = "outputPreviewSillyTavernMenuItem";
			this.outputPreviewSillyTavernMenuItem.Size = new System.Drawing.Size(136, 22);
			this.outputPreviewSillyTavernMenuItem.Text = "SillyTavern";
			this.outputPreviewSillyTavernMenuItem.Click += new System.EventHandler(this.outputPreviewSillyTavernMenuItem_Click);
			// 
			// outputPreviewFaradayMenuItem
			// 
			this.outputPreviewFaradayMenuItem.Name = "outputPreviewFaradayMenuItem";
			this.outputPreviewFaradayMenuItem.Size = new System.Drawing.Size(136, 22);
			this.outputPreviewFaradayMenuItem.Text = "Backyard AI";
			this.outputPreviewFaradayMenuItem.Click += new System.EventHandler(this.outputPreviewFaradayMenuItem_Click);
			// 
			// outputPreviewPlainTextMenuItem
			// 
			this.outputPreviewPlainTextMenuItem.Name = "outputPreviewPlainTextMenuItem";
			this.outputPreviewPlainTextMenuItem.Size = new System.Drawing.Size(136, 22);
			this.outputPreviewPlainTextMenuItem.Text = "Plain text";
			this.outputPreviewPlainTextMenuItem.Click += new System.EventHandler(this.outputPreviewPlainTextMenuItem_Click);
			// 
			// checkSpellingMenuItem
			// 
			this.checkSpellingMenuItem.DropDownItems.AddRange(new System.Windows.Forms.ToolStripItem[] {
            this.enableSpellCheckingMenuItem,
            this.toolStripMenuItem4});
			this.checkSpellingMenuItem.Name = "checkSpellingMenuItem";
			this.checkSpellingMenuItem.Size = new System.Drawing.Size(183, 22);
			this.checkSpellingMenuItem.Text = "Spell checking";
			// 
			// enableSpellCheckingMenuItem
			// 
			this.enableSpellCheckingMenuItem.Name = "enableSpellCheckingMenuItem";
			this.enableSpellCheckingMenuItem.Size = new System.Drawing.Size(116, 22);
			this.enableSpellCheckingMenuItem.Text = "Enabled";
			this.enableSpellCheckingMenuItem.Click += new System.EventHandler(this.EnableSpellCheckingMenuItem_Click);
			// 
			// toolStripMenuItem4
			// 
			this.toolStripMenuItem4.Name = "toolStripMenuItem4";
			this.toolStripMenuItem4.Size = new System.Drawing.Size(113, 6);
			// 
			// linkOptionsMenuItem
			// 
			this.linkOptionsMenuItem.DropDownItems.AddRange(new System.Windows.Forms.ToolStripItem[] {
            this.enableAutosaveMenuItem,
            this.alwaysLinkMenuItem,
            writeChatSettingsMenuItem});
			this.linkOptionsMenuItem.Name = "linkOptionsMenuItem";
			this.linkOptionsMenuItem.Size = new System.Drawing.Size(183, 22);
			this.linkOptionsMenuItem.Text = "Link options";
			// 
			// enableAutosaveMenuItem
			// 
			this.enableAutosaveMenuItem.Name = "enableAutosaveMenuItem";
			this.enableAutosaveMenuItem.Size = new System.Drawing.Size(190, 22);
			this.enableAutosaveMenuItem.Text = "Synchronized saving";
			// 
			// alwaysLinkMenuItem
			// 
			this.alwaysLinkMenuItem.Name = "alwaysLinkMenuItem";
			this.alwaysLinkMenuItem.Size = new System.Drawing.Size(190, 22);
			this.alwaysLinkMenuItem.Text = "Always link characters";
			this.alwaysLinkMenuItem.Click += new System.EventHandler(this.alwaysLinkMenuItem_Click);
			// 
			// toolStripMenuItem11
			// 
			this.toolStripMenuItem11.Name = "toolStripMenuItem11";
			this.toolStripMenuItem11.Size = new System.Drawing.Size(180, 6);
			// 
			// autoConvertNameMenuItem
			// 
			this.autoConvertNameMenuItem.Checked = true;
			this.autoConvertNameMenuItem.CheckOnClick = true;
			this.autoConvertNameMenuItem.CheckState = System.Windows.Forms.CheckState.Checked;
			this.autoConvertNameMenuItem.Name = "autoConvertNameMenuItem";
			this.autoConvertNameMenuItem.Size = new System.Drawing.Size(183, 22);
			this.autoConvertNameMenuItem.Text = "Auto-convert names";
			this.autoConvertNameMenuItem.ToolTipText = global::Ginger.Properties.Resources.tooltip_option_use_placeholders;
			this.autoConvertNameMenuItem.Click += new System.EventHandler(this.AutoconvertCharacterMarkersMenuItem_CheckedChanged);
			// 
			// autoBreakMenuItem
			// 
			this.autoBreakMenuItem.Name = "autoBreakMenuItem";
			this.autoBreakMenuItem.Size = new System.Drawing.Size(183, 22);
			this.autoBreakMenuItem.Text = "Limit line width";
			this.autoBreakMenuItem.Click += new System.EventHandler(this.AutoBreakMenuItem_Click);
			// 
			// rearrangeLoreMenuItem
			// 
			this.rearrangeLoreMenuItem.Name = "rearrangeLoreMenuItem";
			this.rearrangeLoreMenuItem.Size = new System.Drawing.Size(183, 22);
			this.rearrangeLoreMenuItem.Text = "Rearrange lore";
			this.rearrangeLoreMenuItem.Click += new System.EventHandler(this.rearrangeLoreMenuItem_Click);
			// 
			// showNSFWRecipesMenuItem
			// 
			this.showNSFWRecipesMenuItem.CheckOnClick = true;
			this.showNSFWRecipesMenuItem.Name = "showNSFWRecipesMenuItem";
			this.showNSFWRecipesMenuItem.Size = new System.Drawing.Size(183, 22);
			this.showNSFWRecipesMenuItem.Text = "Allow &NSFW content";
			this.showNSFWRecipesMenuItem.ToolTipText = global::Ginger.Properties.Resources.tooltip_option_nsfw;
			this.showNSFWRecipesMenuItem.Click += new System.EventHandler(this.showNSFWRecipesMenuItem_Click);
			// 
			// toolsToolStripMenuItem
			// 
			this.toolsToolStripMenuItem.DropDownItems.AddRange(new System.Windows.Forms.ToolStripItem[] {
            this.createRecipeMenuItem,
            this.createSnippetMenuItem,
            this.reloadRecipesToolStripMenuItem,
            toolStripSeparator1,
            this.bakeAllMenuItem,
            this.bakeActorMenuItem,
            this.mergeLoreMenuItem});
			this.toolsToolStripMenuItem.Name = "toolsToolStripMenuItem";
			this.toolsToolStripMenuItem.Size = new System.Drawing.Size(46, 20);
			this.toolsToolStripMenuItem.Text = "&Tools";
			// 
			// createRecipeMenuItem
			// 
			this.createRecipeMenuItem.Name = "createRecipeMenuItem";
			this.createRecipeMenuItem.Size = new System.Drawing.Size(187, 22);
			this.createRecipeMenuItem.Text = "New recipe...";
			this.createRecipeMenuItem.ToolTipText = global::Ginger.Properties.Resources.tooltip_create_recipe;
			this.createRecipeMenuItem.Click += new System.EventHandler(this.CreateRecipeMenuItem_Click);
			// 
			// createSnippetMenuItem
			// 
			this.createSnippetMenuItem.Name = "createSnippetMenuItem";
			this.createSnippetMenuItem.Size = new System.Drawing.Size(187, 22);
			this.createSnippetMenuItem.Text = "New snippet...";
			this.createSnippetMenuItem.ToolTipText = global::Ginger.Properties.Resources.tooltip_create_snippet;
			this.createSnippetMenuItem.Click += new System.EventHandler(this.CreateSnippetMenuItem_Click);
			// 
			// reloadRecipesToolStripMenuItem
			// 
			this.reloadRecipesToolStripMenuItem.Name = "reloadRecipesToolStripMenuItem";
			this.reloadRecipesToolStripMenuItem.ShortcutKeyDisplayString = "F5";
			this.reloadRecipesToolStripMenuItem.ShortcutKeys = System.Windows.Forms.Keys.F5;
			this.reloadRecipesToolStripMenuItem.Size = new System.Drawing.Size(187, 22);
			this.reloadRecipesToolStripMenuItem.Text = "&Reload recipes";
			this.reloadRecipesToolStripMenuItem.ToolTipText = global::Ginger.Properties.Resources.tooltip_reload_recipes;
			this.reloadRecipesToolStripMenuItem.Click += new System.EventHandler(this.ReloadRecipesToolStripMenuItem_Click);
			// 
			// bakeAllMenuItem
			// 
			this.bakeAllMenuItem.Name = "bakeAllMenuItem";
			this.bakeAllMenuItem.ShortcutKeyDisplayString = "Ctrl+Shift+B";
			this.bakeAllMenuItem.ShortcutKeys = ((System.Windows.Forms.Keys)(((System.Windows.Forms.Keys.Control | System.Windows.Forms.Keys.Shift) 
            | System.Windows.Forms.Keys.B)));
			this.bakeAllMenuItem.Size = new System.Drawing.Size(187, 22);
			this.bakeAllMenuItem.Text = "&Bake all";
			this.bakeAllMenuItem.Click += new System.EventHandler(this.BtnBakeAll_Click);
			// 
			// bakeActorMenuItem
			// 
			this.bakeActorMenuItem.Name = "bakeActorMenuItem";
			this.bakeActorMenuItem.Size = new System.Drawing.Size(187, 22);
			this.bakeActorMenuItem.Text = "Bake &actor";
			this.bakeActorMenuItem.Click += new System.EventHandler(this.BtnBakeActor_Click);
			// 
			// mergeLoreMenuItem
			// 
			this.mergeLoreMenuItem.Name = "mergeLoreMenuItem";
			this.mergeLoreMenuItem.Size = new System.Drawing.Size(187, 22);
			this.mergeLoreMenuItem.Text = "Merge &lorebooks";
			this.mergeLoreMenuItem.ToolTipText = global::Ginger.Properties.Resources.tooltip_merge_lorebooks;
			this.mergeLoreMenuItem.Click += new System.EventHandler(this.MergeLoreMenuItem_Click);
			// 
			// helpToolStripMenuItem
			// 
			this.helpToolStripMenuItem.DropDownItems.AddRange(new System.Windows.Forms.ToolStripItem[] {
            this.viewHelpToolStripMenuItem,
            this.visitGitHubPageMenuItem,
            toolStripMenuItem6,
            this.aboutGingerToolStripMenuItem});
			this.helpToolStripMenuItem.Name = "helpToolStripMenuItem";
			this.helpToolStripMenuItem.Size = new System.Drawing.Size(44, 20);
			this.helpToolStripMenuItem.Text = "&Help";
			// 
			// viewHelpToolStripMenuItem
			// 
			this.viewHelpToolStripMenuItem.Name = "viewHelpToolStripMenuItem";
			this.viewHelpToolStripMenuItem.ShortcutKeyDisplayString = "F1";
			this.viewHelpToolStripMenuItem.ShortcutKeys = System.Windows.Forms.Keys.F1;
			this.viewHelpToolStripMenuItem.Size = new System.Drawing.Size(166, 22);
			this.viewHelpToolStripMenuItem.Text = "Ginger &Help";
			this.viewHelpToolStripMenuItem.Click += new System.EventHandler(this.viewHelpToolStripMenuItem_Click);
			// 
			// visitGitHubPageMenuItem
			// 
			this.visitGitHubPageMenuItem.Name = "visitGitHubPageMenuItem";
			this.visitGitHubPageMenuItem.Size = new System.Drawing.Size(166, 22);
			this.visitGitHubPageMenuItem.Text = "Visit GitHub page";
			this.visitGitHubPageMenuItem.Click += new System.EventHandler(this.visitGitHubPageMenuItem_Click);
			// 
			// aboutGingerToolStripMenuItem
			// 
			this.aboutGingerToolStripMenuItem.Name = "aboutGingerToolStripMenuItem";
			this.aboutGingerToolStripMenuItem.Size = new System.Drawing.Size(166, 22);
			this.aboutGingerToolStripMenuItem.Text = "About Ginger";
			this.aboutGingerToolStripMenuItem.Click += new System.EventHandler(this.aboutGingerToolStripMenuItem_Click);
			// 
			// openFileDialog
			// 
			this.openFileDialog.DefaultExt = "png";
			this.openFileDialog.Filter = "PNG files|*.png";
			this.openFileDialog.SupportMultiDottedExtensions = true;
			// 
			// saveFileDialog
			// 
			this.saveFileDialog.FileName = "Untitled.png";
			this.saveFileDialog.Filter = "PNG file|*.png";
			// 
			// exportFileDialog
			// 
			this.exportFileDialog.Filter = "Json file|*.json";
			this.exportFileDialog.Title = "Export";
			// 
			// importFileDialog
			// 
			this.importFileDialog.DefaultExt = "png";
			this.importFileDialog.Filter = "Json file|*.json";
			this.importFileDialog.SupportMultiDottedExtensions = true;
			this.importFileDialog.Title = "Import";
			// 
			// statusBar
			// 
			this.statusBar.Items.AddRange(new System.Windows.Forms.ToolStripItem[] {
            this.statusBarMessage,
            this.statusBarActor,
            this.statusConnectionIcon});
			this.statusBar.Location = new System.Drawing.Point(0, 799);
			this.statusBar.Name = "statusBar";
			this.statusBar.ShowItemToolTips = true;
			this.statusBar.Size = new System.Drawing.Size(1264, 22);
			this.statusBar.TabIndex = 1;
			// 
			// statusBarMessage
			// 
			this.statusBarMessage.Name = "statusBarMessage";
			this.statusBarMessage.Size = new System.Drawing.Size(0, 17);
			// 
			// statusBarActor
			// 
			this.statusBarActor.Margin = new System.Windows.Forms.Padding(0, 3, 18, 2);
			this.statusBarActor.Name = "statusBarActor";
			this.statusBarActor.Size = new System.Drawing.Size(1231, 17);
			this.statusBarActor.Spring = true;
			this.statusBarActor.TextAlign = System.Drawing.ContentAlignment.MiddleRight;
			// 
			// statusConnectionIcon
			// 
			this.statusConnectionIcon.Name = "statusConnectionIcon";
			this.statusConnectionIcon.Size = new System.Drawing.Size(0, 17);
			// 
			// sidePanel
			// 
			this.sidePanel.AutoSize = true;
			this.sidePanel.Dock = System.Windows.Forms.DockStyle.Top;
			this.sidePanel.Location = new System.Drawing.Point(0, 0);
			this.sidePanel.Margin = new System.Windows.Forms.Padding(0);
			this.sidePanel.Name = "sidePanel";
			this.sidePanel.Padding = new System.Windows.Forms.Padding(4, 0, 4, 0);
			this.sidePanel.Size = new System.Drawing.Size(450, 772);
			this.sidePanel.TabIndex = 0;
			// 
			// tabControl
			// 
			this.tabControl.Alignment = System.Windows.Forms.TabAlignment.Right;
			this.tabControl.Controls.Add(this.tabRecipe);
			this.tabControl.Controls.Add(this.tabOutput);
			this.tabControl.Controls.Add(this.tabNotes);
			this.tabControl.DisplayStyleProvider.CloserColor = System.Drawing.Color.DarkGray;
			this.tabControl.DisplayStyleProvider.FocusTrack = false;
			this.tabControl.DisplayStyleProvider.HotTrack = true;
			this.tabControl.DisplayStyleProvider.ImageAlign = System.Drawing.ContentAlignment.MiddleLeft;
			this.tabControl.DisplayStyleProvider.Opacity = 1F;
			this.tabControl.DisplayStyleProvider.Overlap = 0;
			this.tabControl.DisplayStyleProvider.Padding = new System.Drawing.Point(6, 3);
			this.tabControl.DisplayStyleProvider.Radius = 10;
			this.tabControl.DisplayStyleProvider.ShowTabCloser = false;
			this.tabControl.Dock = System.Windows.Forms.DockStyle.Fill;
			this.tabControl.Font = new System.Drawing.Font("Segoe UI", 9.75F, System.Drawing.FontStyle.Regular, System.Drawing.GraphicsUnit.Point, ((byte)(0)));
			this.tabControl.HotTrack = true;
			this.tabControl.Location = new System.Drawing.Point(0, 0);
			this.tabControl.Multiline = true;
			this.tabControl.Name = "tabControl";
			this.tabControl.SelectedIndex = 0;
			this.tabControl.Size = new System.Drawing.Size(806, 775);
			this.tabControl.TabIndex = 6;
			this.tabControl.SelectedIndexChanged += new System.EventHandler(this.tabControl_SelectedIndexChanged);
			// 
			// tabRecipe
			// 
			this.tabRecipe.BackColor = System.Drawing.SystemColors.Control;
			this.tabRecipe.Controls.Add(this.panelRecipe);
			this.tabRecipe.Location = new System.Drawing.Point(4, 4);
			this.tabRecipe.Name = "tabRecipe";
			this.tabRecipe.Size = new System.Drawing.Size(773, 767);
			this.tabRecipe.TabIndex = 0;
			this.tabRecipe.Text = "Recipe";
			// 
			// panelRecipe
			// 
			this.panelRecipe.Controls.Add(this.recipeList);
			this.panelRecipe.Controls.Add(this.buttonRow);
			this.panelRecipe.Dock = System.Windows.Forms.DockStyle.Fill;
			this.panelRecipe.Location = new System.Drawing.Point(0, 0);
			this.panelRecipe.Name = "panelRecipe";
			this.panelRecipe.Padding = new System.Windows.Forms.Padding(0, 0, 3, 0);
			this.panelRecipe.Size = new System.Drawing.Size(773, 767);
			this.panelRecipe.TabIndex = 6;
			// 
			// recipeList
			// 
			this.recipeList.AutoScroll = true;
			this.recipeList.AutoScrollMargin = new System.Drawing.Size(0, 22);
			this.recipeList.BackColor = System.Drawing.Color.Gray;
			this.recipeList.BorderStyle = System.Windows.Forms.BorderStyle.FixedSingle;
			this.recipeList.Dock = System.Windows.Forms.DockStyle.Fill;
			this.recipeList.Font = new System.Drawing.Font("Segoe UI", 9.75F, System.Drawing.FontStyle.Regular, System.Drawing.GraphicsUnit.Point, ((byte)(0)));
			this.recipeList.GradientColor = System.Drawing.Color.DarkGray;
			this.recipeList.Location = new System.Drawing.Point(0, 68);
			this.recipeList.Margin = new System.Windows.Forms.Padding(3, 4, 3, 4);
			this.recipeList.Name = "recipeList";
			this.recipeList.Size = new System.Drawing.Size(770, 699);
			this.recipeList.TabIndex = 0;
			// 
			// buttonRow
			// 
			this.buttonRow.ColumnCount = 8;
			this.buttonRow.ColumnStyles.Add(new System.Windows.Forms.ColumnStyle(System.Windows.Forms.SizeType.Percent, 12.5F));
			this.buttonRow.ColumnStyles.Add(new System.Windows.Forms.ColumnStyle(System.Windows.Forms.SizeType.Percent, 12.5F));
			this.buttonRow.ColumnStyles.Add(new System.Windows.Forms.ColumnStyle(System.Windows.Forms.SizeType.Percent, 12.5F));
			this.buttonRow.ColumnStyles.Add(new System.Windows.Forms.ColumnStyle(System.Windows.Forms.SizeType.Percent, 12.5F));
			this.buttonRow.ColumnStyles.Add(new System.Windows.Forms.ColumnStyle(System.Windows.Forms.SizeType.Percent, 12.5F));
			this.buttonRow.ColumnStyles.Add(new System.Windows.Forms.ColumnStyle(System.Windows.Forms.SizeType.Percent, 12.5F));
			this.buttonRow.ColumnStyles.Add(new System.Windows.Forms.ColumnStyle(System.Windows.Forms.SizeType.Percent, 12.5F));
			this.buttonRow.ColumnStyles.Add(new System.Windows.Forms.ColumnStyle(System.Windows.Forms.SizeType.Percent, 12.5F));
			this.buttonRow.Controls.Add(this.btnAdd_Lore, 7, 0);
			this.buttonRow.Controls.Add(this.btnAdd_Snippets, 6, 0);
			this.buttonRow.Controls.Add(this.btnAdd_Other, 5, 0);
			this.buttonRow.Controls.Add(this.btnAdd_World, 4, 0);
			this.buttonRow.Controls.Add(this.btnAdd_Mind, 3, 0);
			this.buttonRow.Controls.Add(this.btnAdd_Traits, 2, 0);
			this.buttonRow.Controls.Add(this.btnAdd_Character, 1, 0);
			this.buttonRow.Controls.Add(this.btnAdd_Model, 0, 0);
			this.buttonRow.Dock = System.Windows.Forms.DockStyle.Top;
			this.buttonRow.GrowStyle = System.Windows.Forms.TableLayoutPanelGrowStyle.FixedSize;
			this.buttonRow.Location = new System.Drawing.Point(0, 0);
			this.buttonRow.Name = "buttonRow";
			this.buttonRow.Padding = new System.Windows.Forms.Padding(0, 0, 0, 4);
			this.buttonRow.RowCount = 1;
			this.buttonRow.RowStyles.Add(new System.Windows.Forms.RowStyle(System.Windows.Forms.SizeType.Percent, 100F));
			this.buttonRow.RowStyles.Add(new System.Windows.Forms.RowStyle(System.Windows.Forms.SizeType.Absolute, 64F));
			this.buttonRow.Size = new System.Drawing.Size(770, 68);
			this.buttonRow.TabIndex = 5;
			// 
			// btnAdd_Lore
			// 
			this.btnAdd_Lore.BackColor = System.Drawing.Color.WhiteSmoke;
			this.btnAdd_Lore.Dock = System.Windows.Forms.DockStyle.Fill;
			this.btnAdd_Lore.FlatAppearance.BorderColor = System.Drawing.Color.Silver;
			this.btnAdd_Lore.FlatAppearance.MouseDownBackColor = System.Drawing.Color.White;
			this.btnAdd_Lore.FlatAppearance.MouseOverBackColor = System.Drawing.Color.White;
			this.btnAdd_Lore.FlatStyle = System.Windows.Forms.FlatStyle.Flat;
			this.btnAdd_Lore.Image = global::Ginger.Properties.Resources.lore;
			this.btnAdd_Lore.Location = new System.Drawing.Point(673, 0);
			this.btnAdd_Lore.Margin = new System.Windows.Forms.Padding(1, 0, 0, 0);
			this.btnAdd_Lore.Name = "btnAdd_Lore";
			this.btnAdd_Lore.Size = new System.Drawing.Size(97, 64);
			this.btnAdd_Lore.TabIndex = 7;
			this.btnAdd_Lore.UseVisualStyleBackColor = false;
			this.btnAdd_Lore.MouseClick += new System.Windows.Forms.MouseEventHandler(this.BtnAdd_Lore_MouseClick);
			// 
			// btnAdd_Snippets
			// 
			this.btnAdd_Snippets.BackColor = System.Drawing.Color.WhiteSmoke;
			this.btnAdd_Snippets.Dock = System.Windows.Forms.DockStyle.Fill;
			this.btnAdd_Snippets.FlatAppearance.BorderColor = System.Drawing.Color.Silver;
			this.btnAdd_Snippets.FlatAppearance.MouseDownBackColor = System.Drawing.Color.White;
			this.btnAdd_Snippets.FlatAppearance.MouseOverBackColor = System.Drawing.Color.White;
			this.btnAdd_Snippets.FlatStyle = System.Windows.Forms.FlatStyle.Flat;
			this.btnAdd_Snippets.Image = global::Ginger.Properties.Resources.snippet;
			this.btnAdd_Snippets.Location = new System.Drawing.Point(577, 0);
			this.btnAdd_Snippets.Margin = new System.Windows.Forms.Padding(1, 0, 1, 0);
			this.btnAdd_Snippets.Name = "btnAdd_Snippets";
			this.btnAdd_Snippets.Size = new System.Drawing.Size(94, 64);
			this.btnAdd_Snippets.TabIndex = 6;
			this.btnAdd_Snippets.UseVisualStyleBackColor = false;
			this.btnAdd_Snippets.MouseClick += new System.Windows.Forms.MouseEventHandler(this.BtnAdd_Snippets_MouseClick);
			// 
			// btnAdd_Other
			// 
			this.btnAdd_Other.BackColor = System.Drawing.Color.WhiteSmoke;
			this.btnAdd_Other.Dock = System.Windows.Forms.DockStyle.Fill;
			this.btnAdd_Other.FlatAppearance.BorderColor = System.Drawing.Color.Silver;
			this.btnAdd_Other.FlatAppearance.MouseDownBackColor = System.Drawing.Color.White;
			this.btnAdd_Other.FlatAppearance.MouseOverBackColor = System.Drawing.Color.White;
			this.btnAdd_Other.FlatStyle = System.Windows.Forms.FlatStyle.Flat;
			this.btnAdd_Other.Image = global::Ginger.Properties.Resources.component;
			this.btnAdd_Other.Location = new System.Drawing.Point(481, 0);
			this.btnAdd_Other.Margin = new System.Windows.Forms.Padding(1, 0, 1, 0);
			this.btnAdd_Other.Name = "btnAdd_Other";
			this.btnAdd_Other.Size = new System.Drawing.Size(94, 64);
			this.btnAdd_Other.TabIndex = 5;
			this.btnAdd_Other.UseVisualStyleBackColor = false;
			this.btnAdd_Other.MouseClick += new System.Windows.Forms.MouseEventHandler(this.BtnAdd_Other_MouseClick);
			// 
			// btnAdd_World
			// 
			this.btnAdd_World.BackColor = System.Drawing.Color.WhiteSmoke;
			this.btnAdd_World.Dock = System.Windows.Forms.DockStyle.Fill;
			this.btnAdd_World.FlatAppearance.BorderColor = System.Drawing.Color.Silver;
			this.btnAdd_World.FlatAppearance.MouseDownBackColor = System.Drawing.Color.White;
			this.btnAdd_World.FlatAppearance.MouseOverBackColor = System.Drawing.Color.White;
			this.btnAdd_World.FlatStyle = System.Windows.Forms.FlatStyle.Flat;
			this.btnAdd_World.Image = global::Ginger.Properties.Resources.story;
			this.btnAdd_World.Location = new System.Drawing.Point(385, 0);
			this.btnAdd_World.Margin = new System.Windows.Forms.Padding(1, 0, 1, 0);
			this.btnAdd_World.Name = "btnAdd_World";
			this.btnAdd_World.Size = new System.Drawing.Size(94, 64);
			this.btnAdd_World.TabIndex = 4;
			this.btnAdd_World.UseVisualStyleBackColor = false;
			this.btnAdd_World.MouseClick += new System.Windows.Forms.MouseEventHandler(this.BtnAdd_Scenario_MouseClick);
			// 
			// btnAdd_Mind
			// 
			this.btnAdd_Mind.BackColor = System.Drawing.Color.WhiteSmoke;
			this.btnAdd_Mind.Dock = System.Windows.Forms.DockStyle.Fill;
			this.btnAdd_Mind.FlatAppearance.BorderColor = System.Drawing.Color.Silver;
			this.btnAdd_Mind.FlatAppearance.MouseDownBackColor = System.Drawing.Color.White;
			this.btnAdd_Mind.FlatAppearance.MouseOverBackColor = System.Drawing.Color.White;
			this.btnAdd_Mind.FlatStyle = System.Windows.Forms.FlatStyle.Flat;
			this.btnAdd_Mind.Image = global::Ginger.Properties.Resources.personality;
			this.btnAdd_Mind.Location = new System.Drawing.Point(289, 0);
			this.btnAdd_Mind.Margin = new System.Windows.Forms.Padding(1, 0, 1, 0);
			this.btnAdd_Mind.Name = "btnAdd_Mind";
			this.btnAdd_Mind.Size = new System.Drawing.Size(94, 64);
			this.btnAdd_Mind.TabIndex = 3;
			this.btnAdd_Mind.UseVisualStyleBackColor = false;
			this.btnAdd_Mind.MouseClick += new System.Windows.Forms.MouseEventHandler(this.BtnAdd_Mind_MouseClick);
			// 
			// btnAdd_Traits
			// 
			this.btnAdd_Traits.BackColor = System.Drawing.Color.WhiteSmoke;
			this.btnAdd_Traits.Dock = System.Windows.Forms.DockStyle.Fill;
			this.btnAdd_Traits.FlatAppearance.BorderColor = System.Drawing.Color.Silver;
			this.btnAdd_Traits.FlatAppearance.MouseDownBackColor = System.Drawing.Color.White;
			this.btnAdd_Traits.FlatAppearance.MouseOverBackColor = System.Drawing.Color.White;
			this.btnAdd_Traits.FlatStyle = System.Windows.Forms.FlatStyle.Flat;
			this.btnAdd_Traits.Image = global::Ginger.Properties.Resources.characteristic;
			this.btnAdd_Traits.Location = new System.Drawing.Point(193, 0);
			this.btnAdd_Traits.Margin = new System.Windows.Forms.Padding(1, 0, 1, 0);
			this.btnAdd_Traits.Name = "btnAdd_Traits";
			this.btnAdd_Traits.Size = new System.Drawing.Size(94, 64);
			this.btnAdd_Traits.TabIndex = 2;
			this.btnAdd_Traits.UseVisualStyleBackColor = false;
			this.btnAdd_Traits.MouseClick += new System.Windows.Forms.MouseEventHandler(this.btnAdd_Trait_Click);
			// 
			// btnAdd_Character
			// 
			this.btnAdd_Character.BackColor = System.Drawing.Color.WhiteSmoke;
			this.btnAdd_Character.Dock = System.Windows.Forms.DockStyle.Fill;
			this.btnAdd_Character.FlatAppearance.BorderColor = System.Drawing.Color.Silver;
			this.btnAdd_Character.FlatAppearance.MouseDownBackColor = System.Drawing.Color.White;
			this.btnAdd_Character.FlatAppearance.MouseOverBackColor = System.Drawing.Color.White;
			this.btnAdd_Character.FlatStyle = System.Windows.Forms.FlatStyle.Flat;
			this.btnAdd_Character.Image = global::Ginger.Properties.Resources.persona;
			this.btnAdd_Character.Location = new System.Drawing.Point(97, 0);
			this.btnAdd_Character.Margin = new System.Windows.Forms.Padding(1, 0, 1, 0);
			this.btnAdd_Character.Name = "btnAdd_Character";
			this.btnAdd_Character.Size = new System.Drawing.Size(94, 64);
			this.btnAdd_Character.TabIndex = 1;
			this.btnAdd_Character.UseVisualStyleBackColor = false;
			this.btnAdd_Character.MouseClick += new System.Windows.Forms.MouseEventHandler(this.BtnAdd_Character_MouseClick);
			// 
			// btnAdd_Model
			// 
			this.btnAdd_Model.BackColor = System.Drawing.Color.WhiteSmoke;
			this.btnAdd_Model.Dock = System.Windows.Forms.DockStyle.Fill;
			this.btnAdd_Model.FlatAppearance.BorderColor = System.Drawing.Color.Silver;
			this.btnAdd_Model.FlatAppearance.MouseDownBackColor = System.Drawing.Color.White;
			this.btnAdd_Model.FlatAppearance.MouseOverBackColor = System.Drawing.Color.White;
			this.btnAdd_Model.FlatStyle = System.Windows.Forms.FlatStyle.Flat;
			this.btnAdd_Model.Image = global::Ginger.Properties.Resources.model;
			this.btnAdd_Model.Location = new System.Drawing.Point(0, 0);
			this.btnAdd_Model.Margin = new System.Windows.Forms.Padding(0, 0, 1, 0);
			this.btnAdd_Model.Name = "btnAdd_Model";
			this.btnAdd_Model.Size = new System.Drawing.Size(95, 64);
			this.btnAdd_Model.TabIndex = 0;
			this.btnAdd_Model.UseVisualStyleBackColor = true;
			this.btnAdd_Model.MouseClick += new System.Windows.Forms.MouseEventHandler(this.BtnAddModel_MouseClick);
			// 
			// tabOutput
			// 
			this.tabOutput.BackColor = System.Drawing.SystemColors.Control;
			this.tabOutput.Controls.Add(this.panelOutput);
			this.tabOutput.Location = new System.Drawing.Point(4, 4);
			this.tabOutput.Name = "tabOutput";
			this.tabOutput.Size = new System.Drawing.Size(773, 767);
			this.tabOutput.TabIndex = 1;
			this.tabOutput.Text = "Output";
			// 
			// panelOutput
			// 
			this.panelOutput.AutoScroll = true;
			this.panelOutput.AutoSize = true;
			this.panelOutput.Controls.Add(this.outputBox);
			this.panelOutput.Controls.Add(this.group_Debug);
			this.panelOutput.Dock = System.Windows.Forms.DockStyle.Fill;
			this.panelOutput.Location = new System.Drawing.Point(0, 0);
			this.panelOutput.Name = "panelOutput";
			this.panelOutput.Padding = new System.Windows.Forms.Padding(0, 0, 3, 0);
			this.panelOutput.Size = new System.Drawing.Size(773, 767);
			this.panelOutput.TabIndex = 4;
			// 
			// outputBox
			// 
			this.outputBox.AcceptsReturn = true;
			this.outputBox.AcceptsTab = true;
			this.outputBox.BackColor = System.Drawing.Color.FromArgb(((int)(((byte)(64)))), ((int)(((byte)(64)))), ((int)(((byte)(64)))));
			this.outputBox.BorderStyle = System.Windows.Forms.BorderStyle.FixedSingle;
			this.outputBox.CausesValidation = false;
			this.outputBox.Dock = System.Windows.Forms.DockStyle.Fill;
			this.outputBox.Font = new System.Drawing.Font("Consolas", 11.25F, System.Drawing.FontStyle.Regular, System.Drawing.GraphicsUnit.Point, ((byte)(0)));
			this.outputBox.ForeColor = System.Drawing.Color.Beige;
			this.outputBox.Location = new System.Drawing.Point(0, 464);
			this.outputBox.Multiline = true;
			this.outputBox.Name = "outputBox";
			this.outputBox.Placeholder = null;
			this.outputBox.ReadOnly = true;
			this.outputBox.ScrollBars = System.Windows.Forms.ScrollBars.Vertical;
			this.outputBox.Size = new System.Drawing.Size(770, 303);
			this.outputBox.TabIndex = 3;
			this.outputBox.TabStop = false;
			// 
			// group_Debug
			// 
			this.group_Debug.AutoSize = true;
			this.group_Debug.Controls.Add(this.outputBox_Raw2);
			this.group_Debug.Controls.Add(this.outputBox_Raw);
			this.group_Debug.Dock = System.Windows.Forms.DockStyle.Top;
			this.group_Debug.Location = new System.Drawing.Point(0, 0);
			this.group_Debug.Name = "group_Debug";
			this.group_Debug.Size = new System.Drawing.Size(770, 464);
			this.group_Debug.TabIndex = 8;
			this.group_Debug.TabStop = false;
			this.group_Debug.Text = "JSON";
			this.group_Debug.Visible = false;
			// 
			// outputBox_Raw2
			// 
			this.outputBox_Raw2.AcceptsReturn = true;
			this.outputBox_Raw2.AcceptsTab = true;
			this.outputBox_Raw2.BackColor = System.Drawing.SystemColors.Window;
			this.outputBox_Raw2.Dock = System.Windows.Forms.DockStyle.Top;
			this.outputBox_Raw2.Font = new System.Drawing.Font("Consolas", 8.25F, System.Drawing.FontStyle.Regular, System.Drawing.GraphicsUnit.Point, ((byte)(0)));
			this.outputBox_Raw2.Location = new System.Drawing.Point(3, 241);
			this.outputBox_Raw2.Margin = new System.Windows.Forms.Padding(0);
			this.outputBox_Raw2.Multiline = true;
			this.outputBox_Raw2.Name = "outputBox_Raw2";
			this.outputBox_Raw2.Placeholder = null;
			this.outputBox_Raw2.ReadOnly = true;
			this.outputBox_Raw2.ScrollBars = System.Windows.Forms.ScrollBars.Vertical;
			this.outputBox_Raw2.Size = new System.Drawing.Size(764, 220);
			this.outputBox_Raw2.TabIndex = 3;
			this.outputBox_Raw2.TabStop = false;
			// 
			// outputBox_Raw
			// 
			this.outputBox_Raw.AcceptsReturn = true;
			this.outputBox_Raw.AcceptsTab = true;
			this.outputBox_Raw.BackColor = System.Drawing.SystemColors.Window;
			this.outputBox_Raw.Dock = System.Windows.Forms.DockStyle.Top;
			this.outputBox_Raw.Font = new System.Drawing.Font("Consolas", 8.25F, System.Drawing.FontStyle.Regular, System.Drawing.GraphicsUnit.Point, ((byte)(0)));
			this.outputBox_Raw.Location = new System.Drawing.Point(3, 21);
			this.outputBox_Raw.Margin = new System.Windows.Forms.Padding(0);
			this.outputBox_Raw.Multiline = true;
			this.outputBox_Raw.Name = "outputBox_Raw";
			this.outputBox_Raw.Placeholder = null;
			this.outputBox_Raw.ReadOnly = true;
			this.outputBox_Raw.ScrollBars = System.Windows.Forms.ScrollBars.Vertical;
			this.outputBox_Raw.Size = new System.Drawing.Size(764, 220);
			this.outputBox_Raw.TabIndex = 2;
			this.outputBox_Raw.TabStop = false;
			// 
			// tabNotes
			// 
			this.tabNotes.BackColor = System.Drawing.SystemColors.Control;
			this.tabNotes.Controls.Add(this.userNotes);
			this.tabNotes.Location = new System.Drawing.Point(4, 4);
			this.tabNotes.Name = "tabNotes";
			this.tabNotes.Size = new System.Drawing.Size(773, 767);
			this.tabNotes.TabIndex = 2;
			this.tabNotes.Text = "Notes";
			// 
			// userNotes
			// 
			this.userNotes.Dock = System.Windows.Forms.DockStyle.Fill;
			this.userNotes.Location = new System.Drawing.Point(0, 0);
			this.userNotes.Margin = new System.Windows.Forms.Padding(3, 4, 3, 4);
			this.userNotes.Name = "userNotes";
			this.userNotes.Padding = new System.Windows.Forms.Padding(0, 0, 3, 0);
			this.userNotes.Size = new System.Drawing.Size(773, 767);
			this.userNotes.TabIndex = 0;
			// 
			// customVariablesMenuItem
			// 
			this.customVariablesMenuItem.Name = "customVariablesMenuItem";
			this.customVariablesMenuItem.Size = new System.Drawing.Size(219, 22);
			this.customVariablesMenuItem.Text = "Custom &variables...";
			this.customVariablesMenuItem.Click += new System.EventHandler(this.customVariablesMenuItem_Click);
			// 
			// toolStripMenuItem11
			// 
			this.toolStripMenuItem11.Name = "toolStripMenuItem11";
			this.toolStripMenuItem11.Size = new System.Drawing.Size(216, 6);
			// 
			// MainForm
			// 
			this.AllowDrop = true;
			this.AutoScaleDimensions = new System.Drawing.SizeF(6F, 13F);
			this.AutoScaleMode = System.Windows.Forms.AutoScaleMode.Font;
			this.ClientSize = new System.Drawing.Size(1264, 821);
			this.Controls.Add(this.splitContainer);
			this.Controls.Add(this.menuStrip);
			this.Controls.Add(this.statusBar);
			this.DoubleBuffered = true;
			this.MainMenuStrip = this.menuStrip;
			this.MinimumSize = new System.Drawing.Size(980, 650);
			this.Name = "MainForm";
			this.Text = "Ginger";
			this.Load += new System.EventHandler(this.MainForm_OnLoad);
			this.ResizeBegin += new System.EventHandler(this.MainForm_ResizeBegin);
			this.ResizeEnd += new System.EventHandler(this.MainForm_ResizeEnd);
			this.splitContainer.Panel1.ResumeLayout(false);
			this.splitContainer.Panel1.PerformLayout();
			this.splitContainer.Panel2.ResumeLayout(false);
			((System.ComponentModel.ISupportInitialize)(this.splitContainer)).EndInit();
			this.splitContainer.ResumeLayout(false);
			this.menuStrip.ResumeLayout(false);
			this.menuStrip.PerformLayout();
			this.statusBar.ResumeLayout(false);
			this.statusBar.PerformLayout();
			this.tabControl.ResumeLayout(false);
			this.tabRecipe.ResumeLayout(false);
			this.panelRecipe.ResumeLayout(false);
			this.buttonRow.ResumeLayout(false);
			this.tabOutput.ResumeLayout(false);
			this.tabOutput.PerformLayout();
			this.panelOutput.ResumeLayout(false);
			this.panelOutput.PerformLayout();
			this.group_Debug.ResumeLayout(false);
			this.group_Debug.PerformLayout();
			this.tabNotes.ResumeLayout(false);
			this.ResumeLayout(false);
			this.PerformLayout();

		}

		#endregion

		private System.Windows.Forms.SplitContainer splitContainer;
		private System.Windows.Forms.MenuStrip menuStrip;
		private System.Windows.Forms.ToolStripMenuItem fileToolStripMenuItem;
		private System.Windows.Forms.ToolStripMenuItem newMenuItem;
		private System.Windows.Forms.ToolStripMenuItem exitToolStripMenuItem;
		private TextBoxEx outputBox_Raw;
		private System.Windows.Forms.ToolStripMenuItem saveToolStripMenuItem;
		private System.Windows.Forms.ToolStripMenuItem openMenuItem;
		private System.Windows.Forms.ToolStripMenuItem saveasToolStripMenuItem;
		private SidePanel sidePanel;
		private System.Windows.Forms.OpenFileDialog openFileDialog;
		private OutputPreview outputBox;
		private System.Windows.Forms.GroupBox group_Debug;
		private System.Windows.Forms.Panel panelOutput;
		private System.Windows.Forms.Button btnAdd_Model;
		private System.Windows.Forms.SaveFileDialog saveFileDialog;
		private System.Windows.Forms.TableLayoutPanel buttonRow;
		private System.Windows.Forms.ToolStripMenuItem toolsToolStripMenuItem;
		private System.Windows.Forms.ToolStripMenuItem reloadRecipesToolStripMenuItem;
		private TextBoxEx outputBox_Raw2;
		private System.Windows.Forms.ToolStripMenuItem importToolStripMenuItem;
		private System.Windows.Forms.ToolStripMenuItem exportToolStripMenuItem;
		private System.Windows.Forms.Button btnAdd_Lore;
		private System.Windows.Forms.Button btnAdd_World;
		private System.Windows.Forms.Button btnAdd_Character;
		private System.Windows.Forms.Button btnAdd_Snippets;
		private System.Windows.Forms.ToolStripMenuItem newFromTemplateMenuItem;
		private System.Windows.Forms.Button btnAdd_Other;
		private System.Windows.Forms.ToolStripMenuItem optionsToolStripMenuItem;
		private System.Windows.Forms.ToolStripMenuItem autoConvertNameMenuItem;
		private System.Windows.Forms.ToolStripMenuItem bakeAllMenuItem;
		private System.Windows.Forms.Panel panelRecipe;
		private System.Windows.Forms.ToolStripMenuItem exportCharacterMenuItem;
		private System.Windows.Forms.ToolStripMenuItem viewToolStripMenuItem;
		private System.Windows.Forms.ToolStripMenuItem viewOutputMenuItem;
		private System.Windows.Forms.ToolStripMenuItem viewRecipeMenuItem;
		private System.Windows.Forms.ToolStripMenuItem expandAllMenuItem;
		private System.Windows.Forms.ToolStripMenuItem collapseAllMenuItem;
		private System.Windows.Forms.ToolStripMenuItem createRecipeMenuItem;
		private System.Windows.Forms.SaveFileDialog exportFileDialog;
		private System.Windows.Forms.OpenFileDialog importFileDialog;
		private System.Windows.Forms.ToolStripMenuItem editMenu;
		private System.Windows.Forms.ToolStripMenuItem undoMenuItem;
		private System.Windows.Forms.ToolStripMenuItem redoMenuItem;
		private System.Windows.Forms.Button btnAdd_Mind;
		private System.Windows.Forms.ToolStripMenuItem importCharacterMenuItem;
		private System.Windows.Forms.ToolStripMenuItem importLorebookMenuItem;
		private System.Windows.Forms.ToolStripMenuItem exportLorebookMenuItem;
		private System.Windows.Forms.CustomTabControl tabControl;
		private System.Windows.Forms.TabPage tabRecipe;
		private System.Windows.Forms.TabPage tabOutput;
		private System.Windows.Forms.ToolStripMenuItem newWindowMenuItem;
		private System.Windows.Forms.StatusStrip statusBar;
		private System.Windows.Forms.ToolStripMenuItem additionalCharactersMenuItem;
		private System.Windows.Forms.ToolStripMenuItem createSnippetMenuItem;
		private System.Windows.Forms.ToolStripMenuItem openRecentMenuItem;
		private System.Windows.Forms.ToolStripStatusLabel statusBarActor;
		private System.Windows.Forms.ToolStripMenuItem tokenBudgetMenuItem;
		private System.Windows.Forms.ToolStripMenuItem tokenBudgetNone;
		private System.Windows.Forms.ToolStripMenuItem tokenBudget1K;
		private System.Windows.Forms.ToolStripMenuItem tokenBudget2K;
		private System.Windows.Forms.ToolStripMenuItem tokenBudget3K;
		private System.Windows.Forms.ToolStripMenuItem tokenBudget4K;
		private System.Windows.Forms.ToolStripMenuItem tokenBudget6K;
		private System.Windows.Forms.ToolStripMenuItem tokenBudget8K;
		private System.Windows.Forms.ToolStripMenuItem tokenBudget12K;
		private System.Windows.Forms.ToolStripMenuItem tokenBudget16K;
		private System.Windows.Forms.ToolStripMenuItem tokenBudget24K;
		private System.Windows.Forms.ToolStripMenuItem tokenBudget32K;
		private System.Windows.Forms.ToolStripMenuItem swapGenderMenuItem;
		private System.Windows.Forms.ToolStripMenuItem findAndReplaceMenuItem;
		private System.Windows.Forms.TabPage tabNotes;
		private Interface.Controls.UserNotes userNotes;
		private System.Windows.Forms.Button btnAdd_Traits;
		private System.Windows.Forms.ToolStripMenuItem helpToolStripMenuItem;
		private System.Windows.Forms.ToolStripMenuItem viewHelpToolStripMenuItem;
		private System.Windows.Forms.ToolStripMenuItem aboutGingerToolStripMenuItem;
		private System.Windows.Forms.ToolStripMenuItem showNSFWRecipesMenuItem;
		private System.Windows.Forms.ToolStripMenuItem bakeActorMenuItem;
		private System.Windows.Forms.ToolStripMenuItem visitGitHubPageMenuItem;
		private System.Windows.Forms.ToolStripMenuItem saveIncrementalMenuItem;
		private System.Windows.Forms.ToolStripMenuItem findMenuItem;
		private System.Windows.Forms.ToolStripMenuItem findNextMenuItem;
		private System.Windows.Forms.ToolStripMenuItem findPreviousMenuItem;
		private System.Windows.Forms.ToolStripMenuItem outputPreviewToolStripMenuItem;
		private System.Windows.Forms.ToolStripMenuItem outputPreviewDefaultMenuItem;
		private System.Windows.Forms.ToolStripMenuItem outputPreviewSillyTavernMenuItem;
		private System.Windows.Forms.ToolStripMenuItem outputPreviewFaradayMenuItem;
		private System.Windows.Forms.ToolStripMenuItem outputPreviewPlainTextMenuItem;
		private System.Windows.Forms.ToolStripMenuItem viewNotesMenuItem;
		private System.Windows.Forms.ToolStripMenuItem mergeLoreMenuItem;
		private System.Windows.Forms.ToolStripMenuItem checkSpellingMenuItem;
		private System.Windows.Forms.ToolStripMenuItem enableSpellCheckingMenuItem;
		private System.Windows.Forms.ToolStripSeparator toolStripMenuItem4;
		private System.Windows.Forms.ToolStripMenuItem autoBreakMenuItem;
		private System.Windows.Forms.ToolStripMenuItem sortRecipesMenuItem;
		public RecipeList recipeList;
		private System.Windows.Forms.ToolStripStatusLabel statusBarMessage;
		private System.Windows.Forms.ToolStripMenuItem changeLanguageMenuItem;
		private System.Windows.Forms.ToolStripSeparator changeLanguageSeparator;
		private System.Windows.Forms.ToolStripMenuItem showRecipeCategoryMenuItem;
		private System.Windows.Forms.ToolStripSeparator toolStripMenuItem2;
		private System.Windows.Forms.ToolStripMenuItem copyMenuItem;
		private System.Windows.Forms.ToolStripMenuItem pasteMenuItem;
		private System.Windows.Forms.ToolStripMenuItem tokenBudget5K;
		private System.Windows.Forms.ToolStripMenuItem tokenBudget10K;
		private System.Windows.Forms.ToolStripMenuItem embeddedAssetsMenuItem;
		private System.Windows.Forms.ToolStripMenuItem enableLinkMenuItem;
		private System.Windows.Forms.ToolStripMenuItem importLinkedMenuItem;
		private System.Windows.Forms.ToolStripMenuItem saveNewLinkedMenuItem;
		private System.Windows.Forms.ToolStripMenuItem saveLinkedMenuItem;
		private System.Windows.Forms.ToolStripMenuItem reestablishLinkMenuItem;
		private System.Windows.Forms.ToolStripMenuItem breakLinkMenuItem;
		private System.Windows.Forms.ToolStripSeparator reestablishLinkSeparator;
		private System.Windows.Forms.ToolStripStatusLabel statusConnectionIcon;
		private System.Windows.Forms.ToolStripMenuItem revertLinkedMenuItem;
		private System.Windows.Forms.ToolStripMenuItem rearrangeLoreMenuItem;
		private System.Windows.Forms.ToolStripMenuItem chatHistoryMenuItem;
		private System.Windows.Forms.ToolStripMenuItem linkOptionsMenuItem;
		private System.Windows.Forms.ToolStripMenuItem enableAutosaveMenuItem;
		private System.Windows.Forms.ToolStripMenuItem applyToFirstChatMenuItem;
		private System.Windows.Forms.ToolStripMenuItem applyToLastChatMenuItem;
		private System.Windows.Forms.ToolStripMenuItem applyToAllChatsMenuItem;
		private System.Windows.Forms.ToolStripMenuItem alwaysLinkMenuItem;
		private System.Windows.Forms.ToolStripSeparator toolStripMenuItem11;
<<<<<<< HEAD
		private System.Windows.Forms.ToolStripMenuItem customVariablesMenuItem;
=======
		private System.Windows.Forms.ToolStripMenuItem lightThemeMenuItem;
		private System.Windows.Forms.ToolStripMenuItem darkThemeMenuItem;
>>>>>>> 4df7584f
	}
}
<|MERGE_RESOLUTION|>--- conflicted
+++ resolved
@@ -50,6 +50,28 @@
 			this.lightThemeMenuItem = new System.Windows.Forms.ToolStripMenuItem();
 			this.darkThemeMenuItem = new System.Windows.Forms.ToolStripMenuItem();
 			this.splitContainer = new System.Windows.Forms.SplitContainer();
+			this.sidePanel = new Ginger.SidePanel();
+			this.tabControl = new System.Windows.Forms.CustomTabControl();
+			this.tabRecipe = new System.Windows.Forms.TabPage();
+			this.panelRecipe = new System.Windows.Forms.Panel();
+			this.recipeList = new Ginger.RecipeList();
+			this.buttonRow = new System.Windows.Forms.TableLayoutPanel();
+			this.btnAdd_Lore = new System.Windows.Forms.Button();
+			this.btnAdd_Snippets = new System.Windows.Forms.Button();
+			this.btnAdd_Other = new System.Windows.Forms.Button();
+			this.btnAdd_World = new System.Windows.Forms.Button();
+			this.btnAdd_Mind = new System.Windows.Forms.Button();
+			this.btnAdd_Traits = new System.Windows.Forms.Button();
+			this.btnAdd_Character = new System.Windows.Forms.Button();
+			this.btnAdd_Model = new System.Windows.Forms.Button();
+			this.tabOutput = new System.Windows.Forms.TabPage();
+			this.panelOutput = new System.Windows.Forms.Panel();
+			this.outputBox = new Ginger.OutputPreview();
+			this.group_Debug = new System.Windows.Forms.GroupBox();
+			this.outputBox_Raw2 = new Ginger.TextBoxEx();
+			this.outputBox_Raw = new Ginger.TextBoxEx();
+			this.tabNotes = new System.Windows.Forms.TabPage();
+			this.userNotes = new Ginger.Interface.Controls.UserNotes();
 			this.menuStrip = new System.Windows.Forms.MenuStrip();
 			this.fileToolStripMenuItem = new System.Windows.Forms.ToolStripMenuItem();
 			this.newMenuItem = new System.Windows.Forms.ToolStripMenuItem();
@@ -141,33 +163,7 @@
 			this.statusBarMessage = new System.Windows.Forms.ToolStripStatusLabel();
 			this.statusBarActor = new System.Windows.Forms.ToolStripStatusLabel();
 			this.statusConnectionIcon = new System.Windows.Forms.ToolStripStatusLabel();
-<<<<<<< HEAD
 			this.customVariablesMenuItem = new System.Windows.Forms.ToolStripMenuItem();
-			this.toolStripMenuItem11 = new System.Windows.Forms.ToolStripSeparator();
-=======
-			this.sidePanel = new Ginger.SidePanel();
-			this.tabControl = new System.Windows.Forms.CustomTabControl();
-			this.tabRecipe = new System.Windows.Forms.TabPage();
-			this.panelRecipe = new System.Windows.Forms.Panel();
-			this.recipeList = new Ginger.RecipeList();
-			this.buttonRow = new System.Windows.Forms.TableLayoutPanel();
-			this.btnAdd_Lore = new System.Windows.Forms.Button();
-			this.btnAdd_Snippets = new System.Windows.Forms.Button();
-			this.btnAdd_Other = new System.Windows.Forms.Button();
-			this.btnAdd_World = new System.Windows.Forms.Button();
-			this.btnAdd_Mind = new System.Windows.Forms.Button();
-			this.btnAdd_Traits = new System.Windows.Forms.Button();
-			this.btnAdd_Character = new System.Windows.Forms.Button();
-			this.btnAdd_Model = new System.Windows.Forms.Button();
-			this.tabOutput = new System.Windows.Forms.TabPage();
-			this.panelOutput = new System.Windows.Forms.Panel();
-			this.outputBox = new Ginger.OutputPreview();
-			this.group_Debug = new System.Windows.Forms.GroupBox();
-			this.outputBox_Raw2 = new Ginger.TextBoxEx();
-			this.outputBox_Raw = new Ginger.TextBoxEx();
-			this.tabNotes = new System.Windows.Forms.TabPage();
-			this.userNotes = new Ginger.Interface.Controls.UserNotes();
->>>>>>> 4df7584f
 			toolStripMenuItem3 = new System.Windows.Forms.ToolStripSeparator();
 			toolStripMenuItem1 = new System.Windows.Forms.ToolStripSeparator();
 			toolStripMenuItem8 = new System.Windows.Forms.ToolStripSeparator();
@@ -183,8 +179,6 @@
 			this.splitContainer.Panel1.SuspendLayout();
 			this.splitContainer.Panel2.SuspendLayout();
 			this.splitContainer.SuspendLayout();
-			this.menuStrip.SuspendLayout();
-			this.statusBar.SuspendLayout();
 			this.tabControl.SuspendLayout();
 			this.tabRecipe.SuspendLayout();
 			this.panelRecipe.SuspendLayout();
@@ -193,6 +187,8 @@
 			this.panelOutput.SuspendLayout();
 			this.group_Debug.SuspendLayout();
 			this.tabNotes.SuspendLayout();
+			this.menuStrip.SuspendLayout();
+			this.statusBar.SuspendLayout();
 			this.SuspendLayout();
 			// 
 			// toolStripMenuItem3
@@ -385,794 +381,6 @@
 			this.splitContainer.SplitterDistance = 450;
 			this.splitContainer.TabIndex = 0;
 			this.splitContainer.TabStop = false;
-			// 
-			// menuStrip
-			// 
-			this.menuStrip.Items.AddRange(new System.Windows.Forms.ToolStripItem[] {
-            this.fileToolStripMenuItem,
-            this.editMenu,
-            this.viewToolStripMenuItem,
-            this.optionsToolStripMenuItem,
-            this.toolsToolStripMenuItem,
-            this.helpToolStripMenuItem});
-			this.menuStrip.Location = new System.Drawing.Point(0, 0);
-			this.menuStrip.Name = "menuStrip";
-			this.menuStrip.Size = new System.Drawing.Size(1264, 24);
-			this.menuStrip.TabIndex = 0;
-			this.menuStrip.Text = "menuStrip1";
-			this.menuStrip.MenuActivate += new System.EventHandler(this.MainMenuActivate);
-			// 
-			// fileToolStripMenuItem
-			// 
-			this.fileToolStripMenuItem.DropDownItems.AddRange(new System.Windows.Forms.ToolStripItem[] {
-            this.newMenuItem,
-            this.newWindowMenuItem,
-            this.newFromTemplateMenuItem,
-            this.openMenuItem,
-            this.openRecentMenuItem,
-            this.saveToolStripMenuItem,
-            this.saveasToolStripMenuItem,
-            this.saveIncrementalMenuItem,
-            toolStripMenuItem3,
-            this.importToolStripMenuItem,
-            this.exportToolStripMenuItem,
-            linkMenuItem,
-            toolStripMenuItem1,
-            this.changeLanguageMenuItem,
-            this.changeLanguageSeparator,
-            this.exitToolStripMenuItem});
-			this.fileToolStripMenuItem.Name = "fileToolStripMenuItem";
-			this.fileToolStripMenuItem.Size = new System.Drawing.Size(37, 20);
-			this.fileToolStripMenuItem.Text = "&File";
-			// 
-			// newMenuItem
-			// 
-			this.newMenuItem.Name = "newMenuItem";
-			this.newMenuItem.ShortcutKeyDisplayString = "Ctrl+N";
-			this.newMenuItem.ShortcutKeys = ((System.Windows.Forms.Keys)((System.Windows.Forms.Keys.Control | System.Windows.Forms.Keys.N)));
-			this.newMenuItem.Size = new System.Drawing.Size(259, 22);
-			this.newMenuItem.Text = "&New";
-			this.newMenuItem.Click += new System.EventHandler(this.NewToolStripMenuItem_Click);
-			// 
-			// newWindowMenuItem
-			// 
-			this.newWindowMenuItem.Name = "newWindowMenuItem";
-			this.newWindowMenuItem.ShortcutKeyDisplayString = "Ctrl+Shift+N";
-			this.newWindowMenuItem.ShortcutKeys = ((System.Windows.Forms.Keys)(((System.Windows.Forms.Keys.Control | System.Windows.Forms.Keys.Shift) 
-            | System.Windows.Forms.Keys.N)));
-			this.newWindowMenuItem.Size = new System.Drawing.Size(259, 22);
-			this.newWindowMenuItem.Text = "New &window";
-			this.newWindowMenuItem.Click += new System.EventHandler(this.NewWindowMenuItem_Click);
-			// 
-			// newFromTemplateMenuItem
-			// 
-			this.newFromTemplateMenuItem.Name = "newFromTemplateMenuItem";
-			this.newFromTemplateMenuItem.Size = new System.Drawing.Size(259, 22);
-			this.newFromTemplateMenuItem.Text = "New from &template";
-			// 
-			// openMenuItem
-			// 
-			this.openMenuItem.Name = "openMenuItem";
-			this.openMenuItem.ShortcutKeyDisplayString = "Ctrl+O";
-			this.openMenuItem.ShortcutKeys = ((System.Windows.Forms.Keys)((System.Windows.Forms.Keys.Control | System.Windows.Forms.Keys.O)));
-			this.openMenuItem.Size = new System.Drawing.Size(259, 22);
-			this.openMenuItem.Text = "&Open...";
-			this.openMenuItem.Click += new System.EventHandler(this.OpenFileMenuItem_Click);
-			// 
-			// openRecentMenuItem
-			// 
-			this.openRecentMenuItem.Name = "openRecentMenuItem";
-			this.openRecentMenuItem.Size = new System.Drawing.Size(259, 22);
-			this.openRecentMenuItem.Text = "Open &recent";
-			// 
-			// saveToolStripMenuItem
-			// 
-			this.saveToolStripMenuItem.Name = "saveToolStripMenuItem";
-			this.saveToolStripMenuItem.ShortcutKeyDisplayString = "Ctrl+S";
-			this.saveToolStripMenuItem.ShortcutKeys = ((System.Windows.Forms.Keys)((System.Windows.Forms.Keys.Control | System.Windows.Forms.Keys.S)));
-			this.saveToolStripMenuItem.Size = new System.Drawing.Size(259, 22);
-			this.saveToolStripMenuItem.Text = "&Save";
-			this.saveToolStripMenuItem.Click += new System.EventHandler(this.SaveToolStripMenuItem_Click);
-			// 
-			// saveasToolStripMenuItem
-			// 
-			this.saveasToolStripMenuItem.Name = "saveasToolStripMenuItem";
-			this.saveasToolStripMenuItem.ShortcutKeyDisplayString = "Ctrl+Shift+S";
-			this.saveasToolStripMenuItem.ShortcutKeys = ((System.Windows.Forms.Keys)(((System.Windows.Forms.Keys.Control | System.Windows.Forms.Keys.Shift) 
-            | System.Windows.Forms.Keys.S)));
-			this.saveasToolStripMenuItem.Size = new System.Drawing.Size(259, 22);
-			this.saveasToolStripMenuItem.Text = "Save &as...";
-			this.saveasToolStripMenuItem.Click += new System.EventHandler(this.SaveasToolStripMenuItem_Click);
-			// 
-			// saveIncrementalMenuItem
-			// 
-			this.saveIncrementalMenuItem.Name = "saveIncrementalMenuItem";
-			this.saveIncrementalMenuItem.ShortcutKeyDisplayString = "Ctrl+Alt+Shift+S";
-			this.saveIncrementalMenuItem.Size = new System.Drawing.Size(259, 22);
-			this.saveIncrementalMenuItem.Text = "Save &incremental";
-			this.saveIncrementalMenuItem.ToolTipText = global::Ginger.Properties.Resources.tooltip_save_incremental;
-			this.saveIncrementalMenuItem.Click += new System.EventHandler(this.SaveIncrementalMenuItem_Click);
-			// 
-			// importToolStripMenuItem
-			// 
-			this.importToolStripMenuItem.DropDownItems.AddRange(new System.Windows.Forms.ToolStripItem[] {
-            this.importCharacterMenuItem,
-            this.importLorebookMenuItem});
-			this.importToolStripMenuItem.Name = "importToolStripMenuItem";
-			this.importToolStripMenuItem.Size = new System.Drawing.Size(259, 22);
-			this.importToolStripMenuItem.Text = "&Import";
-			// 
-			// importCharacterMenuItem
-			// 
-			this.importCharacterMenuItem.Name = "importCharacterMenuItem";
-			this.importCharacterMenuItem.Size = new System.Drawing.Size(197, 22);
-			this.importCharacterMenuItem.Text = "Import character card...";
-			this.importCharacterMenuItem.Click += new System.EventHandler(this.ImportCharacterMenuItem_Click);
-			// 
-			// importLorebookMenuItem
-			// 
-			this.importLorebookMenuItem.Name = "importLorebookMenuItem";
-			this.importLorebookMenuItem.Size = new System.Drawing.Size(197, 22);
-			this.importLorebookMenuItem.Text = "Import lorebook file...";
-			this.importLorebookMenuItem.Click += new System.EventHandler(this.ImportLorebookJsonMenuItem_Click);
-			// 
-			// exportToolStripMenuItem
-			// 
-			this.exportToolStripMenuItem.DropDownItems.AddRange(new System.Windows.Forms.ToolStripItem[] {
-            this.exportCharacterMenuItem,
-            this.exportLorebookMenuItem});
-			this.exportToolStripMenuItem.Name = "exportToolStripMenuItem";
-			this.exportToolStripMenuItem.Size = new System.Drawing.Size(259, 22);
-			this.exportToolStripMenuItem.Text = "&Export";
-			// 
-			// exportCharacterMenuItem
-			// 
-			this.exportCharacterMenuItem.Name = "exportCharacterMenuItem";
-			this.exportCharacterMenuItem.Size = new System.Drawing.Size(195, 22);
-			this.exportCharacterMenuItem.Text = "Export character card...";
-			this.exportCharacterMenuItem.Click += new System.EventHandler(this.ExportCharacterMenuItem_Click);
-			// 
-			// exportLorebookMenuItem
-			// 
-			this.exportLorebookMenuItem.Name = "exportLorebookMenuItem";
-			this.exportLorebookMenuItem.Size = new System.Drawing.Size(195, 22);
-			this.exportLorebookMenuItem.Text = "Export lorebook file...";
-			this.exportLorebookMenuItem.Click += new System.EventHandler(this.ExportLorebookMenuItem_Click);
-			// 
-			// changeLanguageMenuItem
-			// 
-			this.changeLanguageMenuItem.Name = "changeLanguageMenuItem";
-			this.changeLanguageMenuItem.Size = new System.Drawing.Size(259, 22);
-			this.changeLanguageMenuItem.Text = "Change &language";
-			// 
-			// changeLanguageSeparator
-			// 
-			this.changeLanguageSeparator.Name = "changeLanguageSeparator";
-			this.changeLanguageSeparator.Size = new System.Drawing.Size(256, 6);
-			// 
-			// exitToolStripMenuItem
-			// 
-			this.exitToolStripMenuItem.Name = "exitToolStripMenuItem";
-			this.exitToolStripMenuItem.ShortcutKeyDisplayString = "Alt+F4";
-			this.exitToolStripMenuItem.ShortcutKeys = ((System.Windows.Forms.Keys)((System.Windows.Forms.Keys.Alt | System.Windows.Forms.Keys.F4)));
-			this.exitToolStripMenuItem.Size = new System.Drawing.Size(259, 22);
-			this.exitToolStripMenuItem.Text = "E&xit";
-			this.exitToolStripMenuItem.Click += new System.EventHandler(this.OnExitApplication);
-			// 
-			// editMenu
-			// 
-			this.editMenu.DropDownItems.AddRange(new System.Windows.Forms.ToolStripItem[] {
-            this.undoMenuItem,
-            this.redoMenuItem,
-            this.toolStripMenuItem2,
-            this.copyMenuItem,
-            this.pasteMenuItem,
-            toolStripMenuItem8,
-            this.findMenuItem,
-            this.findNextMenuItem,
-            this.findPreviousMenuItem,
-            this.findAndReplaceMenuItem,
-            this.swapGenderMenuItem});
-			this.editMenu.Name = "editMenu";
-			this.editMenu.Size = new System.Drawing.Size(39, 20);
-			this.editMenu.Text = "&Edit";
-			// 
-			// undoMenuItem
-			// 
-			this.undoMenuItem.Name = "undoMenuItem";
-			this.undoMenuItem.ShortcutKeyDisplayString = "Ctrl+Alt+Z";
-			this.undoMenuItem.Size = new System.Drawing.Size(242, 22);
-			this.undoMenuItem.Text = "&Undo";
-			this.undoMenuItem.Click += new System.EventHandler(this.UndoMenuItem_Click);
-			// 
-			// redoMenuItem
-			// 
-			this.redoMenuItem.Name = "redoMenuItem";
-			this.redoMenuItem.ShortcutKeyDisplayString = "Ctrl+Alt+Y";
-			this.redoMenuItem.Size = new System.Drawing.Size(242, 22);
-			this.redoMenuItem.Text = "&Redo";
-			this.redoMenuItem.Click += new System.EventHandler(this.RedoMenuItem_Click);
-			// 
-			// toolStripMenuItem2
-			// 
-			this.toolStripMenuItem2.Name = "toolStripMenuItem2";
-			this.toolStripMenuItem2.Size = new System.Drawing.Size(239, 6);
-			// 
-			// copyMenuItem
-			// 
-			this.copyMenuItem.Name = "copyMenuItem";
-			this.copyMenuItem.Size = new System.Drawing.Size(242, 22);
-			this.copyMenuItem.Text = "Copy all";
-			this.copyMenuItem.Click += new System.EventHandler(this.copyMenuItem_Click);
-			// 
-			// pasteMenuItem
-			// 
-			this.pasteMenuItem.Name = "pasteMenuItem";
-			this.pasteMenuItem.Size = new System.Drawing.Size(242, 22);
-			this.pasteMenuItem.Text = "Paste";
-			this.pasteMenuItem.Click += new System.EventHandler(this.pasteMenuItem_Click);
-			// 
-			// findMenuItem
-			// 
-			this.findMenuItem.Name = "findMenuItem";
-			this.findMenuItem.ShortcutKeyDisplayString = "Ctrl+F";
-			this.findMenuItem.ShortcutKeys = ((System.Windows.Forms.Keys)((System.Windows.Forms.Keys.Control | System.Windows.Forms.Keys.F)));
-			this.findMenuItem.Size = new System.Drawing.Size(242, 22);
-			this.findMenuItem.Text = "Find...";
-			this.findMenuItem.Click += new System.EventHandler(this.findMenuItem_Click);
-			// 
-			// findNextMenuItem
-			// 
-			this.findNextMenuItem.Name = "findNextMenuItem";
-			this.findNextMenuItem.ShortcutKeyDisplayString = "F3";
-			this.findNextMenuItem.ShortcutKeys = System.Windows.Forms.Keys.F3;
-			this.findNextMenuItem.Size = new System.Drawing.Size(242, 22);
-			this.findNextMenuItem.Text = "Find next";
-			this.findNextMenuItem.Click += new System.EventHandler(this.findNextMenuItem_Click);
-			// 
-			// findPreviousMenuItem
-			// 
-			this.findPreviousMenuItem.Name = "findPreviousMenuItem";
-			this.findPreviousMenuItem.ShortcutKeyDisplayString = "Shift+F3";
-			this.findPreviousMenuItem.ShortcutKeys = ((System.Windows.Forms.Keys)((System.Windows.Forms.Keys.Shift | System.Windows.Forms.Keys.F3)));
-			this.findPreviousMenuItem.Size = new System.Drawing.Size(242, 22);
-			this.findPreviousMenuItem.Text = "Find previous";
-			this.findPreviousMenuItem.Click += new System.EventHandler(this.findPreviousMenuItem_Click);
-			// 
-			// findAndReplaceMenuItem
-			// 
-			this.findAndReplaceMenuItem.Name = "findAndReplaceMenuItem";
-			this.findAndReplaceMenuItem.ShortcutKeyDisplayString = "Ctrl+Shift+F";
-			this.findAndReplaceMenuItem.ShortcutKeys = ((System.Windows.Forms.Keys)(((System.Windows.Forms.Keys.Control | System.Windows.Forms.Keys.Shift) 
-            | System.Windows.Forms.Keys.F)));
-			this.findAndReplaceMenuItem.Size = new System.Drawing.Size(242, 22);
-			this.findAndReplaceMenuItem.Text = "Find and r&eplace...";
-			this.findAndReplaceMenuItem.Click += new System.EventHandler(this.replaceMenuItem_Click);
-			// 
-			// swapGenderMenuItem
-			// 
-			this.swapGenderMenuItem.Name = "swapGenderMenuItem";
-			this.swapGenderMenuItem.Size = new System.Drawing.Size(242, 22);
-			this.swapGenderMenuItem.Text = "Replace &pronouns...";
-			this.swapGenderMenuItem.Click += new System.EventHandler(this.swapGenderMenuItem_Click);
-			// 
-			// viewToolStripMenuItem
-			// 
-			this.viewToolStripMenuItem.DropDownItems.AddRange(new System.Windows.Forms.ToolStripItem[] {
-            this.viewRecipeMenuItem,
-            this.viewOutputMenuItem,
-            this.viewNotesMenuItem,
-            this.toolStripMenuItem11,
-            this.customVariablesMenuItem,
-            this.embeddedAssetsMenuItem,
-            this.chatHistoryMenuItem,
-            toolStripMenuItem5,
-            this.collapseAllMenuItem,
-            this.expandAllMenuItem,
-            this.showRecipeCategoryMenuItem,
-            this.sortRecipesMenuItem,
-            toolStripMenuItem7,
-            this.additionalCharactersMenuItem});
-			this.viewToolStripMenuItem.Name = "viewToolStripMenuItem";
-			this.viewToolStripMenuItem.Size = new System.Drawing.Size(44, 20);
-			this.viewToolStripMenuItem.Text = "V&iew";
-			// 
-			// viewRecipeMenuItem
-			// 
-			this.viewRecipeMenuItem.Name = "viewRecipeMenuItem";
-			this.viewRecipeMenuItem.ShortcutKeyDisplayString = "Ctrl+Tab";
-			this.viewRecipeMenuItem.Size = new System.Drawing.Size(219, 22);
-			this.viewRecipeMenuItem.Text = "R&ecipe";
-			this.viewRecipeMenuItem.Click += new System.EventHandler(this.ViewRecipeMenuItem_CheckedChanged);
-			// 
-			// viewOutputMenuItem
-			// 
-			this.viewOutputMenuItem.Name = "viewOutputMenuItem";
-			this.viewOutputMenuItem.ShortcutKeyDisplayString = "Ctrl+Tab";
-			this.viewOutputMenuItem.Size = new System.Drawing.Size(219, 22);
-			this.viewOutputMenuItem.Text = "&Generated output";
-			this.viewOutputMenuItem.Click += new System.EventHandler(this.ViewOutputMenuItem_CheckedChanged);
-			// 
-			// viewNotesMenuItem
-			// 
-			this.viewNotesMenuItem.Name = "viewNotesMenuItem";
-			this.viewNotesMenuItem.ShortcutKeyDisplayString = "Ctrl+Shift+Tab";
-			this.viewNotesMenuItem.Size = new System.Drawing.Size(219, 22);
-			this.viewNotesMenuItem.Text = "&Notes";
-			this.viewNotesMenuItem.Click += new System.EventHandler(this.ViewNotesMenuItem_Click);
-			// 
-			// embeddedAssetsMenuItem
-			// 
-			this.embeddedAssetsMenuItem.Name = "embeddedAssetsMenuItem";
-			this.embeddedAssetsMenuItem.Size = new System.Drawing.Size(219, 22);
-			this.embeddedAssetsMenuItem.Text = "Embedded &assets...";
-			this.embeddedAssetsMenuItem.Click += new System.EventHandler(this.embeddedAssetsMenuItem_Click);
-			// 
-			// chatHistoryMenuItem
-			// 
-			this.chatHistoryMenuItem.Name = "chatHistoryMenuItem";
-			this.chatHistoryMenuItem.ShortcutKeyDisplayString = "Ctrl+H";
-			this.chatHistoryMenuItem.Size = new System.Drawing.Size(219, 22);
-			this.chatHistoryMenuItem.Text = "Chat &history...";
-			this.chatHistoryMenuItem.Click += new System.EventHandler(this.chatHistoryMenuItem_Click);
-			// 
-			// collapseAllMenuItem
-			// 
-			this.collapseAllMenuItem.Enabled = false;
-			this.collapseAllMenuItem.Name = "collapseAllMenuItem";
-			this.collapseAllMenuItem.ShortcutKeyDisplayString = "Ctrl+Shift+E";
-			this.collapseAllMenuItem.ShortcutKeys = ((System.Windows.Forms.Keys)(((System.Windows.Forms.Keys.Control | System.Windows.Forms.Keys.Shift) 
-            | System.Windows.Forms.Keys.E)));
-			this.collapseAllMenuItem.Size = new System.Drawing.Size(219, 22);
-			this.collapseAllMenuItem.Text = "&Collapse all";
-			this.collapseAllMenuItem.Click += new System.EventHandler(this.CollapseAllMenuItem_Click);
-			// 
-			// expandAllMenuItem
-			// 
-			this.expandAllMenuItem.Enabled = false;
-			this.expandAllMenuItem.Name = "expandAllMenuItem";
-			this.expandAllMenuItem.ShortcutKeyDisplayString = "Ctrl+E";
-			this.expandAllMenuItem.ShortcutKeys = ((System.Windows.Forms.Keys)((System.Windows.Forms.Keys.Control | System.Windows.Forms.Keys.E)));
-			this.expandAllMenuItem.Size = new System.Drawing.Size(219, 22);
-			this.expandAllMenuItem.Text = "E&xpand all";
-			this.expandAllMenuItem.Click += new System.EventHandler(this.ExpandAllMenuItem_Click);
-			// 
-			// showRecipeCategoryMenuItem
-			// 
-			this.showRecipeCategoryMenuItem.Name = "showRecipeCategoryMenuItem";
-			this.showRecipeCategoryMenuItem.Size = new System.Drawing.Size(219, 22);
-			this.showRecipeCategoryMenuItem.Text = "Show recipe category";
-			this.showRecipeCategoryMenuItem.Click += new System.EventHandler(this.showRecipeCategoryMenuItem_Click);
-			// 
-			// sortRecipesMenuItem
-			// 
-			this.sortRecipesMenuItem.Name = "sortRecipesMenuItem";
-			this.sortRecipesMenuItem.Size = new System.Drawing.Size(219, 22);
-			this.sortRecipesMenuItem.Text = "&Sort recipes by type";
-			this.sortRecipesMenuItem.Click += new System.EventHandler(this.sortRecipesMenuItem_Click);
-			// 
-			// additionalCharactersMenuItem
-			// 
-			this.additionalCharactersMenuItem.Name = "additionalCharactersMenuItem";
-			this.additionalCharactersMenuItem.Size = new System.Drawing.Size(219, 22);
-			this.additionalCharactersMenuItem.Text = "Actors";
-			// 
-			// optionsToolStripMenuItem
-			// 
-			this.optionsToolStripMenuItem.DropDownItems.AddRange(new System.Windows.Forms.ToolStripItem[] {
-            this.tokenBudgetMenuItem,
-            this.outputPreviewToolStripMenuItem,
-            this.checkSpellingMenuItem,
-            this.linkOptionsMenuItem,
-            themeMenuItem,
-            this.toolStripMenuItem11,
-            this.autoConvertNameMenuItem,
-            this.autoBreakMenuItem,
-            this.rearrangeLoreMenuItem,
-            this.showNSFWRecipesMenuItem});
-			this.optionsToolStripMenuItem.Name = "optionsToolStripMenuItem";
-			this.optionsToolStripMenuItem.Size = new System.Drawing.Size(61, 20);
-			this.optionsToolStripMenuItem.Text = "&Options";
-			// 
-			// tokenBudgetMenuItem
-			// 
-			this.tokenBudgetMenuItem.DropDownItems.AddRange(new System.Windows.Forms.ToolStripItem[] {
-            this.tokenBudgetNone,
-            this.tokenBudget1K,
-            this.tokenBudget2K,
-            this.tokenBudget3K,
-            this.tokenBudget4K,
-            this.tokenBudget5K,
-            this.tokenBudget6K,
-            this.tokenBudget8K,
-            this.tokenBudget10K,
-            this.tokenBudget12K,
-            this.tokenBudget16K,
-            this.tokenBudget24K,
-            this.tokenBudget32K});
-			this.tokenBudgetMenuItem.Name = "tokenBudgetMenuItem";
-			this.tokenBudgetMenuItem.Size = new System.Drawing.Size(183, 22);
-			this.tokenBudgetMenuItem.Text = "Token budget";
-			// 
-			// tokenBudgetNone
-			// 
-			this.tokenBudgetNone.CheckOnClick = true;
-			this.tokenBudgetNone.Name = "tokenBudgetNone";
-			this.tokenBudgetNone.Size = new System.Drawing.Size(104, 22);
-			this.tokenBudgetNone.Text = "None";
-			this.tokenBudgetNone.CheckedChanged += new System.EventHandler(this.TokenBudgetMenuItem_CheckedChanged);
-			// 
-			// tokenBudget1K
-			// 
-			this.tokenBudget1K.CheckOnClick = true;
-			this.tokenBudget1K.Name = "tokenBudget1K";
-			this.tokenBudget1K.Size = new System.Drawing.Size(104, 22);
-			this.tokenBudget1K.Text = "1024";
-			this.tokenBudget1K.CheckedChanged += new System.EventHandler(this.TokenBudgetMenuItem_CheckedChanged);
-			// 
-			// tokenBudget2K
-			// 
-			this.tokenBudget2K.CheckOnClick = true;
-			this.tokenBudget2K.Name = "tokenBudget2K";
-			this.tokenBudget2K.Size = new System.Drawing.Size(104, 22);
-			this.tokenBudget2K.Text = "2048";
-			this.tokenBudget2K.CheckedChanged += new System.EventHandler(this.TokenBudgetMenuItem_CheckedChanged);
-			// 
-			// tokenBudget3K
-			// 
-			this.tokenBudget3K.CheckOnClick = true;
-			this.tokenBudget3K.Name = "tokenBudget3K";
-			this.tokenBudget3K.Size = new System.Drawing.Size(104, 22);
-			this.tokenBudget3K.Text = "3072";
-			this.tokenBudget3K.CheckedChanged += new System.EventHandler(this.TokenBudgetMenuItem_CheckedChanged);
-			// 
-			// tokenBudget4K
-			// 
-			this.tokenBudget4K.CheckOnClick = true;
-			this.tokenBudget4K.Name = "tokenBudget4K";
-			this.tokenBudget4K.Size = new System.Drawing.Size(104, 22);
-			this.tokenBudget4K.Text = "4096";
-			this.tokenBudget4K.CheckedChanged += new System.EventHandler(this.TokenBudgetMenuItem_CheckedChanged);
-			// 
-			// tokenBudget5K
-			// 
-			this.tokenBudget5K.CheckOnClick = true;
-			this.tokenBudget5K.Name = "tokenBudget5K";
-			this.tokenBudget5K.Size = new System.Drawing.Size(104, 22);
-			this.tokenBudget5K.Text = "5120";
-			this.tokenBudget5K.CheckedChanged += new System.EventHandler(this.TokenBudgetMenuItem_CheckedChanged);
-			// 
-			// tokenBudget6K
-			// 
-			this.tokenBudget6K.CheckOnClick = true;
-			this.tokenBudget6K.Name = "tokenBudget6K";
-			this.tokenBudget6K.Size = new System.Drawing.Size(104, 22);
-			this.tokenBudget6K.Text = "6144";
-			this.tokenBudget6K.CheckedChanged += new System.EventHandler(this.TokenBudgetMenuItem_CheckedChanged);
-			// 
-			// tokenBudget8K
-			// 
-			this.tokenBudget8K.CheckOnClick = true;
-			this.tokenBudget8K.Name = "tokenBudget8K";
-			this.tokenBudget8K.Size = new System.Drawing.Size(104, 22);
-			this.tokenBudget8K.Text = "8192";
-			this.tokenBudget8K.CheckedChanged += new System.EventHandler(this.TokenBudgetMenuItem_CheckedChanged);
-			// 
-			// tokenBudget10K
-			// 
-			this.tokenBudget10K.CheckOnClick = true;
-			this.tokenBudget10K.Name = "tokenBudget10K";
-			this.tokenBudget10K.Size = new System.Drawing.Size(104, 22);
-			this.tokenBudget10K.Text = "10240";
-			this.tokenBudget10K.CheckedChanged += new System.EventHandler(this.TokenBudgetMenuItem_CheckedChanged);
-			// 
-			// tokenBudget12K
-			// 
-			this.tokenBudget12K.CheckOnClick = true;
-			this.tokenBudget12K.Name = "tokenBudget12K";
-			this.tokenBudget12K.Size = new System.Drawing.Size(104, 22);
-			this.tokenBudget12K.Text = "12288";
-			this.tokenBudget12K.CheckedChanged += new System.EventHandler(this.TokenBudgetMenuItem_CheckedChanged);
-			// 
-			// tokenBudget16K
-			// 
-			this.tokenBudget16K.CheckOnClick = true;
-			this.tokenBudget16K.Name = "tokenBudget16K";
-			this.tokenBudget16K.Size = new System.Drawing.Size(104, 22);
-			this.tokenBudget16K.Text = "16384";
-			this.tokenBudget16K.CheckedChanged += new System.EventHandler(this.TokenBudgetMenuItem_CheckedChanged);
-			// 
-			// tokenBudget24K
-			// 
-			this.tokenBudget24K.CheckOnClick = true;
-			this.tokenBudget24K.Name = "tokenBudget24K";
-			this.tokenBudget24K.Size = new System.Drawing.Size(104, 22);
-			this.tokenBudget24K.Text = "24576";
-			this.tokenBudget24K.CheckedChanged += new System.EventHandler(this.TokenBudgetMenuItem_CheckedChanged);
-			// 
-			// tokenBudget32K
-			// 
-			this.tokenBudget32K.CheckOnClick = true;
-			this.tokenBudget32K.Name = "tokenBudget32K";
-			this.tokenBudget32K.Size = new System.Drawing.Size(104, 22);
-			this.tokenBudget32K.Text = "32768";
-			this.tokenBudget32K.CheckedChanged += new System.EventHandler(this.TokenBudgetMenuItem_CheckedChanged);
-			// 
-			// outputPreviewToolStripMenuItem
-			// 
-			this.outputPreviewToolStripMenuItem.DropDownItems.AddRange(new System.Windows.Forms.ToolStripItem[] {
-            this.outputPreviewDefaultMenuItem,
-            this.outputPreviewSillyTavernMenuItem,
-            this.outputPreviewFaradayMenuItem,
-            this.outputPreviewPlainTextMenuItem});
-			this.outputPreviewToolStripMenuItem.Name = "outputPreviewToolStripMenuItem";
-			this.outputPreviewToolStripMenuItem.Size = new System.Drawing.Size(183, 22);
-			this.outputPreviewToolStripMenuItem.Text = "Output preview";
-			// 
-			// outputPreviewDefaultMenuItem
-			// 
-			this.outputPreviewDefaultMenuItem.Checked = true;
-			this.outputPreviewDefaultMenuItem.CheckState = System.Windows.Forms.CheckState.Checked;
-			this.outputPreviewDefaultMenuItem.Name = "outputPreviewDefaultMenuItem";
-			this.outputPreviewDefaultMenuItem.Size = new System.Drawing.Size(136, 22);
-			this.outputPreviewDefaultMenuItem.Text = "Default";
-			this.outputPreviewDefaultMenuItem.Click += new System.EventHandler(this.outputPreviewDefaultMenuItem_Click);
-			// 
-			// outputPreviewSillyTavernMenuItem
-			// 
-			this.outputPreviewSillyTavernMenuItem.Name = "outputPreviewSillyTavernMenuItem";
-			this.outputPreviewSillyTavernMenuItem.Size = new System.Drawing.Size(136, 22);
-			this.outputPreviewSillyTavernMenuItem.Text = "SillyTavern";
-			this.outputPreviewSillyTavernMenuItem.Click += new System.EventHandler(this.outputPreviewSillyTavernMenuItem_Click);
-			// 
-			// outputPreviewFaradayMenuItem
-			// 
-			this.outputPreviewFaradayMenuItem.Name = "outputPreviewFaradayMenuItem";
-			this.outputPreviewFaradayMenuItem.Size = new System.Drawing.Size(136, 22);
-			this.outputPreviewFaradayMenuItem.Text = "Backyard AI";
-			this.outputPreviewFaradayMenuItem.Click += new System.EventHandler(this.outputPreviewFaradayMenuItem_Click);
-			// 
-			// outputPreviewPlainTextMenuItem
-			// 
-			this.outputPreviewPlainTextMenuItem.Name = "outputPreviewPlainTextMenuItem";
-			this.outputPreviewPlainTextMenuItem.Size = new System.Drawing.Size(136, 22);
-			this.outputPreviewPlainTextMenuItem.Text = "Plain text";
-			this.outputPreviewPlainTextMenuItem.Click += new System.EventHandler(this.outputPreviewPlainTextMenuItem_Click);
-			// 
-			// checkSpellingMenuItem
-			// 
-			this.checkSpellingMenuItem.DropDownItems.AddRange(new System.Windows.Forms.ToolStripItem[] {
-            this.enableSpellCheckingMenuItem,
-            this.toolStripMenuItem4});
-			this.checkSpellingMenuItem.Name = "checkSpellingMenuItem";
-			this.checkSpellingMenuItem.Size = new System.Drawing.Size(183, 22);
-			this.checkSpellingMenuItem.Text = "Spell checking";
-			// 
-			// enableSpellCheckingMenuItem
-			// 
-			this.enableSpellCheckingMenuItem.Name = "enableSpellCheckingMenuItem";
-			this.enableSpellCheckingMenuItem.Size = new System.Drawing.Size(116, 22);
-			this.enableSpellCheckingMenuItem.Text = "Enabled";
-			this.enableSpellCheckingMenuItem.Click += new System.EventHandler(this.EnableSpellCheckingMenuItem_Click);
-			// 
-			// toolStripMenuItem4
-			// 
-			this.toolStripMenuItem4.Name = "toolStripMenuItem4";
-			this.toolStripMenuItem4.Size = new System.Drawing.Size(113, 6);
-			// 
-			// linkOptionsMenuItem
-			// 
-			this.linkOptionsMenuItem.DropDownItems.AddRange(new System.Windows.Forms.ToolStripItem[] {
-            this.enableAutosaveMenuItem,
-            this.alwaysLinkMenuItem,
-            writeChatSettingsMenuItem});
-			this.linkOptionsMenuItem.Name = "linkOptionsMenuItem";
-			this.linkOptionsMenuItem.Size = new System.Drawing.Size(183, 22);
-			this.linkOptionsMenuItem.Text = "Link options";
-			// 
-			// enableAutosaveMenuItem
-			// 
-			this.enableAutosaveMenuItem.Name = "enableAutosaveMenuItem";
-			this.enableAutosaveMenuItem.Size = new System.Drawing.Size(190, 22);
-			this.enableAutosaveMenuItem.Text = "Synchronized saving";
-			// 
-			// alwaysLinkMenuItem
-			// 
-			this.alwaysLinkMenuItem.Name = "alwaysLinkMenuItem";
-			this.alwaysLinkMenuItem.Size = new System.Drawing.Size(190, 22);
-			this.alwaysLinkMenuItem.Text = "Always link characters";
-			this.alwaysLinkMenuItem.Click += new System.EventHandler(this.alwaysLinkMenuItem_Click);
-			// 
-			// toolStripMenuItem11
-			// 
-			this.toolStripMenuItem11.Name = "toolStripMenuItem11";
-			this.toolStripMenuItem11.Size = new System.Drawing.Size(180, 6);
-			// 
-			// autoConvertNameMenuItem
-			// 
-			this.autoConvertNameMenuItem.Checked = true;
-			this.autoConvertNameMenuItem.CheckOnClick = true;
-			this.autoConvertNameMenuItem.CheckState = System.Windows.Forms.CheckState.Checked;
-			this.autoConvertNameMenuItem.Name = "autoConvertNameMenuItem";
-			this.autoConvertNameMenuItem.Size = new System.Drawing.Size(183, 22);
-			this.autoConvertNameMenuItem.Text = "Auto-convert names";
-			this.autoConvertNameMenuItem.ToolTipText = global::Ginger.Properties.Resources.tooltip_option_use_placeholders;
-			this.autoConvertNameMenuItem.Click += new System.EventHandler(this.AutoconvertCharacterMarkersMenuItem_CheckedChanged);
-			// 
-			// autoBreakMenuItem
-			// 
-			this.autoBreakMenuItem.Name = "autoBreakMenuItem";
-			this.autoBreakMenuItem.Size = new System.Drawing.Size(183, 22);
-			this.autoBreakMenuItem.Text = "Limit line width";
-			this.autoBreakMenuItem.Click += new System.EventHandler(this.AutoBreakMenuItem_Click);
-			// 
-			// rearrangeLoreMenuItem
-			// 
-			this.rearrangeLoreMenuItem.Name = "rearrangeLoreMenuItem";
-			this.rearrangeLoreMenuItem.Size = new System.Drawing.Size(183, 22);
-			this.rearrangeLoreMenuItem.Text = "Rearrange lore";
-			this.rearrangeLoreMenuItem.Click += new System.EventHandler(this.rearrangeLoreMenuItem_Click);
-			// 
-			// showNSFWRecipesMenuItem
-			// 
-			this.showNSFWRecipesMenuItem.CheckOnClick = true;
-			this.showNSFWRecipesMenuItem.Name = "showNSFWRecipesMenuItem";
-			this.showNSFWRecipesMenuItem.Size = new System.Drawing.Size(183, 22);
-			this.showNSFWRecipesMenuItem.Text = "Allow &NSFW content";
-			this.showNSFWRecipesMenuItem.ToolTipText = global::Ginger.Properties.Resources.tooltip_option_nsfw;
-			this.showNSFWRecipesMenuItem.Click += new System.EventHandler(this.showNSFWRecipesMenuItem_Click);
-			// 
-			// toolsToolStripMenuItem
-			// 
-			this.toolsToolStripMenuItem.DropDownItems.AddRange(new System.Windows.Forms.ToolStripItem[] {
-            this.createRecipeMenuItem,
-            this.createSnippetMenuItem,
-            this.reloadRecipesToolStripMenuItem,
-            toolStripSeparator1,
-            this.bakeAllMenuItem,
-            this.bakeActorMenuItem,
-            this.mergeLoreMenuItem});
-			this.toolsToolStripMenuItem.Name = "toolsToolStripMenuItem";
-			this.toolsToolStripMenuItem.Size = new System.Drawing.Size(46, 20);
-			this.toolsToolStripMenuItem.Text = "&Tools";
-			// 
-			// createRecipeMenuItem
-			// 
-			this.createRecipeMenuItem.Name = "createRecipeMenuItem";
-			this.createRecipeMenuItem.Size = new System.Drawing.Size(187, 22);
-			this.createRecipeMenuItem.Text = "New recipe...";
-			this.createRecipeMenuItem.ToolTipText = global::Ginger.Properties.Resources.tooltip_create_recipe;
-			this.createRecipeMenuItem.Click += new System.EventHandler(this.CreateRecipeMenuItem_Click);
-			// 
-			// createSnippetMenuItem
-			// 
-			this.createSnippetMenuItem.Name = "createSnippetMenuItem";
-			this.createSnippetMenuItem.Size = new System.Drawing.Size(187, 22);
-			this.createSnippetMenuItem.Text = "New snippet...";
-			this.createSnippetMenuItem.ToolTipText = global::Ginger.Properties.Resources.tooltip_create_snippet;
-			this.createSnippetMenuItem.Click += new System.EventHandler(this.CreateSnippetMenuItem_Click);
-			// 
-			// reloadRecipesToolStripMenuItem
-			// 
-			this.reloadRecipesToolStripMenuItem.Name = "reloadRecipesToolStripMenuItem";
-			this.reloadRecipesToolStripMenuItem.ShortcutKeyDisplayString = "F5";
-			this.reloadRecipesToolStripMenuItem.ShortcutKeys = System.Windows.Forms.Keys.F5;
-			this.reloadRecipesToolStripMenuItem.Size = new System.Drawing.Size(187, 22);
-			this.reloadRecipesToolStripMenuItem.Text = "&Reload recipes";
-			this.reloadRecipesToolStripMenuItem.ToolTipText = global::Ginger.Properties.Resources.tooltip_reload_recipes;
-			this.reloadRecipesToolStripMenuItem.Click += new System.EventHandler(this.ReloadRecipesToolStripMenuItem_Click);
-			// 
-			// bakeAllMenuItem
-			// 
-			this.bakeAllMenuItem.Name = "bakeAllMenuItem";
-			this.bakeAllMenuItem.ShortcutKeyDisplayString = "Ctrl+Shift+B";
-			this.bakeAllMenuItem.ShortcutKeys = ((System.Windows.Forms.Keys)(((System.Windows.Forms.Keys.Control | System.Windows.Forms.Keys.Shift) 
-            | System.Windows.Forms.Keys.B)));
-			this.bakeAllMenuItem.Size = new System.Drawing.Size(187, 22);
-			this.bakeAllMenuItem.Text = "&Bake all";
-			this.bakeAllMenuItem.Click += new System.EventHandler(this.BtnBakeAll_Click);
-			// 
-			// bakeActorMenuItem
-			// 
-			this.bakeActorMenuItem.Name = "bakeActorMenuItem";
-			this.bakeActorMenuItem.Size = new System.Drawing.Size(187, 22);
-			this.bakeActorMenuItem.Text = "Bake &actor";
-			this.bakeActorMenuItem.Click += new System.EventHandler(this.BtnBakeActor_Click);
-			// 
-			// mergeLoreMenuItem
-			// 
-			this.mergeLoreMenuItem.Name = "mergeLoreMenuItem";
-			this.mergeLoreMenuItem.Size = new System.Drawing.Size(187, 22);
-			this.mergeLoreMenuItem.Text = "Merge &lorebooks";
-			this.mergeLoreMenuItem.ToolTipText = global::Ginger.Properties.Resources.tooltip_merge_lorebooks;
-			this.mergeLoreMenuItem.Click += new System.EventHandler(this.MergeLoreMenuItem_Click);
-			// 
-			// helpToolStripMenuItem
-			// 
-			this.helpToolStripMenuItem.DropDownItems.AddRange(new System.Windows.Forms.ToolStripItem[] {
-            this.viewHelpToolStripMenuItem,
-            this.visitGitHubPageMenuItem,
-            toolStripMenuItem6,
-            this.aboutGingerToolStripMenuItem});
-			this.helpToolStripMenuItem.Name = "helpToolStripMenuItem";
-			this.helpToolStripMenuItem.Size = new System.Drawing.Size(44, 20);
-			this.helpToolStripMenuItem.Text = "&Help";
-			// 
-			// viewHelpToolStripMenuItem
-			// 
-			this.viewHelpToolStripMenuItem.Name = "viewHelpToolStripMenuItem";
-			this.viewHelpToolStripMenuItem.ShortcutKeyDisplayString = "F1";
-			this.viewHelpToolStripMenuItem.ShortcutKeys = System.Windows.Forms.Keys.F1;
-			this.viewHelpToolStripMenuItem.Size = new System.Drawing.Size(166, 22);
-			this.viewHelpToolStripMenuItem.Text = "Ginger &Help";
-			this.viewHelpToolStripMenuItem.Click += new System.EventHandler(this.viewHelpToolStripMenuItem_Click);
-			// 
-			// visitGitHubPageMenuItem
-			// 
-			this.visitGitHubPageMenuItem.Name = "visitGitHubPageMenuItem";
-			this.visitGitHubPageMenuItem.Size = new System.Drawing.Size(166, 22);
-			this.visitGitHubPageMenuItem.Text = "Visit GitHub page";
-			this.visitGitHubPageMenuItem.Click += new System.EventHandler(this.visitGitHubPageMenuItem_Click);
-			// 
-			// aboutGingerToolStripMenuItem
-			// 
-			this.aboutGingerToolStripMenuItem.Name = "aboutGingerToolStripMenuItem";
-			this.aboutGingerToolStripMenuItem.Size = new System.Drawing.Size(166, 22);
-			this.aboutGingerToolStripMenuItem.Text = "About Ginger";
-			this.aboutGingerToolStripMenuItem.Click += new System.EventHandler(this.aboutGingerToolStripMenuItem_Click);
-			// 
-			// openFileDialog
-			// 
-			this.openFileDialog.DefaultExt = "png";
-			this.openFileDialog.Filter = "PNG files|*.png";
-			this.openFileDialog.SupportMultiDottedExtensions = true;
-			// 
-			// saveFileDialog
-			// 
-			this.saveFileDialog.FileName = "Untitled.png";
-			this.saveFileDialog.Filter = "PNG file|*.png";
-			// 
-			// exportFileDialog
-			// 
-			this.exportFileDialog.Filter = "Json file|*.json";
-			this.exportFileDialog.Title = "Export";
-			// 
-			// importFileDialog
-			// 
-			this.importFileDialog.DefaultExt = "png";
-			this.importFileDialog.Filter = "Json file|*.json";
-			this.importFileDialog.SupportMultiDottedExtensions = true;
-			this.importFileDialog.Title = "Import";
-			// 
-			// statusBar
-			// 
-			this.statusBar.Items.AddRange(new System.Windows.Forms.ToolStripItem[] {
-            this.statusBarMessage,
-            this.statusBarActor,
-            this.statusConnectionIcon});
-			this.statusBar.Location = new System.Drawing.Point(0, 799);
-			this.statusBar.Name = "statusBar";
-			this.statusBar.ShowItemToolTips = true;
-			this.statusBar.Size = new System.Drawing.Size(1264, 22);
-			this.statusBar.TabIndex = 1;
-			// 
-			// statusBarMessage
-			// 
-			this.statusBarMessage.Name = "statusBarMessage";
-			this.statusBarMessage.Size = new System.Drawing.Size(0, 17);
-			// 
-			// statusBarActor
-			// 
-			this.statusBarActor.Margin = new System.Windows.Forms.Padding(0, 3, 18, 2);
-			this.statusBarActor.Name = "statusBarActor";
-			this.statusBarActor.Size = new System.Drawing.Size(1231, 17);
-			this.statusBarActor.Spring = true;
-			this.statusBarActor.TextAlign = System.Drawing.ContentAlignment.MiddleRight;
-			// 
-			// statusConnectionIcon
-			// 
-			this.statusConnectionIcon.Name = "statusConnectionIcon";
-			this.statusConnectionIcon.Size = new System.Drawing.Size(0, 17);
 			// 
 			// sidePanel
 			// 
@@ -1526,17 +734,799 @@
 			this.userNotes.Size = new System.Drawing.Size(773, 767);
 			this.userNotes.TabIndex = 0;
 			// 
+			// menuStrip
+			// 
+			this.menuStrip.Items.AddRange(new System.Windows.Forms.ToolStripItem[] {
+            this.fileToolStripMenuItem,
+            this.editMenu,
+            this.viewToolStripMenuItem,
+            this.optionsToolStripMenuItem,
+            this.toolsToolStripMenuItem,
+            this.helpToolStripMenuItem});
+			this.menuStrip.Location = new System.Drawing.Point(0, 0);
+			this.menuStrip.Name = "menuStrip";
+			this.menuStrip.Size = new System.Drawing.Size(1264, 24);
+			this.menuStrip.TabIndex = 0;
+			this.menuStrip.Text = "menuStrip1";
+			this.menuStrip.MenuActivate += new System.EventHandler(this.MainMenuActivate);
+			// 
+			// fileToolStripMenuItem
+			// 
+			this.fileToolStripMenuItem.DropDownItems.AddRange(new System.Windows.Forms.ToolStripItem[] {
+            this.newMenuItem,
+            this.newWindowMenuItem,
+            this.newFromTemplateMenuItem,
+            this.openMenuItem,
+            this.openRecentMenuItem,
+            this.saveToolStripMenuItem,
+            this.saveasToolStripMenuItem,
+            this.saveIncrementalMenuItem,
+            toolStripMenuItem3,
+            this.importToolStripMenuItem,
+            this.exportToolStripMenuItem,
+            linkMenuItem,
+            toolStripMenuItem1,
+            this.changeLanguageMenuItem,
+            this.changeLanguageSeparator,
+            this.exitToolStripMenuItem});
+			this.fileToolStripMenuItem.Name = "fileToolStripMenuItem";
+			this.fileToolStripMenuItem.Size = new System.Drawing.Size(37, 20);
+			this.fileToolStripMenuItem.Text = "&File";
+			// 
+			// newMenuItem
+			// 
+			this.newMenuItem.Name = "newMenuItem";
+			this.newMenuItem.ShortcutKeyDisplayString = "Ctrl+N";
+			this.newMenuItem.ShortcutKeys = ((System.Windows.Forms.Keys)((System.Windows.Forms.Keys.Control | System.Windows.Forms.Keys.N)));
+			this.newMenuItem.Size = new System.Drawing.Size(259, 22);
+			this.newMenuItem.Text = "&New";
+			this.newMenuItem.Click += new System.EventHandler(this.NewToolStripMenuItem_Click);
+			// 
+			// newWindowMenuItem
+			// 
+			this.newWindowMenuItem.Name = "newWindowMenuItem";
+			this.newWindowMenuItem.ShortcutKeyDisplayString = "Ctrl+Shift+N";
+			this.newWindowMenuItem.ShortcutKeys = ((System.Windows.Forms.Keys)(((System.Windows.Forms.Keys.Control | System.Windows.Forms.Keys.Shift) 
+            | System.Windows.Forms.Keys.N)));
+			this.newWindowMenuItem.Size = new System.Drawing.Size(259, 22);
+			this.newWindowMenuItem.Text = "New &window";
+			this.newWindowMenuItem.Click += new System.EventHandler(this.NewWindowMenuItem_Click);
+			// 
+			// newFromTemplateMenuItem
+			// 
+			this.newFromTemplateMenuItem.Name = "newFromTemplateMenuItem";
+			this.newFromTemplateMenuItem.Size = new System.Drawing.Size(259, 22);
+			this.newFromTemplateMenuItem.Text = "New from &template";
+			// 
+			// openMenuItem
+			// 
+			this.openMenuItem.Name = "openMenuItem";
+			this.openMenuItem.ShortcutKeyDisplayString = "Ctrl+O";
+			this.openMenuItem.ShortcutKeys = ((System.Windows.Forms.Keys)((System.Windows.Forms.Keys.Control | System.Windows.Forms.Keys.O)));
+			this.openMenuItem.Size = new System.Drawing.Size(259, 22);
+			this.openMenuItem.Text = "&Open...";
+			this.openMenuItem.Click += new System.EventHandler(this.OpenFileMenuItem_Click);
+			// 
+			// openRecentMenuItem
+			// 
+			this.openRecentMenuItem.Name = "openRecentMenuItem";
+			this.openRecentMenuItem.Size = new System.Drawing.Size(259, 22);
+			this.openRecentMenuItem.Text = "Open &recent";
+			// 
+			// saveToolStripMenuItem
+			// 
+			this.saveToolStripMenuItem.Name = "saveToolStripMenuItem";
+			this.saveToolStripMenuItem.ShortcutKeyDisplayString = "Ctrl+S";
+			this.saveToolStripMenuItem.ShortcutKeys = ((System.Windows.Forms.Keys)((System.Windows.Forms.Keys.Control | System.Windows.Forms.Keys.S)));
+			this.saveToolStripMenuItem.Size = new System.Drawing.Size(259, 22);
+			this.saveToolStripMenuItem.Text = "&Save";
+			this.saveToolStripMenuItem.Click += new System.EventHandler(this.SaveToolStripMenuItem_Click);
+			// 
+			// saveasToolStripMenuItem
+			// 
+			this.saveasToolStripMenuItem.Name = "saveasToolStripMenuItem";
+			this.saveasToolStripMenuItem.ShortcutKeyDisplayString = "Ctrl+Shift+S";
+			this.saveasToolStripMenuItem.ShortcutKeys = ((System.Windows.Forms.Keys)(((System.Windows.Forms.Keys.Control | System.Windows.Forms.Keys.Shift) 
+            | System.Windows.Forms.Keys.S)));
+			this.saveasToolStripMenuItem.Size = new System.Drawing.Size(259, 22);
+			this.saveasToolStripMenuItem.Text = "Save &as...";
+			this.saveasToolStripMenuItem.Click += new System.EventHandler(this.SaveasToolStripMenuItem_Click);
+			// 
+			// saveIncrementalMenuItem
+			// 
+			this.saveIncrementalMenuItem.Name = "saveIncrementalMenuItem";
+			this.saveIncrementalMenuItem.ShortcutKeyDisplayString = "Ctrl+Alt+Shift+S";
+			this.saveIncrementalMenuItem.Size = new System.Drawing.Size(259, 22);
+			this.saveIncrementalMenuItem.Text = "Save &incremental";
+			this.saveIncrementalMenuItem.ToolTipText = global::Ginger.Properties.Resources.tooltip_save_incremental;
+			this.saveIncrementalMenuItem.Click += new System.EventHandler(this.SaveIncrementalMenuItem_Click);
+			// 
+			// importToolStripMenuItem
+			// 
+			this.importToolStripMenuItem.DropDownItems.AddRange(new System.Windows.Forms.ToolStripItem[] {
+            this.importCharacterMenuItem,
+            this.importLorebookMenuItem});
+			this.importToolStripMenuItem.Name = "importToolStripMenuItem";
+			this.importToolStripMenuItem.Size = new System.Drawing.Size(259, 22);
+			this.importToolStripMenuItem.Text = "&Import";
+			// 
+			// importCharacterMenuItem
+			// 
+			this.importCharacterMenuItem.Name = "importCharacterMenuItem";
+			this.importCharacterMenuItem.Size = new System.Drawing.Size(197, 22);
+			this.importCharacterMenuItem.Text = "Import character card...";
+			this.importCharacterMenuItem.Click += new System.EventHandler(this.ImportCharacterMenuItem_Click);
+			// 
+			// importLorebookMenuItem
+			// 
+			this.importLorebookMenuItem.Name = "importLorebookMenuItem";
+			this.importLorebookMenuItem.Size = new System.Drawing.Size(197, 22);
+			this.importLorebookMenuItem.Text = "Import lorebook file...";
+			this.importLorebookMenuItem.Click += new System.EventHandler(this.ImportLorebookJsonMenuItem_Click);
+			// 
+			// exportToolStripMenuItem
+			// 
+			this.exportToolStripMenuItem.DropDownItems.AddRange(new System.Windows.Forms.ToolStripItem[] {
+            this.exportCharacterMenuItem,
+            this.exportLorebookMenuItem});
+			this.exportToolStripMenuItem.Name = "exportToolStripMenuItem";
+			this.exportToolStripMenuItem.Size = new System.Drawing.Size(259, 22);
+			this.exportToolStripMenuItem.Text = "&Export";
+			// 
+			// exportCharacterMenuItem
+			// 
+			this.exportCharacterMenuItem.Name = "exportCharacterMenuItem";
+			this.exportCharacterMenuItem.Size = new System.Drawing.Size(195, 22);
+			this.exportCharacterMenuItem.Text = "Export character card...";
+			this.exportCharacterMenuItem.Click += new System.EventHandler(this.ExportCharacterMenuItem_Click);
+			// 
+			// exportLorebookMenuItem
+			// 
+			this.exportLorebookMenuItem.Name = "exportLorebookMenuItem";
+			this.exportLorebookMenuItem.Size = new System.Drawing.Size(195, 22);
+			this.exportLorebookMenuItem.Text = "Export lorebook file...";
+			this.exportLorebookMenuItem.Click += new System.EventHandler(this.ExportLorebookMenuItem_Click);
+			// 
+			// changeLanguageMenuItem
+			// 
+			this.changeLanguageMenuItem.Name = "changeLanguageMenuItem";
+			this.changeLanguageMenuItem.Size = new System.Drawing.Size(259, 22);
+			this.changeLanguageMenuItem.Text = "Change &language";
+			// 
+			// changeLanguageSeparator
+			// 
+			this.changeLanguageSeparator.Name = "changeLanguageSeparator";
+			this.changeLanguageSeparator.Size = new System.Drawing.Size(256, 6);
+			// 
+			// exitToolStripMenuItem
+			// 
+			this.exitToolStripMenuItem.Name = "exitToolStripMenuItem";
+			this.exitToolStripMenuItem.ShortcutKeyDisplayString = "Alt+F4";
+			this.exitToolStripMenuItem.ShortcutKeys = ((System.Windows.Forms.Keys)((System.Windows.Forms.Keys.Alt | System.Windows.Forms.Keys.F4)));
+			this.exitToolStripMenuItem.Size = new System.Drawing.Size(259, 22);
+			this.exitToolStripMenuItem.Text = "E&xit";
+			this.exitToolStripMenuItem.Click += new System.EventHandler(this.OnExitApplication);
+			// 
+			// editMenu
+			// 
+			this.editMenu.DropDownItems.AddRange(new System.Windows.Forms.ToolStripItem[] {
+            this.undoMenuItem,
+            this.redoMenuItem,
+            this.toolStripMenuItem2,
+            this.copyMenuItem,
+            this.pasteMenuItem,
+            toolStripMenuItem8,
+            this.findMenuItem,
+            this.findNextMenuItem,
+            this.findPreviousMenuItem,
+            this.findAndReplaceMenuItem,
+            this.swapGenderMenuItem});
+			this.editMenu.Name = "editMenu";
+			this.editMenu.Size = new System.Drawing.Size(39, 20);
+			this.editMenu.Text = "&Edit";
+			// 
+			// undoMenuItem
+			// 
+			this.undoMenuItem.Name = "undoMenuItem";
+			this.undoMenuItem.ShortcutKeyDisplayString = "Ctrl+Alt+Z";
+			this.undoMenuItem.Size = new System.Drawing.Size(242, 22);
+			this.undoMenuItem.Text = "&Undo";
+			this.undoMenuItem.Click += new System.EventHandler(this.UndoMenuItem_Click);
+			// 
+			// redoMenuItem
+			// 
+			this.redoMenuItem.Name = "redoMenuItem";
+			this.redoMenuItem.ShortcutKeyDisplayString = "Ctrl+Alt+Y";
+			this.redoMenuItem.Size = new System.Drawing.Size(242, 22);
+			this.redoMenuItem.Text = "&Redo";
+			this.redoMenuItem.Click += new System.EventHandler(this.RedoMenuItem_Click);
+			// 
+			// toolStripMenuItem2
+			// 
+			this.toolStripMenuItem2.Name = "toolStripMenuItem2";
+			this.toolStripMenuItem2.Size = new System.Drawing.Size(239, 6);
+			// 
+			// copyMenuItem
+			// 
+			this.copyMenuItem.Name = "copyMenuItem";
+			this.copyMenuItem.Size = new System.Drawing.Size(242, 22);
+			this.copyMenuItem.Text = "Copy all";
+			this.copyMenuItem.Click += new System.EventHandler(this.copyMenuItem_Click);
+			// 
+			// pasteMenuItem
+			// 
+			this.pasteMenuItem.Name = "pasteMenuItem";
+			this.pasteMenuItem.Size = new System.Drawing.Size(242, 22);
+			this.pasteMenuItem.Text = "Paste";
+			this.pasteMenuItem.Click += new System.EventHandler(this.pasteMenuItem_Click);
+			// 
+			// findMenuItem
+			// 
+			this.findMenuItem.Name = "findMenuItem";
+			this.findMenuItem.ShortcutKeyDisplayString = "Ctrl+F";
+			this.findMenuItem.ShortcutKeys = ((System.Windows.Forms.Keys)((System.Windows.Forms.Keys.Control | System.Windows.Forms.Keys.F)));
+			this.findMenuItem.Size = new System.Drawing.Size(242, 22);
+			this.findMenuItem.Text = "Find...";
+			this.findMenuItem.Click += new System.EventHandler(this.findMenuItem_Click);
+			// 
+			// findNextMenuItem
+			// 
+			this.findNextMenuItem.Name = "findNextMenuItem";
+			this.findNextMenuItem.ShortcutKeyDisplayString = "F3";
+			this.findNextMenuItem.ShortcutKeys = System.Windows.Forms.Keys.F3;
+			this.findNextMenuItem.Size = new System.Drawing.Size(242, 22);
+			this.findNextMenuItem.Text = "Find next";
+			this.findNextMenuItem.Click += new System.EventHandler(this.findNextMenuItem_Click);
+			// 
+			// findPreviousMenuItem
+			// 
+			this.findPreviousMenuItem.Name = "findPreviousMenuItem";
+			this.findPreviousMenuItem.ShortcutKeyDisplayString = "Shift+F3";
+			this.findPreviousMenuItem.ShortcutKeys = ((System.Windows.Forms.Keys)((System.Windows.Forms.Keys.Shift | System.Windows.Forms.Keys.F3)));
+			this.findPreviousMenuItem.Size = new System.Drawing.Size(242, 22);
+			this.findPreviousMenuItem.Text = "Find previous";
+			this.findPreviousMenuItem.Click += new System.EventHandler(this.findPreviousMenuItem_Click);
+			// 
+			// findAndReplaceMenuItem
+			// 
+			this.findAndReplaceMenuItem.Name = "findAndReplaceMenuItem";
+			this.findAndReplaceMenuItem.ShortcutKeyDisplayString = "Ctrl+Shift+F";
+			this.findAndReplaceMenuItem.ShortcutKeys = ((System.Windows.Forms.Keys)(((System.Windows.Forms.Keys.Control | System.Windows.Forms.Keys.Shift) 
+            | System.Windows.Forms.Keys.F)));
+			this.findAndReplaceMenuItem.Size = new System.Drawing.Size(242, 22);
+			this.findAndReplaceMenuItem.Text = "Find and r&eplace...";
+			this.findAndReplaceMenuItem.Click += new System.EventHandler(this.replaceMenuItem_Click);
+			// 
+			// swapGenderMenuItem
+			// 
+			this.swapGenderMenuItem.Name = "swapGenderMenuItem";
+			this.swapGenderMenuItem.Size = new System.Drawing.Size(242, 22);
+			this.swapGenderMenuItem.Text = "Replace &pronouns...";
+			this.swapGenderMenuItem.Click += new System.EventHandler(this.swapGenderMenuItem_Click);
+			// 
+			// viewToolStripMenuItem
+			// 
+			this.viewToolStripMenuItem.DropDownItems.AddRange(new System.Windows.Forms.ToolStripItem[] {
+            this.viewRecipeMenuItem,
+            this.viewOutputMenuItem,
+            this.viewNotesMenuItem,
+            this.customVariablesMenuItem,
+            this.embeddedAssetsMenuItem,
+            this.chatHistoryMenuItem,
+            toolStripMenuItem5,
+            this.collapseAllMenuItem,
+            this.expandAllMenuItem,
+            this.showRecipeCategoryMenuItem,
+            this.sortRecipesMenuItem,
+            toolStripMenuItem7,
+            this.additionalCharactersMenuItem});
+			this.viewToolStripMenuItem.Name = "viewToolStripMenuItem";
+			this.viewToolStripMenuItem.Size = new System.Drawing.Size(44, 20);
+			this.viewToolStripMenuItem.Text = "V&iew";
+			// 
+			// viewRecipeMenuItem
+			// 
+			this.viewRecipeMenuItem.Name = "viewRecipeMenuItem";
+			this.viewRecipeMenuItem.ShortcutKeyDisplayString = "Ctrl+Tab";
+			this.viewRecipeMenuItem.Size = new System.Drawing.Size(219, 22);
+			this.viewRecipeMenuItem.Text = "R&ecipe";
+			this.viewRecipeMenuItem.Click += new System.EventHandler(this.ViewRecipeMenuItem_CheckedChanged);
+			// 
+			// viewOutputMenuItem
+			// 
+			this.viewOutputMenuItem.Name = "viewOutputMenuItem";
+			this.viewOutputMenuItem.ShortcutKeyDisplayString = "Ctrl+Tab";
+			this.viewOutputMenuItem.Size = new System.Drawing.Size(219, 22);
+			this.viewOutputMenuItem.Text = "&Generated output";
+			this.viewOutputMenuItem.Click += new System.EventHandler(this.ViewOutputMenuItem_CheckedChanged);
+			// 
+			// viewNotesMenuItem
+			// 
+			this.viewNotesMenuItem.Name = "viewNotesMenuItem";
+			this.viewNotesMenuItem.ShortcutKeyDisplayString = "Ctrl+Shift+Tab";
+			this.viewNotesMenuItem.Size = new System.Drawing.Size(219, 22);
+			this.viewNotesMenuItem.Text = "&Notes";
+			this.viewNotesMenuItem.Click += new System.EventHandler(this.ViewNotesMenuItem_Click);
+			// 
+			// embeddedAssetsMenuItem
+			// 
+			this.embeddedAssetsMenuItem.Name = "embeddedAssetsMenuItem";
+			this.embeddedAssetsMenuItem.Size = new System.Drawing.Size(219, 22);
+			this.embeddedAssetsMenuItem.Text = "Embedded &assets";
+			this.embeddedAssetsMenuItem.Click += new System.EventHandler(this.embeddedAssetsMenuItem_Click);
+			// 
+			// chatHistoryMenuItem
+			// 
+			this.chatHistoryMenuItem.Name = "chatHistoryMenuItem";
+			this.chatHistoryMenuItem.ShortcutKeyDisplayString = "Ctrl+H";
+			this.chatHistoryMenuItem.Size = new System.Drawing.Size(219, 22);
+			this.chatHistoryMenuItem.Text = "Chat &history";
+			this.chatHistoryMenuItem.Click += new System.EventHandler(this.chatHistoryMenuItem_Click);
+			// 
+			// collapseAllMenuItem
+			// 
+			this.collapseAllMenuItem.Enabled = false;
+			this.collapseAllMenuItem.Name = "collapseAllMenuItem";
+			this.collapseAllMenuItem.ShortcutKeyDisplayString = "Ctrl+Shift+E";
+			this.collapseAllMenuItem.ShortcutKeys = ((System.Windows.Forms.Keys)(((System.Windows.Forms.Keys.Control | System.Windows.Forms.Keys.Shift) 
+            | System.Windows.Forms.Keys.E)));
+			this.collapseAllMenuItem.Size = new System.Drawing.Size(219, 22);
+			this.collapseAllMenuItem.Text = "&Collapse all";
+			this.collapseAllMenuItem.Click += new System.EventHandler(this.CollapseAllMenuItem_Click);
+			// 
+			// expandAllMenuItem
+			// 
+			this.expandAllMenuItem.Enabled = false;
+			this.expandAllMenuItem.Name = "expandAllMenuItem";
+			this.expandAllMenuItem.ShortcutKeyDisplayString = "Ctrl+E";
+			this.expandAllMenuItem.ShortcutKeys = ((System.Windows.Forms.Keys)((System.Windows.Forms.Keys.Control | System.Windows.Forms.Keys.E)));
+			this.expandAllMenuItem.Size = new System.Drawing.Size(219, 22);
+			this.expandAllMenuItem.Text = "E&xpand all";
+			this.expandAllMenuItem.Click += new System.EventHandler(this.ExpandAllMenuItem_Click);
+			// 
+			// showRecipeCategoryMenuItem
+			// 
+			this.showRecipeCategoryMenuItem.Name = "showRecipeCategoryMenuItem";
+			this.showRecipeCategoryMenuItem.Size = new System.Drawing.Size(219, 22);
+			this.showRecipeCategoryMenuItem.Text = "Show recipe category";
+			this.showRecipeCategoryMenuItem.Click += new System.EventHandler(this.showRecipeCategoryMenuItem_Click);
+			// 
+			// sortRecipesMenuItem
+			// 
+			this.sortRecipesMenuItem.Name = "sortRecipesMenuItem";
+			this.sortRecipesMenuItem.Size = new System.Drawing.Size(219, 22);
+			this.sortRecipesMenuItem.Text = "&Sort recipes by type";
+			this.sortRecipesMenuItem.Click += new System.EventHandler(this.sortRecipesMenuItem_Click);
+			// 
+			// additionalCharactersMenuItem
+			// 
+			this.additionalCharactersMenuItem.Name = "additionalCharactersMenuItem";
+			this.additionalCharactersMenuItem.Size = new System.Drawing.Size(219, 22);
+			this.additionalCharactersMenuItem.Text = "Actors";
+			// 
+			// optionsToolStripMenuItem
+			// 
+			this.optionsToolStripMenuItem.DropDownItems.AddRange(new System.Windows.Forms.ToolStripItem[] {
+            this.tokenBudgetMenuItem,
+            this.outputPreviewToolStripMenuItem,
+            this.checkSpellingMenuItem,
+            this.linkOptionsMenuItem,
+            themeMenuItem,
+            this.toolStripMenuItem11,
+            this.autoConvertNameMenuItem,
+            this.autoBreakMenuItem,
+            this.rearrangeLoreMenuItem,
+            this.showNSFWRecipesMenuItem});
+			this.optionsToolStripMenuItem.Name = "optionsToolStripMenuItem";
+			this.optionsToolStripMenuItem.Size = new System.Drawing.Size(61, 20);
+			this.optionsToolStripMenuItem.Text = "&Options";
+			// 
+			// tokenBudgetMenuItem
+			// 
+			this.tokenBudgetMenuItem.DropDownItems.AddRange(new System.Windows.Forms.ToolStripItem[] {
+            this.tokenBudgetNone,
+            this.tokenBudget1K,
+            this.tokenBudget2K,
+            this.tokenBudget3K,
+            this.tokenBudget4K,
+            this.tokenBudget5K,
+            this.tokenBudget6K,
+            this.tokenBudget8K,
+            this.tokenBudget10K,
+            this.tokenBudget12K,
+            this.tokenBudget16K,
+            this.tokenBudget24K,
+            this.tokenBudget32K});
+			this.tokenBudgetMenuItem.Name = "tokenBudgetMenuItem";
+			this.tokenBudgetMenuItem.Size = new System.Drawing.Size(183, 22);
+			this.tokenBudgetMenuItem.Text = "Token budget";
+			// 
+			// tokenBudgetNone
+			// 
+			this.tokenBudgetNone.CheckOnClick = true;
+			this.tokenBudgetNone.Name = "tokenBudgetNone";
+			this.tokenBudgetNone.Size = new System.Drawing.Size(104, 22);
+			this.tokenBudgetNone.Text = "None";
+			this.tokenBudgetNone.CheckedChanged += new System.EventHandler(this.TokenBudgetMenuItem_CheckedChanged);
+			// 
+			// tokenBudget1K
+			// 
+			this.tokenBudget1K.CheckOnClick = true;
+			this.tokenBudget1K.Name = "tokenBudget1K";
+			this.tokenBudget1K.Size = new System.Drawing.Size(104, 22);
+			this.tokenBudget1K.Text = "1024";
+			this.tokenBudget1K.CheckedChanged += new System.EventHandler(this.TokenBudgetMenuItem_CheckedChanged);
+			// 
+			// tokenBudget2K
+			// 
+			this.tokenBudget2K.CheckOnClick = true;
+			this.tokenBudget2K.Name = "tokenBudget2K";
+			this.tokenBudget2K.Size = new System.Drawing.Size(104, 22);
+			this.tokenBudget2K.Text = "2048";
+			this.tokenBudget2K.CheckedChanged += new System.EventHandler(this.TokenBudgetMenuItem_CheckedChanged);
+			// 
+			// tokenBudget3K
+			// 
+			this.tokenBudget3K.CheckOnClick = true;
+			this.tokenBudget3K.Name = "tokenBudget3K";
+			this.tokenBudget3K.Size = new System.Drawing.Size(104, 22);
+			this.tokenBudget3K.Text = "3072";
+			this.tokenBudget3K.CheckedChanged += new System.EventHandler(this.TokenBudgetMenuItem_CheckedChanged);
+			// 
+			// tokenBudget4K
+			// 
+			this.tokenBudget4K.CheckOnClick = true;
+			this.tokenBudget4K.Name = "tokenBudget4K";
+			this.tokenBudget4K.Size = new System.Drawing.Size(104, 22);
+			this.tokenBudget4K.Text = "4096";
+			this.tokenBudget4K.CheckedChanged += new System.EventHandler(this.TokenBudgetMenuItem_CheckedChanged);
+			// 
+			// tokenBudget5K
+			// 
+			this.tokenBudget5K.CheckOnClick = true;
+			this.tokenBudget5K.Name = "tokenBudget5K";
+			this.tokenBudget5K.Size = new System.Drawing.Size(104, 22);
+			this.tokenBudget5K.Text = "5120";
+			this.tokenBudget5K.CheckedChanged += new System.EventHandler(this.TokenBudgetMenuItem_CheckedChanged);
+			// 
+			// tokenBudget6K
+			// 
+			this.tokenBudget6K.CheckOnClick = true;
+			this.tokenBudget6K.Name = "tokenBudget6K";
+			this.tokenBudget6K.Size = new System.Drawing.Size(104, 22);
+			this.tokenBudget6K.Text = "6144";
+			this.tokenBudget6K.CheckedChanged += new System.EventHandler(this.TokenBudgetMenuItem_CheckedChanged);
+			// 
+			// tokenBudget8K
+			// 
+			this.tokenBudget8K.CheckOnClick = true;
+			this.tokenBudget8K.Name = "tokenBudget8K";
+			this.tokenBudget8K.Size = new System.Drawing.Size(104, 22);
+			this.tokenBudget8K.Text = "8192";
+			this.tokenBudget8K.CheckedChanged += new System.EventHandler(this.TokenBudgetMenuItem_CheckedChanged);
+			// 
+			// tokenBudget10K
+			// 
+			this.tokenBudget10K.CheckOnClick = true;
+			this.tokenBudget10K.Name = "tokenBudget10K";
+			this.tokenBudget10K.Size = new System.Drawing.Size(104, 22);
+			this.tokenBudget10K.Text = "10240";
+			this.tokenBudget10K.CheckedChanged += new System.EventHandler(this.TokenBudgetMenuItem_CheckedChanged);
+			// 
+			// tokenBudget12K
+			// 
+			this.tokenBudget12K.CheckOnClick = true;
+			this.tokenBudget12K.Name = "tokenBudget12K";
+			this.tokenBudget12K.Size = new System.Drawing.Size(104, 22);
+			this.tokenBudget12K.Text = "12288";
+			this.tokenBudget12K.CheckedChanged += new System.EventHandler(this.TokenBudgetMenuItem_CheckedChanged);
+			// 
+			// tokenBudget16K
+			// 
+			this.tokenBudget16K.CheckOnClick = true;
+			this.tokenBudget16K.Name = "tokenBudget16K";
+			this.tokenBudget16K.Size = new System.Drawing.Size(104, 22);
+			this.tokenBudget16K.Text = "16384";
+			this.tokenBudget16K.CheckedChanged += new System.EventHandler(this.TokenBudgetMenuItem_CheckedChanged);
+			// 
+			// tokenBudget24K
+			// 
+			this.tokenBudget24K.CheckOnClick = true;
+			this.tokenBudget24K.Name = "tokenBudget24K";
+			this.tokenBudget24K.Size = new System.Drawing.Size(104, 22);
+			this.tokenBudget24K.Text = "24576";
+			this.tokenBudget24K.CheckedChanged += new System.EventHandler(this.TokenBudgetMenuItem_CheckedChanged);
+			// 
+			// tokenBudget32K
+			// 
+			this.tokenBudget32K.CheckOnClick = true;
+			this.tokenBudget32K.Name = "tokenBudget32K";
+			this.tokenBudget32K.Size = new System.Drawing.Size(104, 22);
+			this.tokenBudget32K.Text = "32768";
+			this.tokenBudget32K.CheckedChanged += new System.EventHandler(this.TokenBudgetMenuItem_CheckedChanged);
+			// 
+			// outputPreviewToolStripMenuItem
+			// 
+			this.outputPreviewToolStripMenuItem.DropDownItems.AddRange(new System.Windows.Forms.ToolStripItem[] {
+            this.outputPreviewDefaultMenuItem,
+            this.outputPreviewSillyTavernMenuItem,
+            this.outputPreviewFaradayMenuItem,
+            this.outputPreviewPlainTextMenuItem});
+			this.outputPreviewToolStripMenuItem.Name = "outputPreviewToolStripMenuItem";
+			this.outputPreviewToolStripMenuItem.Size = new System.Drawing.Size(183, 22);
+			this.outputPreviewToolStripMenuItem.Text = "Output preview";
+			// 
+			// outputPreviewDefaultMenuItem
+			// 
+			this.outputPreviewDefaultMenuItem.Checked = true;
+			this.outputPreviewDefaultMenuItem.CheckState = System.Windows.Forms.CheckState.Checked;
+			this.outputPreviewDefaultMenuItem.Name = "outputPreviewDefaultMenuItem";
+			this.outputPreviewDefaultMenuItem.Size = new System.Drawing.Size(136, 22);
+			this.outputPreviewDefaultMenuItem.Text = "Default";
+			this.outputPreviewDefaultMenuItem.Click += new System.EventHandler(this.outputPreviewDefaultMenuItem_Click);
+			// 
+			// outputPreviewSillyTavernMenuItem
+			// 
+			this.outputPreviewSillyTavernMenuItem.Name = "outputPreviewSillyTavernMenuItem";
+			this.outputPreviewSillyTavernMenuItem.Size = new System.Drawing.Size(136, 22);
+			this.outputPreviewSillyTavernMenuItem.Text = "SillyTavern";
+			this.outputPreviewSillyTavernMenuItem.Click += new System.EventHandler(this.outputPreviewSillyTavernMenuItem_Click);
+			// 
+			// outputPreviewFaradayMenuItem
+			// 
+			this.outputPreviewFaradayMenuItem.Name = "outputPreviewFaradayMenuItem";
+			this.outputPreviewFaradayMenuItem.Size = new System.Drawing.Size(136, 22);
+			this.outputPreviewFaradayMenuItem.Text = "Backyard AI";
+			this.outputPreviewFaradayMenuItem.Click += new System.EventHandler(this.outputPreviewFaradayMenuItem_Click);
+			// 
+			// outputPreviewPlainTextMenuItem
+			// 
+			this.outputPreviewPlainTextMenuItem.Name = "outputPreviewPlainTextMenuItem";
+			this.outputPreviewPlainTextMenuItem.Size = new System.Drawing.Size(136, 22);
+			this.outputPreviewPlainTextMenuItem.Text = "Plain text";
+			this.outputPreviewPlainTextMenuItem.Click += new System.EventHandler(this.outputPreviewPlainTextMenuItem_Click);
+			// 
+			// checkSpellingMenuItem
+			// 
+			this.checkSpellingMenuItem.DropDownItems.AddRange(new System.Windows.Forms.ToolStripItem[] {
+            this.enableSpellCheckingMenuItem,
+            this.toolStripMenuItem4});
+			this.checkSpellingMenuItem.Name = "checkSpellingMenuItem";
+			this.checkSpellingMenuItem.Size = new System.Drawing.Size(183, 22);
+			this.checkSpellingMenuItem.Text = "Spell checking";
+			// 
+			// enableSpellCheckingMenuItem
+			// 
+			this.enableSpellCheckingMenuItem.Name = "enableSpellCheckingMenuItem";
+			this.enableSpellCheckingMenuItem.Size = new System.Drawing.Size(116, 22);
+			this.enableSpellCheckingMenuItem.Text = "Enabled";
+			this.enableSpellCheckingMenuItem.Click += new System.EventHandler(this.EnableSpellCheckingMenuItem_Click);
+			// 
+			// toolStripMenuItem4
+			// 
+			this.toolStripMenuItem4.Name = "toolStripMenuItem4";
+			this.toolStripMenuItem4.Size = new System.Drawing.Size(113, 6);
+			// 
+			// linkOptionsMenuItem
+			// 
+			this.linkOptionsMenuItem.DropDownItems.AddRange(new System.Windows.Forms.ToolStripItem[] {
+            this.enableAutosaveMenuItem,
+            this.alwaysLinkMenuItem,
+            writeChatSettingsMenuItem});
+			this.linkOptionsMenuItem.Name = "linkOptionsMenuItem";
+			this.linkOptionsMenuItem.Size = new System.Drawing.Size(183, 22);
+			this.linkOptionsMenuItem.Text = "Link options";
+			// 
+			// enableAutosaveMenuItem
+			// 
+			this.enableAutosaveMenuItem.Name = "enableAutosaveMenuItem";
+			this.enableAutosaveMenuItem.Size = new System.Drawing.Size(190, 22);
+			this.enableAutosaveMenuItem.Text = "Synchronized saving";
+			// 
+			// alwaysLinkMenuItem
+			// 
+			this.alwaysLinkMenuItem.Name = "alwaysLinkMenuItem";
+			this.alwaysLinkMenuItem.Size = new System.Drawing.Size(190, 22);
+			this.alwaysLinkMenuItem.Text = "Always link characters";
+			this.alwaysLinkMenuItem.Click += new System.EventHandler(this.alwaysLinkMenuItem_Click);
+			// 
+			// toolStripMenuItem11
+			// 
+			this.toolStripMenuItem11.Name = "toolStripMenuItem11";
+			this.toolStripMenuItem11.Size = new System.Drawing.Size(180, 6);
+			// 
+			// autoConvertNameMenuItem
+			// 
+			this.autoConvertNameMenuItem.Checked = true;
+			this.autoConvertNameMenuItem.CheckOnClick = true;
+			this.autoConvertNameMenuItem.CheckState = System.Windows.Forms.CheckState.Checked;
+			this.autoConvertNameMenuItem.Name = "autoConvertNameMenuItem";
+			this.autoConvertNameMenuItem.Size = new System.Drawing.Size(183, 22);
+			this.autoConvertNameMenuItem.Text = "Auto-convert names";
+			this.autoConvertNameMenuItem.ToolTipText = global::Ginger.Properties.Resources.tooltip_option_use_placeholders;
+			this.autoConvertNameMenuItem.Click += new System.EventHandler(this.AutoconvertCharacterMarkersMenuItem_CheckedChanged);
+			// 
+			// autoBreakMenuItem
+			// 
+			this.autoBreakMenuItem.Name = "autoBreakMenuItem";
+			this.autoBreakMenuItem.Size = new System.Drawing.Size(183, 22);
+			this.autoBreakMenuItem.Text = "Limit line width";
+			this.autoBreakMenuItem.Click += new System.EventHandler(this.AutoBreakMenuItem_Click);
+			// 
+			// rearrangeLoreMenuItem
+			// 
+			this.rearrangeLoreMenuItem.Name = "rearrangeLoreMenuItem";
+			this.rearrangeLoreMenuItem.Size = new System.Drawing.Size(183, 22);
+			this.rearrangeLoreMenuItem.Text = "Rearrange lore";
+			this.rearrangeLoreMenuItem.Click += new System.EventHandler(this.rearrangeLoreMenuItem_Click);
+			// 
+			// showNSFWRecipesMenuItem
+			// 
+			this.showNSFWRecipesMenuItem.CheckOnClick = true;
+			this.showNSFWRecipesMenuItem.Name = "showNSFWRecipesMenuItem";
+			this.showNSFWRecipesMenuItem.Size = new System.Drawing.Size(183, 22);
+			this.showNSFWRecipesMenuItem.Text = "Allow &NSFW content";
+			this.showNSFWRecipesMenuItem.ToolTipText = global::Ginger.Properties.Resources.tooltip_option_nsfw;
+			this.showNSFWRecipesMenuItem.Click += new System.EventHandler(this.showNSFWRecipesMenuItem_Click);
+			// 
+			// toolsToolStripMenuItem
+			// 
+			this.toolsToolStripMenuItem.DropDownItems.AddRange(new System.Windows.Forms.ToolStripItem[] {
+            this.createRecipeMenuItem,
+            this.createSnippetMenuItem,
+            this.reloadRecipesToolStripMenuItem,
+            toolStripSeparator1,
+            this.bakeAllMenuItem,
+            this.bakeActorMenuItem,
+            this.mergeLoreMenuItem});
+			this.toolsToolStripMenuItem.Name = "toolsToolStripMenuItem";
+			this.toolsToolStripMenuItem.Size = new System.Drawing.Size(46, 20);
+			this.toolsToolStripMenuItem.Text = "&Tools";
+			// 
+			// createRecipeMenuItem
+			// 
+			this.createRecipeMenuItem.Name = "createRecipeMenuItem";
+			this.createRecipeMenuItem.Size = new System.Drawing.Size(187, 22);
+			this.createRecipeMenuItem.Text = "New recipe...";
+			this.createRecipeMenuItem.ToolTipText = global::Ginger.Properties.Resources.tooltip_create_recipe;
+			this.createRecipeMenuItem.Click += new System.EventHandler(this.CreateRecipeMenuItem_Click);
+			// 
+			// createSnippetMenuItem
+			// 
+			this.createSnippetMenuItem.Name = "createSnippetMenuItem";
+			this.createSnippetMenuItem.Size = new System.Drawing.Size(187, 22);
+			this.createSnippetMenuItem.Text = "New snippet...";
+			this.createSnippetMenuItem.ToolTipText = global::Ginger.Properties.Resources.tooltip_create_snippet;
+			this.createSnippetMenuItem.Click += new System.EventHandler(this.CreateSnippetMenuItem_Click);
+			// 
+			// reloadRecipesToolStripMenuItem
+			// 
+			this.reloadRecipesToolStripMenuItem.Name = "reloadRecipesToolStripMenuItem";
+			this.reloadRecipesToolStripMenuItem.ShortcutKeyDisplayString = "F5";
+			this.reloadRecipesToolStripMenuItem.ShortcutKeys = System.Windows.Forms.Keys.F5;
+			this.reloadRecipesToolStripMenuItem.Size = new System.Drawing.Size(187, 22);
+			this.reloadRecipesToolStripMenuItem.Text = "&Reload recipes";
+			this.reloadRecipesToolStripMenuItem.ToolTipText = global::Ginger.Properties.Resources.tooltip_reload_recipes;
+			this.reloadRecipesToolStripMenuItem.Click += new System.EventHandler(this.ReloadRecipesToolStripMenuItem_Click);
+			// 
+			// bakeAllMenuItem
+			// 
+			this.bakeAllMenuItem.Name = "bakeAllMenuItem";
+			this.bakeAllMenuItem.ShortcutKeyDisplayString = "Ctrl+Shift+B";
+			this.bakeAllMenuItem.ShortcutKeys = ((System.Windows.Forms.Keys)(((System.Windows.Forms.Keys.Control | System.Windows.Forms.Keys.Shift) 
+            | System.Windows.Forms.Keys.B)));
+			this.bakeAllMenuItem.Size = new System.Drawing.Size(187, 22);
+			this.bakeAllMenuItem.Text = "&Bake all";
+			this.bakeAllMenuItem.Click += new System.EventHandler(this.BtnBakeAll_Click);
+			// 
+			// bakeActorMenuItem
+			// 
+			this.bakeActorMenuItem.Name = "bakeActorMenuItem";
+			this.bakeActorMenuItem.Size = new System.Drawing.Size(187, 22);
+			this.bakeActorMenuItem.Text = "Bake &actor";
+			this.bakeActorMenuItem.Click += new System.EventHandler(this.BtnBakeActor_Click);
+			// 
+			// mergeLoreMenuItem
+			// 
+			this.mergeLoreMenuItem.Name = "mergeLoreMenuItem";
+			this.mergeLoreMenuItem.Size = new System.Drawing.Size(187, 22);
+			this.mergeLoreMenuItem.Text = "Merge &lorebooks";
+			this.mergeLoreMenuItem.ToolTipText = global::Ginger.Properties.Resources.tooltip_merge_lorebooks;
+			this.mergeLoreMenuItem.Click += new System.EventHandler(this.MergeLoreMenuItem_Click);
+			// 
+			// helpToolStripMenuItem
+			// 
+			this.helpToolStripMenuItem.DropDownItems.AddRange(new System.Windows.Forms.ToolStripItem[] {
+            this.viewHelpToolStripMenuItem,
+            this.visitGitHubPageMenuItem,
+            toolStripMenuItem6,
+            this.aboutGingerToolStripMenuItem});
+			this.helpToolStripMenuItem.Name = "helpToolStripMenuItem";
+			this.helpToolStripMenuItem.Size = new System.Drawing.Size(44, 20);
+			this.helpToolStripMenuItem.Text = "&Help";
+			// 
+			// viewHelpToolStripMenuItem
+			// 
+			this.viewHelpToolStripMenuItem.Name = "viewHelpToolStripMenuItem";
+			this.viewHelpToolStripMenuItem.ShortcutKeyDisplayString = "F1";
+			this.viewHelpToolStripMenuItem.ShortcutKeys = System.Windows.Forms.Keys.F1;
+			this.viewHelpToolStripMenuItem.Size = new System.Drawing.Size(166, 22);
+			this.viewHelpToolStripMenuItem.Text = "Ginger &Help";
+			this.viewHelpToolStripMenuItem.Click += new System.EventHandler(this.viewHelpToolStripMenuItem_Click);
+			// 
+			// visitGitHubPageMenuItem
+			// 
+			this.visitGitHubPageMenuItem.Name = "visitGitHubPageMenuItem";
+			this.visitGitHubPageMenuItem.Size = new System.Drawing.Size(166, 22);
+			this.visitGitHubPageMenuItem.Text = "Visit GitHub page";
+			this.visitGitHubPageMenuItem.Click += new System.EventHandler(this.visitGitHubPageMenuItem_Click);
+			// 
+			// aboutGingerToolStripMenuItem
+			// 
+			this.aboutGingerToolStripMenuItem.Name = "aboutGingerToolStripMenuItem";
+			this.aboutGingerToolStripMenuItem.Size = new System.Drawing.Size(166, 22);
+			this.aboutGingerToolStripMenuItem.Text = "About Ginger";
+			this.aboutGingerToolStripMenuItem.Click += new System.EventHandler(this.aboutGingerToolStripMenuItem_Click);
+			// 
+			// openFileDialog
+			// 
+			this.openFileDialog.DefaultExt = "png";
+			this.openFileDialog.Filter = "PNG files|*.png";
+			this.openFileDialog.SupportMultiDottedExtensions = true;
+			// 
+			// saveFileDialog
+			// 
+			this.saveFileDialog.FileName = "Untitled.png";
+			this.saveFileDialog.Filter = "PNG file|*.png";
+			// 
+			// exportFileDialog
+			// 
+			this.exportFileDialog.Filter = "Json file|*.json";
+			this.exportFileDialog.Title = "Export";
+			// 
+			// importFileDialog
+			// 
+			this.importFileDialog.DefaultExt = "png";
+			this.importFileDialog.Filter = "Json file|*.json";
+			this.importFileDialog.SupportMultiDottedExtensions = true;
+			this.importFileDialog.Title = "Import";
+			// 
+			// statusBar
+			// 
+			this.statusBar.Items.AddRange(new System.Windows.Forms.ToolStripItem[] {
+            this.statusBarMessage,
+            this.statusBarActor,
+            this.statusConnectionIcon});
+			this.statusBar.Location = new System.Drawing.Point(0, 799);
+			this.statusBar.Name = "statusBar";
+			this.statusBar.ShowItemToolTips = true;
+			this.statusBar.Size = new System.Drawing.Size(1264, 22);
+			this.statusBar.TabIndex = 1;
+			// 
+			// statusBarMessage
+			// 
+			this.statusBarMessage.Name = "statusBarMessage";
+			this.statusBarMessage.Size = new System.Drawing.Size(0, 17);
+			// 
+			// statusBarActor
+			// 
+			this.statusBarActor.Margin = new System.Windows.Forms.Padding(0, 3, 18, 2);
+			this.statusBarActor.Name = "statusBarActor";
+			this.statusBarActor.Size = new System.Drawing.Size(1231, 17);
+			this.statusBarActor.Spring = true;
+			this.statusBarActor.TextAlign = System.Drawing.ContentAlignment.MiddleRight;
+			// 
+			// statusConnectionIcon
+			// 
+			this.statusConnectionIcon.Name = "statusConnectionIcon";
+			this.statusConnectionIcon.Size = new System.Drawing.Size(0, 17);
+			// 
 			// customVariablesMenuItem
 			// 
 			this.customVariablesMenuItem.Name = "customVariablesMenuItem";
 			this.customVariablesMenuItem.Size = new System.Drawing.Size(219, 22);
-			this.customVariablesMenuItem.Text = "Custom &variables...";
+			this.customVariablesMenuItem.Text = "Custom variables";
 			this.customVariablesMenuItem.Click += new System.EventHandler(this.customVariablesMenuItem_Click);
-			// 
-			// toolStripMenuItem11
-			// 
-			this.toolStripMenuItem11.Name = "toolStripMenuItem11";
-			this.toolStripMenuItem11.Size = new System.Drawing.Size(216, 6);
 			// 
 			// MainForm
 			// 
@@ -1560,10 +1550,6 @@
 			this.splitContainer.Panel2.ResumeLayout(false);
 			((System.ComponentModel.ISupportInitialize)(this.splitContainer)).EndInit();
 			this.splitContainer.ResumeLayout(false);
-			this.menuStrip.ResumeLayout(false);
-			this.menuStrip.PerformLayout();
-			this.statusBar.ResumeLayout(false);
-			this.statusBar.PerformLayout();
 			this.tabControl.ResumeLayout(false);
 			this.tabRecipe.ResumeLayout(false);
 			this.panelRecipe.ResumeLayout(false);
@@ -1575,6 +1561,10 @@
 			this.group_Debug.ResumeLayout(false);
 			this.group_Debug.PerformLayout();
 			this.tabNotes.ResumeLayout(false);
+			this.menuStrip.ResumeLayout(false);
+			this.menuStrip.PerformLayout();
+			this.statusBar.ResumeLayout(false);
+			this.statusBar.PerformLayout();
 			this.ResumeLayout(false);
 			this.PerformLayout();
 
@@ -1707,11 +1697,8 @@
 		private System.Windows.Forms.ToolStripMenuItem applyToAllChatsMenuItem;
 		private System.Windows.Forms.ToolStripMenuItem alwaysLinkMenuItem;
 		private System.Windows.Forms.ToolStripSeparator toolStripMenuItem11;
-<<<<<<< HEAD
-		private System.Windows.Forms.ToolStripMenuItem customVariablesMenuItem;
-=======
 		private System.Windows.Forms.ToolStripMenuItem lightThemeMenuItem;
 		private System.Windows.Forms.ToolStripMenuItem darkThemeMenuItem;
->>>>>>> 4df7584f
+		private System.Windows.Forms.ToolStripMenuItem customVariablesMenuItem;
 	}
 }
