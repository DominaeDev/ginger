--- conflicted
+++ resolved
@@ -528,11 +528,7 @@
 
 		public static Output[] GenerateMany(Option option = Option.Export)
 		{
-<<<<<<< HEAD
-			List<Output> outputPerCharacter = GenerateAllCharacters(option);
-=======
 			List<Output> outputPerCharacter = GenerateAllCharacters(option | Option.Group);
->>>>>>> d81b3c44
 
 			// Combine character outputs
 			int numChannels = EnumHelper.ToInt(Recipe.Component.Count);
