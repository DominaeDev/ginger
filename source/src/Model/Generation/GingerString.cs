﻿using System;
using System.Collections.Generic;
using System.Linq;
using System.Text;

namespace Ginger
{
	/// <summary>
	/// Internal string representation used to handle conversion between formats.
	/// </summary>
	public struct GingerString
	{
		public string value { get; private set; }

		// Markers (user's representation)
		public static readonly string CharacterMarker = "{char}";
		public static readonly string UserMarker = "{user}";
		public static readonly string OriginalMarker = "{original}";
		public static readonly string NameMarker = "{name}";
		public static readonly string ContinueMarker = "{continue}"; // Greetings

		// Markers (internal representation)
		public static readonly string InternalCharacterMarker = "<##CHAR##>";
		public static readonly string InternalUserMarker = "<##USER##>";
		public static readonly string InternalOriginalMarker = "<##ORIGINAL##>";
		public static readonly string InternalNameMarker = "<##NAME##>";
		public static readonly string InternalContinueMarker = "<##CONTINUE##>";
		public static string MakeInternalCharacterMarker(int index) => string.Format("<##CHAR{0:D2}##>", index);

		// Backyard markers
		public static readonly string BackyardCharacterMarker = "{character}";
		public static readonly string BackyardUserMarker = "{user}";
		public static readonly string BackyardOriginalMarker = "{original}";
		
		// SillyTavern markers
		public static readonly string TavernCharacterMarker = "{{char}}";
		public static readonly string TavernUserMarker = "{{user}}";
		public static readonly string TavernOriginalMarker = "{{original}}";

		private GingerString(string value)
		{
			this.value = value;
		}

		public static GingerString FromTavern(string value)
		{
			StringBuilder sb = new StringBuilder(value);
			sb.Replace("<bot>", CharacterMarker, true);
			sb.Replace("<user>", UserMarker, true);
			sb.Replace(TavernCharacterMarker, CharacterMarker, true);
			sb.Replace(TavernUserMarker, UserMarker, true);
			sb.Replace(TavernOriginalMarker, OriginalMarker, true);
			sb.Replace(BackyardCharacterMarker, CharacterMarker, true);
			sb.Replace(CharacterMarker, CharacterMarker, true);
			sb.Replace(UserMarker, UserMarker, true);
			sb.ConvertLinebreaks(Linebreak.Default);
			NormalizeSpecialChars.Normalize(sb);
			sb.Trim();
			return new GingerString(sb.ToString());
		}

		public string ToTavern()
		{
			StringBuilder sb = new StringBuilder(value);
			sb.Replace(CharacterMarker, TavernCharacterMarker, true);
			sb.Replace(UserMarker, TavernUserMarker, true);
			sb.Replace(OriginalMarker, TavernOriginalMarker, true);
			sb.Replace(NameMarker, Current.Name, true);
			sb.Replace(ContinueMarker, "", true);
			UnescapeBackslash(sb);
			sb.ConvertLinebreaks(Linebreak.LF);
			sb.TrimTrailingSpaces();
			return sb.ToString();
		}

		public static GingerString FromTavernChat(string value)
		{
			StringBuilder sb = new StringBuilder(FromTavern(value).ToString());
			sb.Replace("<START>", "__CHAT__", true);
			sb.Replace("END_OF_DIALOG", "__CHAT__", true);
			sb.Replace("\r\n\r\n", "__CHAT__", true);

			// Identify chat separators. Tavern cards can get creative with these
			var lines = sb.ToString().Split(new string[] { "\r\n" }, StringSplitOptions.None);
			for (int i = 0; i < lines.Length; ++i)
			{
				string line = lines[i];
				if (line.Length >= 3 && line.Length <= 16 && char.IsPunctuation(line[0]))
				{
					char ch = line[0];
					bool bSeparator = true;
					for (int j = 1; j < line.Length; ++j)
					{
						if (line[j] != ch)
						{
							bSeparator = false;
							break;
						}
					}
					if (bSeparator)
						lines[i] = "__CHAT__";
				}
			}
			
			var paragraphs = string.Join("\r\n", lines)
				.Split(new string[] { "__CHAT__" }, StringSplitOptions.RemoveEmptyEntries);

			StringBuilder sbChat = new StringBuilder();
			foreach (var paragraph in paragraphs)
			{
				if (string.IsNullOrWhiteSpace(paragraph) == false)
				{
					sbChat.AppendLine(paragraph.Trim());
					sbChat.AppendLine();
				}
			}
			sbChat.TrimEnd();

			return new GingerString(sbChat.ToString());
		}

		public string ToTavernChat()
		{
			// Split by paragraph
			string text = ToTavern();
			var paragraphs = text.Split(new string[] { "\n\n" }, StringSplitOptions.RemoveEmptyEntries).Select(s => s.Trim()).Where(s => s.Length > 0);
			StringBuilder sb = new StringBuilder();
			foreach (var paragraph in paragraphs)
			{
				sb.AppendLine("<START>");
				sb.AppendLine(paragraph);
			}
			sb.TrimEnd();
			sb.ConvertLinebreaks(Linebreak.LF);
			return sb.ToString();
		}

		public static GingerString FromFaraday(string value)
		{
			StringBuilder sb = new StringBuilder(value);
			sb.Replace("<bot>", CharacterMarker, true);
			sb.Replace("<user>", UserMarker, true);
			sb.Replace("#{character}", CharacterMarker, true);
			sb.Replace("#{user}", UserMarker, true);
			sb.Replace(TavernCharacterMarker, CharacterMarker, true);
			sb.Replace(TavernUserMarker, UserMarker, true);
			sb.Replace(TavernOriginalMarker, OriginalMarker, true);
			sb.Replace(BackyardCharacterMarker, CharacterMarker, true);
			sb.Replace(BackyardUserMarker, UserMarker, true);
			sb.ConvertLinebreaks(Linebreak.Default);
			sb.Trim();
			return new GingerString(sb.ToString());
		}

		public string ToFaraday()
		{
			StringBuilder sb = new StringBuilder(value);

			var names = new HashSet<string>(
				Current.Characters.Select(c => c.spokenName.ToLowerInvariant())
				.Where(s => string.IsNullOrWhiteSpace(s) == false));
			
			sb.Replace(CharacterMarker, BackyardCharacterMarker, true);
			sb.Replace(UserMarker, BackyardUserMarker, true);
			sb.Replace(OriginalMarker, BackyardOriginalMarker, true);
			sb.Replace(NameMarker, Current.Name, true);
			sb.Replace(ContinueMarker, "", true);
			UnescapeBackslash(sb);

			sb.ConvertLinebreaks(Linebreak.LF);
			sb.Trim();
			sb.TrimTrailingSpaces();
			return sb.ToString();
		}

		public string ToFaradayGreeting()
		{
			string text = ToFaraday();

			// Trim lines
			text = string.Join("\n", text.Split(new char[] { '\n' }, StringSplitOptions.None).Select(s => s.Trim()));
			
			// Split paragraphs
			var paragraphs = text.Split(new string[] { "\n\n" }, StringSplitOptions.RemoveEmptyEntries)
				.Select(s => s.Trim())
				.Where(s => s.Length > 0);

			// Join paragraphs
			return string.Join("\n", paragraphs);
		}

		public string ToFaradayChat()
		{
			string text = ToFaraday();

			var names = new HashSet<string>(
				Current.Characters.Select(c => c.spokenName.ToLowerInvariant())
				.Where(s => string.IsNullOrWhiteSpace(s) == false));

			var paragraphs = text.Split(new string[] { "\n\n" }, StringSplitOptions.RemoveEmptyEntries).Select(s => s.Trim()).Where(s => s.Length > 0).ToArray();
			for (int i = 0; i < paragraphs.Length; ++i)
			{
				// {char}: -> #{char}:
				string[] lines = paragraphs[i].Split(new char[] { '\n' }, StringSplitOptions.None);
				for (int line = 0; line < lines.Length; ++line)
				{
					if (lines[line].BeginsWith("{character}:", false) 
						|| lines[line].BeginsWith("{user}:", false)
						|| lines[line].BeginsWith("{character}\uFF1A", false)
						|| lines[line].BeginsWith("{user}\uFF1A", false))
						lines[line] = string.Concat("#", lines[line]);
					else
					{
						int pos_colon = Utility.ScopedIndexOf(lines[line], 0, ':', '\"', '\"');
						int pos_colon_full_width = Utility.ScopedIndexOf(lines[line], 0, '\uFF1A', '\"', '\"'); // full width colon
						if (pos_colon_full_width != -1 && (pos_colon == -1 || pos_colon_full_width < pos_colon))
							pos_colon = pos_colon_full_width;
						if (pos_colon != -1)
						{
							string name = lines[line].Substring(0, pos_colon).Trim().ToLowerInvariant();
							if (names.Contains(name))
								lines[line] = string.Concat("#", lines[line]);
						}
					}
				}
				paragraphs[i] = string.Join("\n", lines);
			}
			return string.Join("\n\n", paragraphs);
		}

		public static GingerString FromParameter(string value)
		{
			StringBuilder sb = new StringBuilder(value);
			sb.ConvertLinebreaks(Linebreak.LF);
			sb.Replace("\n", Text.Break);

			// Back tick
			int pos_tick = sb.IndexOf('`', 0);
			while (pos_tick != -1)
			{
				int pos_end = sb.IndexOf('`', pos_tick + 1);
				if (pos_end == -1)
					break;
				if (pos_end - pos_tick > 1)
				{
					sb.Insert(pos_end, "<!np->");
					sb.Insert(pos_tick + 1, "<!np+>");
					pos_tick = sb.IndexOf('`', pos_end + 13);
					continue;
				}
				pos_tick = sb.IndexOf('`', pos_tick + 2);
			}

			// Remove comments
			RemoveComments(sb);

			// Replace names
			Utility.ReplaceWholeWord(sb, CharacterMarker, "__CCCC__", StringComparison.OrdinalIgnoreCase);
			Utility.ReplaceWholeWord(sb, UserMarker, "__UUUU__", StringComparison.OrdinalIgnoreCase);
			Utility.ReplaceWholeWord(sb, OriginalMarker, "__OOOO__", StringComparison.OrdinalIgnoreCase);
			Utility.ReplaceWholeWord(sb, NameMarker, "__NNNN__", StringComparison.OrdinalIgnoreCase);
			Utility.ReplaceWholeWord(sb, ContinueMarker, "", StringComparison.OrdinalIgnoreCase);

			if (AppSettings.Settings.AutoConvertNames)
			{
				string userPlaceholder = (Current.Card.userPlaceholder ?? "").Trim();
				if (string.IsNullOrWhiteSpace(userPlaceholder) == false)
					Utility.ReplaceWholeWord(sb, userPlaceholder, "__UUUU__", StringComparison.Ordinal);

				for (int i = 0; i < Current.Characters.Count; ++i)
				{
					string characterPlaceholder = (Current.Characters[i].namePlaceholder ?? "").Trim();
					if (string.IsNullOrWhiteSpace(characterPlaceholder) == false)
						Utility.ReplaceWholeWord(sb, characterPlaceholder, MakeInternalCharacterMarker(i), StringComparison.Ordinal);
				}
			}

			sb.Replace("__CCCC__", InternalCharacterMarker);
			sb.Replace("__UUUU__", InternalUserMarker);
			sb.Replace("__OOOO__", InternalOriginalMarker);
			sb.Replace("__NNNN__", InternalNameMarker);

			return FromString(sb.ToString());
		}
		
		public static string RemoveComments(string text)
		{
			StringBuilder sb = new StringBuilder(text);
			RemoveComments(sb);
			return sb.ToString();
		}

		public static void RemoveComments(StringBuilder sb)
		{
			// Remove comments
			int pos_comment = sb.IndexOf("/*", 0);
			while (pos_comment != -1)
			{
				int pos_comment_end = Utility.ScopedIndexOf(sb, "*/", pos_comment, "/*", "*/", -1, '\0');
				if (pos_comment_end == -1)
					break;

				sb.Remove(pos_comment, pos_comment_end - pos_comment + 2);
				pos_comment = sb.IndexOf("/*", pos_comment);
			}

			// Remove comments (Html)
			pos_comment = sb.IndexOf("<!--", 0);
			while (pos_comment != -1)
			{
				int pos_comment_end = sb.IndexOf("-->", pos_comment + 4);
				if (pos_comment_end == -1)
					break;

				sb.Remove(pos_comment, pos_comment_end - pos_comment + 3);
				pos_comment = sb.IndexOf("<!--", pos_comment);
			}
		}

		public static GingerString Join(string separator, IEnumerable<GingerString> texts)
		{
			return FromString(Text.Process(string.Join(separator, texts.Select(g => g.ToString())), Text.EvalOption.Minimal));
		}

		public string ToParameter()
		{
			StringBuilder sb = new StringBuilder(value);

			sb.Replace(InternalCharacterMarker, CharacterMarker);
			sb.Replace(InternalUserMarker, UserMarker);
			sb.Replace(InternalOriginalMarker, OriginalMarker);
			sb.Replace(InternalNameMarker, NameMarker);
			sb.Replace(InternalContinueMarker, ContinueMarker);

			return sb.TrimStart().ToString();
		}

		public string WithNames(string[] characterNames, string userName)
		{
			return WithNames(value, characterNames, userName);
		}

		public static string WithNames(string value, string[] characterNames, string userName)
		{
			StringBuilder sb = new StringBuilder(value);
			for (int i = 0; i < characterNames.Length; ++i)
			{
				string marker = MakeInternalCharacterMarker(i);
				sb.Replace(marker, characterNames[i] ?? marker);
			}

			if (AppSettings.Settings.AutoConvertNames && characterNames.Length > 0)
				sb.Replace(CharacterMarker, characterNames[0] ?? CharacterMarker, true);
			if (AppSettings.Settings.AutoConvertNames)
				sb.Replace(UserMarker, userName ?? UserMarker, true);

			return sb.ToString();
		}

		public string ToBaked()
		{
			string[] characterNames = Current.Characters.Select(c => c.namePlaceholder ?? "").ToArray();
			string userPlaceholder = Current.Card.userPlaceholder;

			return WithNames(ToParameter(), characterNames, userPlaceholder);
		}
		
		public static GingerString FromString(string value)
		{
			return new GingerString() { value = value };
		}

		public static GingerString FromOutput(string value, int characterIndex, Generator.Option options, Text.EvalOption evalOption = Text.EvalOption.Minimal)
		{
			if (value == null)
				return new GingerString(value);

			var sb = new StringBuilder(value);

			string[] characterNames = Current.Characters.Select(c => c.spokenName).ToArray();
			bool bUseCharacterPlaceholder = (characterIndex == 0 && Current.Characters.Count == 1) || options.Contains(Generator.Option.Single);
			bool bGroup = options.Contains(Generator.Option.Group);

			if (bGroup)
			{
				sb.Replace(InternalCharacterMarker, MakeInternalCharacterMarker(characterIndex));
			}
			else
			{
				if (bUseCharacterPlaceholder)
				{
					sb.Replace(InternalCharacterMarker, CharacterMarker);
					sb.Replace(MakeInternalCharacterMarker(characterIndex), CharacterMarker);
				}
				else if (characterIndex >= 0 && characterIndex < characterNames.Length)
				{
					sb.Replace(MakeInternalCharacterMarker(0), CharacterMarker);
					sb.Replace(InternalCharacterMarker, characterNames[characterIndex]);
				}
				else
					sb.Replace(InternalCharacterMarker, CharacterMarker); // Error
			}

			sb.Replace(InternalUserMarker, UserMarker);
			sb.Replace(InternalOriginalMarker, OriginalMarker);
			sb.Replace(InternalNameMarker, NameMarker);
			sb.Replace(InternalContinueMarker, ContinueMarker);

			if (!bGroup)
			{
				for (int i = 0; i < characterNames.Length; ++i)
					sb.Replace(MakeInternalCharacterMarker(i), characterNames[i]);
			}

			string text = Text.Process(sb.ToString(), evalOption)
				.ConvertLinebreaks(Linebreak.LF);
			return new GingerString(text);
		}

		public string ToGinger()
		{
			if (value == null)
				return null;

			StringBuilder sb = new StringBuilder(value);
			sb.Replace(CharacterMarker, CharacterMarker, true); // Case insensitive
			sb.Replace(UserMarker, UserMarker, true); // Case insensitive
			sb.Replace(OriginalMarker, OriginalMarker, true); // Case insensitive
			sb.Replace(NameMarker, NameMarker, true); // Case insensitive
			UnescapeBackslash(sb);
			sb.Trim();
			sb.ConvertLinebreaks(Linebreak.Default);

			return sb.ToString();
		}

		public string ToGrammarPreview()
		{
			if (value == null)
				return null;

			StringBuilder sb = new StringBuilder(value);
			sb.Replace(CharacterMarker, CharacterMarker, true); // Case insensitive
			sb.Replace(UserMarker, UserMarker, true); // Case insensitive
			sb.Replace(OriginalMarker, OriginalMarker, true); // Case insensitive
			sb.Replace(NameMarker, NameMarker, true); // Case insensitive
			sb.Trim();
			sb.ConvertLinebreaks(Linebreak.Default);
			return sb.ToString();
		}

		public string ToOutputPreview(Recipe.Component channel = Recipe.Component.Invalid)
		{
			if (value == null)
				return null;

			StringBuilder sb;

			switch (AppSettings.Settings.PreviewFormat)
			{
			default:
			case AppSettings.Settings.OutputPreviewFormat.Default:
				return ToGinger();
			case AppSettings.Settings.OutputPreviewFormat.SillyTavern:
				if (channel == Recipe.Component.Example)
					sb = new StringBuilder(ToTavernChat());
				else
					sb = new StringBuilder(ToTavern());
				break;
			case AppSettings.Settings.OutputPreviewFormat.Faraday:
				if (channel == Recipe.Component.Example)
					sb = new StringBuilder(ToFaradayChat());
				else
					sb = new StringBuilder(ToFaraday());
				break;
			case AppSettings.Settings.OutputPreviewFormat.FaradayParty:
				sb = new StringBuilder(ToFaraday());
				string[] characterNames = Current.Characters.Select(c => c.spokenName).ToArray();
				for (int i = 0; i < characterNames.Length; ++i)
					sb.Replace(MakeInternalCharacterMarker(i), characterNames[i]);
				break;
			case AppSettings.Settings.OutputPreviewFormat.PlainText:
				sb = new StringBuilder(ToGinger());
				sb.Replace(CharacterMarker, Current.Name, true);
				sb.Replace(UserMarker, Current.Card.userPlaceholder, true);
				sb.Replace(OriginalMarker, "", true);
				sb.Replace(ContinueMarker, "", true);
				sb.Replace(NameMarker, Current.Name, true);
				break;
			}
			
			sb.Trim();
			sb.ConvertLinebreaks(Linebreak.CRLF);
			return sb.ToString();
		}

		public static string BakeNames(string value, int characterIndex)
		{
			string text = FromOutput(value, characterIndex, Generator.Option.None).ToString();

			var sb = new StringBuilder(text);

			string userPlaceholder = Current.Card.userPlaceholder;
			if (string.IsNullOrEmpty(userPlaceholder) == false)
				sb.Replace(UserMarker, userPlaceholder, false);

			if (characterIndex >= 0 && characterIndex < Current.Characters.Count)
			{
				string characterPlaceholder = Current.Characters[characterIndex].namePlaceholder;
				if (string.IsNullOrEmpty(characterPlaceholder) == false)
					sb.Replace(CharacterMarker, characterPlaceholder, false);
			}
			else
			{
				string characterPlaceholder = Current.MainCharacter.namePlaceholder;
				if (string.IsNullOrEmpty(characterPlaceholder) == false)
					sb.Replace(CharacterMarker, characterPlaceholder, false);
			}

			return sb.ToString();
		}

		public override string ToString()
		{
			return value;
		}

		public override int GetHashCode()
		{
			if (value == null)
				return 0;
			return value.GetHashCode();
		}

		private struct Replacement
		{
			public Replacement(Func<Context, ContextString.EvaluationConfig, string> fn, params string[] matches)
			{
				this.fn = fn;
				this.matches = matches;
			}
			public string[] matches;
			public Func<Context, ContextString.EvaluationConfig, string> fn;
		}

		private static Replacement[] replacements = new Replacement[]
		{
			new Replacement((ctx, cfg) => NameMarker, "{name}"),
			new Replacement((ctx, cfg) => UserMarker, "{#name}"),
			new Replacement((ctx, cfg) => Text.Eval("[card]", ctx, cfg, Text.EvalOption.None), "{card}"),
			new Replacement((ctx, cfg) => Text.Eval("[gender]", ctx, cfg, Text.EvalOption.None), "{gender}"),
			new Replacement((ctx, cfg) => Text.Eval("[#gender]", ctx, cfg, Text.EvalOption.None), "{#gender}"),
<<<<<<< HEAD
			new Replacement((ctx, cfg) => "", "{unknown}"),
=======
			new Replacement((ctx, cfg) => Text.Eval("[names.list]", ctx, cfg, Text.EvalOption.None), "{names}"),
			new Replacement((ctx, cfg) => Text.Eval("[actors.list]", ctx, cfg, Text.EvalOption.None), "{actors}"),
			new Replacement((ctx, cfg) => Text.Eval("[others.list]", ctx, cfg, Text.EvalOption.None), "{others}"),
			new Replacement((ctx, cfg) => Text.Eval("[everyone.list]", ctx, cfg, Text.EvalOption.None), "{everyone}"),
>>>>>>> 08c53095

			// Character grammar macros
			new Replacement((ctx, cfg) => Text.Eval("[they]", ctx, cfg, Text.EvalOption.None), "{they}", "{he}", "{she}"),
			new Replacement((ctx, cfg) => Text.Eval("[they've]", ctx, cfg, Text.EvalOption.None), "{they've}"),
			new Replacement((ctx, cfg) => Text.Eval("[they'd]", ctx, cfg, Text.EvalOption.None), "{they'd}", "{he'd}", "{she'd}"),
			new Replacement((ctx, cfg) => Text.Eval("[they'll]", ctx, cfg, Text.EvalOption.None), "{they'll}", "{he'll}", "{she'll}"),
			new Replacement((ctx, cfg) => Text.Eval("[they're]", ctx, cfg, Text.EvalOption.None), "{they're}", "{he's}", "{she's}"),
			new Replacement((ctx, cfg) => Text.Eval("[them]", ctx, cfg, Text.EvalOption.None), "{them}", "{him}"),
			new Replacement((ctx, cfg) => Text.Eval("[their]", ctx, cfg, Text.EvalOption.None), "{their}", "{his}", "{her}"),
			new Replacement((ctx, cfg) => Text.Eval("[theirs]", ctx, cfg, Text.EvalOption.None), "{theirs}", "{hers}"),
			new Replacement((ctx, cfg) => Text.Eval("[themselves]", ctx, cfg, Text.EvalOption.None), "{themselves}", "{himself}", "{herself}"),
			new Replacement((ctx, cfg) => Text.Eval("[is]", ctx, cfg, Text.EvalOption.None), "{is}", "{are}"),
			new Replacement((ctx, cfg) => Text.Eval("[isn't]", ctx, cfg, Text.EvalOption.None), "{isn't}", "{aren't}"),
			new Replacement((ctx, cfg) => Text.Eval("[has]", ctx, cfg, Text.EvalOption.None), "{has}", "{have}"),
			new Replacement((ctx, cfg) => Text.Eval("[hasn't]", ctx, cfg, Text.EvalOption.None), "{hasn't}", "{haven't}"),
			new Replacement((ctx, cfg) => Text.Eval("[was]", ctx, cfg, Text.EvalOption.None), "{was}", "{were}"),
			new Replacement((ctx, cfg) => Text.Eval("[wasn't]", ctx, cfg, Text.EvalOption.None), "{wasn't}", "{weren't}"),
			new Replacement((ctx, cfg) => Text.Eval("[do]", ctx, cfg, Text.EvalOption.None), "{does}", "{do}"),
			new Replacement((ctx, cfg) => Text.Eval("[don't]", ctx, cfg, Text.EvalOption.None), "{doesn't}", "{don't}"),
			new Replacement((ctx, cfg) => Text.Eval("[s]", ctx, cfg, Text.EvalOption.None), "{s}"),
			new Replacement((ctx, cfg) => Text.Eval("[es]", ctx, cfg, Text.EvalOption.None), "{es}"),
			new Replacement((ctx, cfg) => Text.Eval("[ies]", ctx, cfg, Text.EvalOption.None), "{y}", "{ies}"),
			
			// User grammar macros
			new Replacement((ctx, cfg) => Text.Eval("[#they]", ctx, cfg, Text.EvalOption.None), "{#they}", "{#he}", "{#she}"),
			new Replacement((ctx, cfg) => Text.Eval("[#they've]", ctx, cfg, Text.EvalOption.None), "{#they've}"),
			new Replacement((ctx, cfg) => Text.Eval("[#they'd]", ctx, cfg, Text.EvalOption.None), "{#they'd}", "{#he'd}", "{#she'd}"),
			new Replacement((ctx, cfg) => Text.Eval("[#they'll]", ctx, cfg, Text.EvalOption.None), "{#they'll}", "{#he'll}", "{#she'll}"),
			new Replacement((ctx, cfg) => Text.Eval("[#they're]", ctx, cfg, Text.EvalOption.None), "{#they're}", "{#he's}", "{#she's}"),
			new Replacement((ctx, cfg) => Text.Eval("[#them]", ctx, cfg, Text.EvalOption.None), "{#them}", "{#him}"),
			new Replacement((ctx, cfg) => Text.Eval("[#their]", ctx, cfg, Text.EvalOption.None), "{#their}", "{#his}", "{#her}"),
			new Replacement((ctx, cfg) => Text.Eval("[#theirs]", ctx, cfg, Text.EvalOption.None), "{#theirs}", "{#hers}"),
			new Replacement((ctx, cfg) => Text.Eval("[#themselves]", ctx, cfg, Text.EvalOption.None), "{#themselves}", "{#himself}", "{#herself}"),
			new Replacement((ctx, cfg) => Text.Eval("[#is]", ctx, cfg, Text.EvalOption.None), "{#is}", "{#are}"),
			new Replacement((ctx, cfg) => Text.Eval("[#isn't]", ctx, cfg, Text.EvalOption.None), "{#isn't}", "{#aren't}"),
			new Replacement((ctx, cfg) => Text.Eval("[#has]", ctx, cfg, Text.EvalOption.None), "{#has}", "{#have}"),
			new Replacement((ctx, cfg) => Text.Eval("[#hasn't]", ctx, cfg, Text.EvalOption.None), "{#hasn't}", "{#haven't}"),
			new Replacement((ctx, cfg) => Text.Eval("[#was]", ctx, cfg, Text.EvalOption.None), "{#was}", "{#were}"),
			new Replacement((ctx, cfg) => Text.Eval("[#wasn't]", ctx, cfg, Text.EvalOption.None), "{#wasn't}", "{#weren't}"),
			new Replacement((ctx, cfg) => Text.Eval("[#do]", ctx, cfg, Text.EvalOption.None), "{#does}", "{#do}"),
			new Replacement((ctx, cfg) => Text.Eval("[#don't]", ctx, cfg, Text.EvalOption.None), "{#doesn't}", "{#don't}"),
			new Replacement((ctx, cfg) => Text.Eval("[#s]", ctx, cfg, Text.EvalOption.None), "{#s}"),
			new Replacement((ctx, cfg) => Text.Eval("[#es]", ctx, cfg, Text.EvalOption.None), "{#es}"),
			new Replacement((ctx, cfg) => Text.Eval("[#ies]", ctx, cfg, Text.EvalOption.None), "{#y}", "{#ies}"),
		};

		public static string EvaluateParameter(string text, Context context)
		{
			var evalConfig = new ContextString.EvaluationConfig() {
				macroSuppliers = new IMacroSupplier[] { Current.Strings },
				referenceSuppliers = new IStringReferenceSupplier[] { Current.Strings },
				ruleSuppliers = new IRuleSupplier[] { Current.Strings },
			};

			return EvaluateParameter(text, context, evalConfig);
		}

		public static string EvaluateParameter(string text, Context context, ContextString.EvaluationConfig evalConfig)
		{
			if (text == null)
				return null;

			if (context.HasFlag("__snippet"))
				return text; // Don't evaluate if we're generating a snippet

			if (text.Contains('{') == false)
				return text; // No possible replacement

			// Replace variables
			StringBuilder sb = new StringBuilder(text);
			var pos_var = sb.IndexOf("{$", 0);
			while (pos_var != -1)
			{
				int pos_var_end = sb.IndexOfAny(new char[] { '}', ' ', '\r', '\n', '\t' }, pos_var + 2);
				if (pos_var_end == -1 || char.IsWhiteSpace(sb[pos_var_end]))
					break;

				string varName = sb.Substring(pos_var + 2, pos_var_end - pos_var - 2).ToLowerInvariant();
				string varValue;

				if (Current.Card.TryGetVariable(varName, out varValue))
				{
					sb.Remove(pos_var, pos_var_end - pos_var + 1);
					sb.Insert(pos_var, varValue ?? "");
					pos_var = sb.IndexOf("{$", pos_var + (varValue ?? "").Length);
				}
				else
				{
					sb.Remove(pos_var, pos_var_end - pos_var + 1);
					pos_var = sb.IndexOf("{$", pos_var);
				}
			}

			// Find possible replacements
			string findText = sb.ToString().ToLowerInvariant();
			List<Replacement> foundReplacements = new List<Replacement>(4);
			for (int i = 0; i < replacements.Length; ++i)
			{
				foreach (var match in replacements[i].matches)
				{
					if (findText.Contains(match))
					{
						foundReplacements.Add(replacements[i]);
						break;
					}
				}
			}

			if (foundReplacements.Count == 0)
				return sb.ToString();

			// Apply replacements
			for (int i = 0; i < foundReplacements.Count; ++i)
			{
				string evaluatedText = foundReplacements[i].fn.Invoke(context, evalConfig);
				foreach (var match in foundReplacements[i].matches)
					sb.Replace(match, evaluatedText, true);
			}
			return sb.ToString();
		}

		public static string FromCode(string text)
		{
			var sb = new StringBuilder(text);
			sb.Replace("\t", Text.Tab);
			sb.Insert(0, "<!np+>");
			sb.Insert(sb.Length, "<!np->");
			return sb.ToString();
		}

		public static string Escape(string text)
		{
			if (string.IsNullOrEmpty(text))
				return text;

			StringBuilder sb = new StringBuilder(text);
			Escape(sb);
			text = sb.ToString();
			return text;
		}

		private static HashSet<string> _commands = new HashSet<string>() {
<<<<<<< HEAD
			"{char}", "{user}", "{card}", "{name}", "{gender}", "{unknown}", "{they}", "{he}", "{she}", "{they've}", "{they'd}", "{he'd}", "{she'd}", "{they'll}", "{he'll}", "{she'll}", "{they're}", "{he's}", "{she's}", "{them}", "{him}", "{their}", "{his}", "{her}", "{theirs}", "{hers}", "{themselves}", "{himself}", "{herself}", "{is}", "{are}", "{isn't}", "{aren't}", "{has}", "{have}", "{hasn't}", "{haven't}", "{was}", "{were}", "{wasn't}", "{weren't}", "{does}", "{do}", "{doesn't}", "{don't}", "{s}", "{es}", "{y}", "{ies}", "{#name}", "{#gender}", "{#they}", "{#he}", "{#she}", "{#they've}", "{#they'd}", "{#he'd}", "{#she'd}", "{#they'll}", "{#he'll}", "{#she'll}", "{#they're}", "{#he's}", "{#she's}", "{#them}", "{#him}", "{#their}", "{#his}", "{#hers}", "{#theirs}", "{#hers}", "{#themselves}", "{#himself}", "{#herself}", "{#is}", "{#are}", "{#isn't}", "{#aren't}", "{#has}", "{#have}", "{#hasn't}", "{#haven't}", "{#was}", "{#were}", "{#wasn't}", "{#weren't}", "{#does}", "{#do}", "{#doesn't}", "{#don't}", "{#s}", "{#es}", "{#y}", "{#ies}",
=======
			"{char}", "{user}", "{card}", "{name}", "{gender}", "{names}", "{actors}", "{others}", "{everyone}", "{they}", "{he}", "{she}", "{they've}", "{they'd}", "{he'd}", "{she'd}", "{they'll}", "{he'll}", "{she'll}", "{they're}", "{he's}", "{she's}", "{them}", "{him}", "{their}", "{his}", "{her}", "{theirs}", "{hers}", "{themselves}", "{himself}", "{herself}", "{is}", "{are}", "{isn't}", "{aren't}", "{has}", "{have}", "{hasn't}", "{haven't}", "{was}", "{were}", "{wasn't}", "{weren't}", "{does}", "{do}", "{doesn't}", "{don't}", "{s}", "{es}", "{y}", "{ies}", "{#name}", "{#gender}", "{#they}", "{#he}", "{#she}", "{#they've}", "{#they'd}", "{#he'd}", "{#she'd}", "{#they'll}", "{#he'll}", "{#she'll}", "{#they're}", "{#he's}", "{#she's}", "{#them}", "{#him}", "{#their}", "{#his}", "{#hers}", "{#theirs}", "{#hers}", "{#themselves}", "{#himself}", "{#herself}", "{#is}", "{#are}", "{#isn't}", "{#aren't}", "{#has}", "{#have}", "{#hasn't}", "{#haven't}", "{#was}", "{#were}", "{#wasn't}", "{#weren't}", "{#does}", "{#do}", "{#doesn't}", "{#don't}", "{#s}", "{#es}", "{#y}", "{#ies}",
>>>>>>> 08c53095
		};

		public static void Escape(StringBuilder sb)
		{
			// Escape curly brackets (except for macros)
			int pos = sb.IndexOfAny(new char[] { '{', '}' }, 0);
			while (pos != -1)
			{
				char ch = sb[pos];
				int pos_end = -1;
				if (ch == '{')
					pos_end = Utility.FindEndOfScope(sb, pos, '{', '}');
				
				if (pos_end == -1)
				{
					sb.Insert(pos, ch);
					pos = sb.IndexOfAny(new char[] { '{', '}' }, pos + 2);
					continue;
				}

				string word = sb.SubstringToFrom(pos, pos_end).ToLowerInvariant();
				if (_commands.Contains(word))
				{
					// Don't escape
					pos = sb.IndexOfAny(new char[] { '{', '}' }, pos_end + 1);
					continue;
				}

				// Escape
				sb.Insert(pos_end, '}');
				sb.Insert(pos, '{');
				pos = sb.IndexOfAny(new char[] { '{', '}' }, pos_end + 3);
			}

			sb.Replace("[", "[[");
			sb.Replace("]", "]]");
		}

		public static void Unescape(StringBuilder sb)
		{
			sb.Replace("{{", "{");
			sb.Replace("}}", "}");
			sb.Replace("[[", "[");
			sb.Replace("]]", "]");
		}

		public static GingerString Empty
		{
			get { return new GingerString(null); }
		}

		public bool IsNullOrEmpty()
		{
			return string.IsNullOrWhiteSpace(value);
		}

		public GingerString ApplyTextStyle(CardData.TextStyle style)
		{
			if (style != CardData.TextStyle.None)
				value = TextStyleConverter.Convert(value, style);
			return this;
		}

		public GingerString ApplyStandardTextStyle()
		{
			if (string.IsNullOrEmpty(value) == false)
				value = TextStyleConverter.Convert(value, CardData.TextStyle.Mixed);
			return this;
		}

		private static void UnescapeBackslash(StringBuilder sb)
		{
			sb.Replace("\\*", "*");
			sb.Replace("\\\"", "\"");
			sb.Replace("\\\\", "\\");
			
		}

	}

}<|MERGE_RESOLUTION|>--- conflicted
+++ resolved
@@ -550,14 +550,11 @@
 			new Replacement((ctx, cfg) => Text.Eval("[card]", ctx, cfg, Text.EvalOption.None), "{card}"),
 			new Replacement((ctx, cfg) => Text.Eval("[gender]", ctx, cfg, Text.EvalOption.None), "{gender}"),
 			new Replacement((ctx, cfg) => Text.Eval("[#gender]", ctx, cfg, Text.EvalOption.None), "{#gender}"),
-<<<<<<< HEAD
-			new Replacement((ctx, cfg) => "", "{unknown}"),
-=======
 			new Replacement((ctx, cfg) => Text.Eval("[names.list]", ctx, cfg, Text.EvalOption.None), "{names}"),
 			new Replacement((ctx, cfg) => Text.Eval("[actors.list]", ctx, cfg, Text.EvalOption.None), "{actors}"),
 			new Replacement((ctx, cfg) => Text.Eval("[others.list]", ctx, cfg, Text.EvalOption.None), "{others}"),
 			new Replacement((ctx, cfg) => Text.Eval("[everyone.list]", ctx, cfg, Text.EvalOption.None), "{everyone}"),
->>>>>>> 08c53095
+			new Replacement((ctx, cfg) => "", "{unknown}"),
 
 			// Character grammar macros
 			new Replacement((ctx, cfg) => Text.Eval("[they]", ctx, cfg, Text.EvalOption.None), "{they}", "{he}", "{she}"),
@@ -700,11 +697,7 @@
 		}
 
 		private static HashSet<string> _commands = new HashSet<string>() {
-<<<<<<< HEAD
-			"{char}", "{user}", "{card}", "{name}", "{gender}", "{unknown}", "{they}", "{he}", "{she}", "{they've}", "{they'd}", "{he'd}", "{she'd}", "{they'll}", "{he'll}", "{she'll}", "{they're}", "{he's}", "{she's}", "{them}", "{him}", "{their}", "{his}", "{her}", "{theirs}", "{hers}", "{themselves}", "{himself}", "{herself}", "{is}", "{are}", "{isn't}", "{aren't}", "{has}", "{have}", "{hasn't}", "{haven't}", "{was}", "{were}", "{wasn't}", "{weren't}", "{does}", "{do}", "{doesn't}", "{don't}", "{s}", "{es}", "{y}", "{ies}", "{#name}", "{#gender}", "{#they}", "{#he}", "{#she}", "{#they've}", "{#they'd}", "{#he'd}", "{#she'd}", "{#they'll}", "{#he'll}", "{#she'll}", "{#they're}", "{#he's}", "{#she's}", "{#them}", "{#him}", "{#their}", "{#his}", "{#hers}", "{#theirs}", "{#hers}", "{#themselves}", "{#himself}", "{#herself}", "{#is}", "{#are}", "{#isn't}", "{#aren't}", "{#has}", "{#have}", "{#hasn't}", "{#haven't}", "{#was}", "{#were}", "{#wasn't}", "{#weren't}", "{#does}", "{#do}", "{#doesn't}", "{#don't}", "{#s}", "{#es}", "{#y}", "{#ies}",
-=======
-			"{char}", "{user}", "{card}", "{name}", "{gender}", "{names}", "{actors}", "{others}", "{everyone}", "{they}", "{he}", "{she}", "{they've}", "{they'd}", "{he'd}", "{she'd}", "{they'll}", "{he'll}", "{she'll}", "{they're}", "{he's}", "{she's}", "{them}", "{him}", "{their}", "{his}", "{her}", "{theirs}", "{hers}", "{themselves}", "{himself}", "{herself}", "{is}", "{are}", "{isn't}", "{aren't}", "{has}", "{have}", "{hasn't}", "{haven't}", "{was}", "{were}", "{wasn't}", "{weren't}", "{does}", "{do}", "{doesn't}", "{don't}", "{s}", "{es}", "{y}", "{ies}", "{#name}", "{#gender}", "{#they}", "{#he}", "{#she}", "{#they've}", "{#they'd}", "{#he'd}", "{#she'd}", "{#they'll}", "{#he'll}", "{#she'll}", "{#they're}", "{#he's}", "{#she's}", "{#them}", "{#him}", "{#their}", "{#his}", "{#hers}", "{#theirs}", "{#hers}", "{#themselves}", "{#himself}", "{#herself}", "{#is}", "{#are}", "{#isn't}", "{#aren't}", "{#has}", "{#have}", "{#hasn't}", "{#haven't}", "{#was}", "{#were}", "{#wasn't}", "{#weren't}", "{#does}", "{#do}", "{#doesn't}", "{#don't}", "{#s}", "{#es}", "{#y}", "{#ies}",
->>>>>>> 08c53095
+			"{char}", "{user}", "{card}", "{name}", "{gender}", "{unknown}", "{names}", "{actors}", "{others}", "{everyone}", "{they}", "{he}", "{she}", "{they've}", "{they'd}", "{he'd}", "{she'd}", "{they'll}", "{he'll}", "{she'll}", "{they're}", "{he's}", "{she's}", "{them}", "{him}", "{their}", "{his}", "{her}", "{theirs}", "{hers}", "{themselves}", "{himself}", "{herself}", "{is}", "{are}", "{isn't}", "{aren't}", "{has}", "{have}", "{hasn't}", "{haven't}", "{was}", "{were}", "{wasn't}", "{weren't}", "{does}", "{do}", "{doesn't}", "{don't}", "{s}", "{es}", "{y}", "{ies}", "{#name}", "{#gender}", "{#they}", "{#he}", "{#she}", "{#they've}", "{#they'd}", "{#he'd}", "{#she'd}", "{#they'll}", "{#he'll}", "{#she'll}", "{#they're}", "{#he's}", "{#she's}", "{#them}", "{#him}", "{#their}", "{#his}", "{#hers}", "{#theirs}", "{#hers}", "{#themselves}", "{#himself}", "{#herself}", "{#is}", "{#are}", "{#isn't}", "{#aren't}", "{#has}", "{#have}", "{#hasn't}", "{#haven't}", "{#was}", "{#were}", "{#wasn't}", "{#weren't}", "{#does}", "{#do}", "{#doesn't}", "{#don't}", "{#s}", "{#es}", "{#y}", "{#ies}",
 		};
 
 		public static void Escape(StringBuilder sb)
