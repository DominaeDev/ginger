﻿using System;
using System.Collections.Generic;
using System.Linq;
using Ginger.Properties;

namespace Ginger
{
	public class CharacterData
	{
		public string spokenName
		{
			get
			{
				if (string.IsNullOrWhiteSpace(_spokenName) == false)
					return _spokenName.Trim();
				else if (isMainCharacter && Current.Card.name != null)
					return Current.Card.name.Trim();
				return "";
			}
			set { _spokenName = value; }
		}

		public string namePlaceholder
		{
			get { return string.IsNullOrWhiteSpace(spokenName) ? Constants.DefaultCharacterName : spokenName.Trim(); }
		}

		public string _spokenName = null;
		public string gender = "";
		
		public string uid
		{
			get { return _uid; }
			set { _uid = value; }
		}
		private string _uid;

		public List<Recipe> recipes = new List<Recipe>();
		public bool isMainCharacter { get { return this == Current.MainCharacter; } }

		public CharacterData()
		{
			_uid = Utility.CreateGUID();
		}

		public CharacterData Clone()
		{
			CharacterData clone = (CharacterData)this.MemberwiseClone();
			clone.recipes = new List<Recipe>(recipes.Count);
			foreach (var recipe in recipes)
				clone.recipes.Add((Recipe)recipe.Clone());
			return clone;
		}

		public enum ContextType
		{
			None,		// Card info
			FlagsOnly,	// + Recipe flags
			Full,		// + Parameters
		}

		public Context GetContext(ContextType type, Generator.Option options = Generator.Option.None, bool includeInactiveRecipes = false)
		{
			Context context = Context.CreateEmpty();
			// Name(s)
			context.SetValue("card", Utility.FirstNonEmpty(Current.Card.name, Current.Name, Constants.DefaultCharacterName));
			context.SetValue("name", Utility.FirstNonEmpty(this.spokenName, Current.Card.name, Constants.DefaultCharacterName));
			context.SetValue("#name", GingerString.InternalUserMarker);
			context.SetValue("names", 
				string.Join(Text.Delimiter,
					Current.Characters.Select(c => c.spokenName)
					.Where(s => string.IsNullOrEmpty(s) == false)));
			context.SetValue("actors",
				string.Join(Text.Delimiter,
				Current.Characters
					.Except(new CharacterData[] { Current.MainCharacter })
					.Select(c => c.spokenName)
					.Where(s => string.IsNullOrEmpty(s) == false)));

			// Gender
			if (string.IsNullOrWhiteSpace(this.gender) == false)
			{
				context.SetValue("gender", this.gender.ToLowerInvariant());
				context.SetFlag(this.gender);

				bool bFuta = GenderSwap.IsFutanari(this.gender);
				if (bFuta)
					context.SetFlag("futanari");

				// Custom gender?
				if (!(string.Compare(this.gender, "male", true) == 0 
					|| string.Compare(this.gender, "female", true) == 0 
					|| bFuta))
				{
					context.SetFlag("custom-gender");
				}
			}

			// Gender (user)
			if (Current.Card.userGender != null)
			{
				var userGender = Current.Card.userGender.ToLowerInvariant();
				context.SetValue("user-gender", userGender);
				context.SetValue("#gender", userGender);
			}

			// Is actor?
			if (isMainCharacter == false)
				context.SetFlag(Constants.Flag.Actor);
			if (Current.Characters.Count > 1)
			{
				if (options.Contains(Generator.Option.Group))
<<<<<<< HEAD
					context.SetFlag("__group");
				else
				{
					context.SetFlag("__multi");
					context.SetFlag("multi-character");
=======
				{
					context.SetFlag("group");
					context.SetFlag("__group");
				}
				else
				{
					context.SetFlag("multi-character");
					context.SetFlag("__multi");
>>>>>>> 550109b8
				}
			}

			// Allow nsfw?
			if (AppSettings.Settings.AllowNSFW)
				context.SetFlag("allow-nsfw");

			// Level of detail
			switch (Current.Card.detailLevel)
			{
			case CardData.DetailLevel.Low: 
				context.SetFlag("less-detail");
				break;
			case CardData.DetailLevel.High:
				context.SetFlag("more-detail");
				break;
			}
			context.SetValue("detail", EnumHelper.ToInt(Current.Card.detailLevel));

			// Text style
			context.SetValue("text-style", EnumHelper.ToInt(Current.Card.textStyle));

			// Language
			context.SetValue("__locale", AppSettings.Settings.Locale);

			switch (Current.Card.textStyle)
			{
			case CardData.TextStyle.None:
				break;
			case CardData.TextStyle.Novel:
				context.SetFlag("__style-quotes");
				break;
			case CardData.TextStyle.Chat:
				context.SetFlag("__style-action-asterisks");
				break;
			case CardData.TextStyle.Mixed:
				context.SetFlag("__style-quotes");
				context.SetFlag("__style-action-asterisks");
				break;
			case CardData.TextStyle.Decorative:
				context.SetFlag("__style-quotes-decorative");
				break;
			case CardData.TextStyle.Japanese:
				context.SetFlag("__style-quotes-cjk");
				break;
			case CardData.TextStyle.Parentheses:
				context.SetFlag("__style-action-brackets");
				break;
			case CardData.TextStyle.Bold:
				context.SetFlag("__style-action-bold");
				break;
			}

			// Flags
			if (Current.Card.extraFlags.Contains(CardData.Flag.PruneScenario))
				context.SetFlag(Constants.Flag.PruneScenario);

			if (type == ContextType.Full)
			{
				Context fullContext;
				ParameterResolver.ResolveParameters(recipes.ToArray(), context, out fullContext);
				return fullContext;
			}
			else if (type == ContextType.FlagsOnly)
			{
				foreach (var recipe in recipes)
				{
					if (recipe.isEnabled == false && includeInactiveRecipes == false)
						continue;

					context.SetFlags(recipe.flags);
				}
			}			

			return context;
		}

		public Context GetContextForRecipe(Recipe targetRecipe, Generator.Option option = Generator.Option.None)
		{
			int index = recipes.IndexOf(targetRecipe);
			if (index == -1)
				return GetContext(ContextType.None, option);

			// Prepare contexts
			var localContexts = ParameterResolver.GetLocalContexts(recipes.ToArray(), GetContext(ContextType.None, option));
			return localContexts[index];
		}

		public Recipe AddRecipe(RecipeTemplate recipeTemplate)
		{
			var instances = AddRecipe(recipeTemplate, false);
			if (instances.Length > 0)
				return instances[0];
			return null;
		}

		public Recipe[] AddRecipe(RecipeTemplate recipeTemplate, bool bIncludes)
		{
			var recipe = recipeTemplate.Instantiate();

			List<Recipe> instances = new List<Recipe>();
			if (AddRecipe(recipe))
				instances.Add(recipe);

			if (bIncludes)
			{
				// Add includes
				foreach (var include in recipe.includes)
				{
					var includeRecipeTemplate = RecipeBook.GetRecipeByID(include);
					if (includeRecipeTemplate != null)
					{
						if (includeRecipeTemplate.requires != null)
						{
							Context context = GetContext(ContextType.FlagsOnly);

							if (includeRecipeTemplate.requires.Evaluate(context,
								new EvaluationCookie() { ruleSuppliers = Current.RuleSuppliers }) == false)
								continue;
						}

						instances.AddRange(AddRecipe(includeRecipeTemplate, false));
					}
				}
			}

			if (bIncludes || recipe.isSnippet)
			{
				// Detached templates
				IEnumerable<Recipe.Template> detachedTemplates;
				if (recipe.isSnippet)
					detachedTemplates = recipe.templates;
				else
					detachedTemplates = recipe.templates.Where(t => t.isDetached);

				foreach (var template in detachedTemplates)
				{
					string xmlSource;
					switch (template.channel)
					{
					case Recipe.Component.System: 
						if (template.isImportant)
							xmlSource = Resources.post_history_recipe; 
						else
							xmlSource = Resources.system_recipe;
						break;
					case Recipe.Component.Persona: xmlSource = Resources.persona_recipe; break;
					case Recipe.Component.Scenario: xmlSource = Resources.scenario_recipe; break;
					case Recipe.Component.Greeting: 
						if (template.isGroupOnly)
							xmlSource = Resources.group_greeting_recipe; 
						else
							xmlSource = Resources.greeting_recipe; 
						break;
					case Recipe.Component.Example: xmlSource = Resources.example_recipe; break;
					case Recipe.Component.Grammar: xmlSource = Resources.grammar_recipe; break;
					case Recipe.Component.UserPersona: xmlSource = Resources.user_recipe; break;
					default:
						continue;
					}

					Context context = GetContext(ContextType.FlagsOnly);

					if (template.condition != null && template.condition.Evaluate(context, new EvaluationCookie() { ruleSuppliers = Current.RuleSuppliers }) == false)
						continue;

					var editRecipe = RecipeBook.AddRecipeFromResource(xmlSource);
					if (editRecipe != null)
					{
						string text = template.text;
						GenderSwap.FromNeutralMarkers(ref text); // {them} -> him

						text = GingerString.FromString(
							Text.Eval(text, context,
								new ContextString.EvaluationConfig() {
									macroSuppliers = new IMacroSupplier[] { recipe.strings, Current.Strings },
									referenceSuppliers = new IStringReferenceSupplier[] { recipe.strings, Current.Strings },
									ruleSuppliers = new IRuleSupplier[] { recipe.strings, Current.Strings },
								},
							Text.EvalOption.Minimal))
						.ToBaked();

						(editRecipe.parameters[0] as TextParameter).value = text;

						instances.Add(editRecipe);
					}
				}
			}
			return instances.ToArray();
		}

		public bool AddRecipe(Recipe recipe)
		{
			if (recipe.allowMultiple == false && recipes.ContainsAny(r => r.uid == recipe.uid))
				return false; // Already added

			if (recipe.isSnippet)
				return false; // Don't add snippets directly

			int index = 0;
			foreach (var existing in recipes.Where(r => r.id == recipe.id))
				index = Math.Max(index, recipe.instanceIndex + 1);
			recipe.instanceIndex = index;

			if (recipe.isBase)
				recipes.Insert(0, recipe);
			else
				recipes.Add(recipe);

			Current.IsDirty = true;
			return true;
		}

		public Recipe[] AddRecipePreset(RecipePreset preset)
		{
			List<Recipe> instances = new List<Recipe>();

			// Add recipes
			foreach (var include in preset.recipes)
			{
				var includedRecipe = RecipeBook.GetRecipeByID(include.id);
				if (includedRecipe == null)
					continue;

				var instance = AddRecipe(includedRecipe);
				if (instance != null)
				{
					Context context = Current.Character.GetContext(ContextType.FlagsOnly);
					var evalConfig = new ContextString.EvaluationConfig() {
						macroSuppliers = new IMacroSupplier[] { Current.Strings },
						referenceSuppliers = new IStringReferenceSupplier[] { Current.Strings },
						ruleSuppliers = new IRuleSupplier[] { Current.Strings },
					};

					foreach (var parameterInfo in include.parameters)
					{
						var parameter = instance.GetParameter(parameterInfo.id);
						if (parameter == null)
							continue;

						string value = parameterInfo.value;
						if (string.IsNullOrEmpty(value) == false)
							value = GingerString.FromString(Text.Eval(value, context, evalConfig, Text.EvalOption.Minimal)).ToBaked();
						
						instance.SetParameterValue(parameterInfo.id, value, parameterInfo.enabled);
					}
					instance.isCollapsed = include.collapsed;

					instances.Add(instance);
				}
			}

			Current.IsDirty = true;
			return instances.ToArray();
		}

		public bool RemoveRecipe(Recipe recipe)
		{
			if (recipes.Remove(recipe))
			{
				Current.IsDirty = true;
				return true;
			}
			return false;
		}
	}

}<|MERGE_RESOLUTION|>--- conflicted
+++ resolved
@@ -110,13 +110,6 @@
 			if (Current.Characters.Count > 1)
 			{
 				if (options.Contains(Generator.Option.Group))
-<<<<<<< HEAD
-					context.SetFlag("__group");
-				else
-				{
-					context.SetFlag("__multi");
-					context.SetFlag("multi-character");
-=======
 				{
 					context.SetFlag("group");
 					context.SetFlag("__group");
@@ -125,7 +118,6 @@
 				{
 					context.SetFlag("multi-character");
 					context.SetFlag("__multi");
->>>>>>> 550109b8
 				}
 			}
 
