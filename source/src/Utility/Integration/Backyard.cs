--- conflicted
+++ resolved
@@ -608,10 +608,7 @@
 					}
 
 					// Compare database structure with known tables
-<<<<<<< HEAD
 					var validationTable = BackyardValidation.TablesByVersion[BackyardValidation.DatabaseVersion];
-=======
-					var validationTable = BackyardValidation.TablesByVersion[DatabaseVersion];
 
 					// Ignore tables we know of but don't care about
 					var ignoredTables = validationTable
@@ -621,7 +618,6 @@
 					foundTables.ExceptWith(ignoredTables);
 					validationTable = validationTable.Where(t => t.Length > 1).ToArray();
 
->>>>>>> 7457f7f4
 					if (AppSettings.BackyardLink.Strict && foundTables.Count != validationTable.Length)
 					{
 						LastError = "Validation failed";
@@ -796,7 +792,6 @@
 					return reader.GetDateTime(index);
 				else if (typeAffinity == TypeAffinity.Text)	//	Text date
 				{
-<<<<<<< HEAD
 					string value = reader.GetString(index);
 					DateTime dateTime;
 					if (DateTime.TryParseExact(value, "yyyy-MM-dd HH:mm:ss", CultureInfo.InvariantCulture, DateTimeStyles.None, out dateTime))
@@ -807,4299 +802,226 @@
 						return dateTime;
 				}
 				else if (typeAffinity == TypeAffinity.Int64)	// Unix date
-=======
-					connection.Open();
-
-					// Fetch character-group memberships
-					var groupMembers = new Dictionary<string, HashSet<string>>();
-					using (var cmdGroup = connection.CreateCommand())
-					{
-						cmdGroup.CommandText =
-						@"
-							SELECT 
-								A, B
-							FROM _CharacterConfigToGroupConfig
-						";
-
-						using (var reader = cmdGroup.ExecuteReader())
+				{
+					long unixTime = reader.GetInt64(index);
+					return DateTimeExtensions.FromUnixTime(unixTime);
+				}
+				else if (typeAffinity == TypeAffinity.Double)	// Julian date
+				{
+					double julianDate = reader.GetDouble(index);
+					return DateTime.FromOADate(julianDate - 2415018.5);
+				}
+			}
+			catch
+			{
+			}
+			return DateTime.MinValue;
+		}
+	}
+
+	public static class BackyardUtil
+	{
+		public static SQLiteConnection CreateSQLiteConnection()
+		{
+			string backyardPath = AppSettings.BackyardLink.Location;
+			if (string.IsNullOrWhiteSpace(backyardPath))
+			{
+#if DEBUG
+				string appPath = "faraday-canary"; // Use canary database during development and testing
+#else
+				string appPath = "faraday"; // Use production database 
+#endif
+				backyardPath = Path.Combine(Environment.GetFolderPath(Environment.SpecialFolder.ApplicationData), appPath);
+			}
+			string dbFilePath = Path.Combine(backyardPath, "db.sqlite");
+			if (File.Exists(dbFilePath) == false)
+				throw new FileNotFoundException();
+
+			AppSettings.BackyardLink.Location = backyardPath;
+			return new SQLiteConnection($"Data Source={dbFilePath}; Version=3; Foreign Keys=True; Pooled=True;");
+		}
+
+		public static Backyard.ImageInput[] GatherImages()
+		{
+			var lsImages = new List<Backyard.ImageInput>();
+			var assets = (AssetCollection)Current.Card.assets.Clone();
+			AssetFile mainPortraitOverride = assets.GetPortraitOverride();
+
+			if (mainPortraitOverride != null) // Embedded portrait (animated)
+			{
+				lsImages.Add(new Backyard.ImageInput() {
+					asset = mainPortraitOverride,
+					fileExt = mainPortraitOverride.ext,
+				});
+				assets.Remove(mainPortraitOverride);
+			}
+			else if (Current.Card.portraitImage != null) // Main portrait (not animated)
+			{
+				lsImages.Add(new Backyard.ImageInput() {
+					image = Current.Card.portraitImage,
+					fileExt = "png",
+				});
+			}
+			else // Default portrait
+			{
+				lsImages.Add(new Backyard.ImageInput() {
+					image = DefaultPortrait.Image,
+					fileExt = "png",
+				});
+			}
+
+			// Portrait as background?
+			if (AppSettings.BackyardLink.UsePortraitAsBackground
+				&& (Current.Card.portraitImage != null || mainPortraitOverride != null)
+				&& assets.ContainsNoneOf(a => a.assetType == AssetFile.AssetType.Background))
+			{
+				AssetFile portraitBackground;
+				if (Current.Card.assets.AddBackgroundFromPortrait(out portraitBackground))
+				{
+					assets.Add(portraitBackground);
+					Current.IsFileDirty = true;
+				}
+			}
+
+			if (assets != null)
+			{
+				foreach (var asset in assets
+					.Where(a => a.isEmbeddedAsset
+						&& (a.assetType == AssetFile.AssetType.Icon || a.assetType == AssetFile.AssetType.Expression)
+						&& a.data.length > 0))
+				{
+					lsImages.Add(new Backyard.ImageInput() {
+						asset = asset,
+						fileExt = asset.ext,
+					});
+				}
+
+				var backgroundAsset = assets.FirstOrDefault(a => a.assetType == AssetFile.AssetType.Background);
+				if (backgroundAsset != null)
+				{
+					lsImages.Add(new Backyard.ImageInput() {
+						asset = backgroundAsset,
+						fileExt = backgroundAsset.ext,
+					});
+				}
+
+				var userIconAsset = assets.FirstOrDefault(a => a.assetType == AssetFile.AssetType.UserIcon);
+				if (userIconAsset != null)
+				{
+					lsImages.Add(new Backyard.ImageInput() {
+						asset = userIconAsset,
+						fileExt = userIconAsset.ext,
+					});
+				}
+			}
+
+			return lsImages.ToArray();
+		}
+
+		public static void ToPartyNames(Backyard.ChatStaging staging, string characterId, string userId)
+		{
+			if (string.IsNullOrEmpty(staging.system) == false)
+				ToPartyNames(ref staging.system, characterId, userId);
+			if (string.IsNullOrEmpty(staging.scenario) == false)
+				ToPartyNames(ref staging.scenario, characterId, userId);
+			if (string.IsNullOrEmpty(staging.greeting) == false)
+				ToPartyNames(ref staging.greeting, characterId, userId);
+			if (string.IsNullOrEmpty(staging.example) == false)
+				ToPartyNames(ref staging.example, characterId, userId);
+			if (string.IsNullOrEmpty(staging.authorNote) == false)
+				ToPartyNames(ref staging.authorNote, characterId, userId);
+		}
+
+		public static void ToPartyNames(ref string text, string characterId, string userId)
+		{
+			if (string.IsNullOrEmpty(text))
+				return;
+
+			var sb = new StringBuilder(text);
+
+			// Character placeholder
+			string characterPlaceholder;
+			if (string.IsNullOrEmpty(characterId) == false)
+				characterPlaceholder = $"{{_cfg&:{characterId}:cfg&_}}";
+			else
+				characterPlaceholder = Current.MainCharacter.namePlaceholder;
+			sb.Replace("{character}", characterPlaceholder, false);
+
+			// User placeholder
+			if (string.IsNullOrEmpty(userId) == false)
+				sb.Replace("{user}", $"{{_cfg&:{userId}:cfg&_}}", false);
+
+			text = sb.ToString();
+		}
+
+		public static void FromPartyNames(Backyard.ChatStaging staging, string groupId)
+		{
+			var knownIds = new Dictionary<string, string>();
+
+			if (string.IsNullOrEmpty(staging.system) == false)
+				FromPartyNames(ref staging.system, groupId, knownIds);
+			if (string.IsNullOrEmpty(staging.scenario) == false)
+				FromPartyNames(ref staging.scenario, groupId, knownIds);
+			if (string.IsNullOrEmpty(staging.greeting) == false)
+				FromPartyNames(ref staging.greeting, groupId, knownIds);
+			if (string.IsNullOrEmpty(staging.example) == false)
+				FromPartyNames(ref staging.example, groupId, knownIds);
+			if (string.IsNullOrEmpty(staging.authorNote) == false)
+				FromPartyNames(ref staging.authorNote, groupId, knownIds);
+		}
+
+		public static void FromPartyNames(ref string text, string groupId, Dictionary<string, string> knownIds = null)
+		{
+			if (string.IsNullOrEmpty(text))
+				return;
+
+			int pos_begin = text.IndexOf("{_cfg&:");
+			if (pos_begin == -1)
+				return;
+
+			var sb = new StringBuilder(text);
+			while (pos_begin != -1)
+			{
+				int pos_end = sb.IndexOf(":cfg&_}", pos_begin + 7);
+				if (pos_end == -1)
+					break;
+
+				string characterId = sb.Substring(pos_begin + 7, pos_end - pos_begin - 7);
+				sb.Remove(pos_begin, pos_end - pos_begin + 7);
+
+				string placeholder = "{character}";
+				if (knownIds != null && knownIds.TryGetValue(characterId, out placeholder))
+				{
+					sb.Insert(pos_begin, placeholder);
+				}
+				else if (Backyard.ConnectionEstablished)
+				{
+					Backyard.CharacterInstance character;
+					if (Backyard.Database.GetCharacter(characterId, out character))
+					{
+						if (character.isUser)
+							placeholder = "{user}";
+						else if (groupId != null)
 						{
-							while (reader.Read())
-							{
-								string characterId = reader.GetString(0);
-								string groupId = reader.GetString(1);
-
-								if (groupMembers.ContainsKey(groupId) == false)
-									groupMembers.Add(groupId, new HashSet<string>());
-
-								groupMembers[groupId].Add(characterId);
-							}
+							Backyard.GroupInstance group;
+							if (!(Backyard.Database.GetGroup(groupId, out group) && group.members != null && group.members.Contains(characterId)))
+								placeholder = character.name; // Not primary character
 						}
 					}
-
-					// Fetch group configs
-					using (var cmdGroupData = connection.CreateCommand())
-					{
-						cmdGroupData.CommandText =
-						@"
-							SELECT 
-								id, createdAt, updatedAt, name, folderId, folderSortPosition, hubCharId, hubAuthorUsername
-							FROM GroupConfig
-						";
-
-						using (var reader = cmdGroupData.ExecuteReader())
-						{
-							while (reader.Read())
-							{
-								string instanceId = reader.GetString(0);
-								DateTime createdAt = reader.GetTimestamp(1);
-								DateTime updatedAt = reader.GetTimestamp(2);
-								string name = reader.GetString(3);
-								string folderId = reader.GetString(4);
-								string folderSortPosition = reader.GetString(5);
-								string hubCharId = reader[6] as string;
-								string hubAuthorUsername = reader[7] as string;
-
-								HashSet<string> members;
-								if (groupMembers.TryGetValue(instanceId, out members) == false)
-									continue; // No members?
-
-								_Groups.TryAdd(instanceId,
-									new GroupInstance() {
-										instanceId = instanceId,
-										name = name,
-										creationDate = createdAt,
-										updateDate = updatedAt,
-										folderId = folderId,
-										folderSortPosition = folderSortPosition,
-										hubCharId = hubCharId,
-										hubAuthorUsername = hubAuthorUsername,
-										members = members.ToArray(),
-									});
-							}
-						}
-					}
-
-					// Fetch app folders
-					using (var cmdFolderData = connection.CreateCommand())
-					{
-						cmdFolderData.CommandText =
-						@"
-							SELECT 
-								id, parentFolderId, name, url, isRoot
-							FROM AppFolder
-						";
-
-						using (var reader = cmdFolderData.ExecuteReader())
-						{
-							while (reader.Read())
-							{
-								string instanceId = reader.GetString(0);
-								string parentId = reader[1] as string;
-								string name = reader.GetString(2);
-								string url = reader.GetString(3);
-								bool isRoot = reader.GetBoolean(4);
-
-								_Folders.TryAdd(instanceId,
-									new FolderInstance() {
-										instanceId = instanceId,
-										parentId = parentId,
-										name = name,
-										url = url,
-										isRoot = isRoot,
-									});
-							}
-						}
-					}
-
-					// Fetch character configs
-					using (var cmdCharacter = connection.CreateCommand())
-					{
-						cmdCharacter.CommandText =
-						@"
-							SELECT 
-								A.id, B.id, B.displayName, B.name, A.createdAt, B.updatedAt, B.persona, A.isUserControlled,
-								( SELECT COUNT(*) FROM _AppCharacterLorebookItemToCharacterConfigVersion WHERE ""B"" = B.id )
-							FROM CharacterConfig as A
-							INNER JOIN CharacterConfigVersion AS B ON B.characterConfigId = A.id;
-						";
-						using (var reader = cmdCharacter.ExecuteReader())
-						{
-							while (reader.Read())
-							{
-								string instanceId = reader.GetString(0);
-								string configId = reader.GetString(1);
-								string displayName = reader.GetString(2);
-								string name = reader.GetString(3);
-								DateTime createdAt = reader.GetTimestamp(4);
-								DateTime updatedAt = reader.GetTimestamp(5);
-								string persona = reader.GetString(6);
-								bool isUser = reader.GetBoolean(7);
-								int numLoreEntries = reader.GetInt32(8);
-
-								// Get group info
-								GroupInstance groupInstance = GetGroupForCharacter(instanceId);
-								string folderId = groupInstance.folderId;
-								string folderSortPosition = groupInstance.folderSortPosition;
-								string hubCharId = groupInstance.hubCharId;
-								string hubAuthorUsername = groupInstance.hubAuthorUsername;
-
-								_Characters.TryAdd(instanceId,
-									new CharacterInstance() {
-										instanceId = instanceId,
-										configId = configId,
-										groupId = groupInstance.instanceId,
-										displayName = displayName,
-										name = name,
-										creationDate = createdAt,
-										updateDate = updatedAt,
-										isUser = isUser,
-										persona = persona,
-										loreEntries = numLoreEntries,
-										creator = hubAuthorUsername ?? "",
-										folderId = folderId,
-										folderSortPosition = folderSortPosition,
-									});
-							}
-						}
-					}
-
-					connection.Close();
-					LastError = null;
-					return Error.NoError;
-				}
-			}
-			catch (FileNotFoundException e)
-			{
-				Disconnect();
-				LastError = "File not found";
-				return Error.NotConnected;
-			}
-			catch (SQLiteException e)
-			{
-				Disconnect();
-				LastError = "Sqlite returned: " + e.Message;
-				return Error.SQLCommandFailed;
-			}
-			catch (Exception e)
-			{
-				Disconnect();
-				LastError = "Exception thrown: " + e.Message;
-				return Error.Unknown;
-			}
-		}
-		#endregion
-
-		#region Characters
-		public static Error ImportCharacter(CharacterInstance character, out FaradayCardV4 card, out ImageInstance[] images)
-		{
-			UserData unused;
-			return ImportCharacter(character, out card, out images, out unused);
-		}
-
-		public static Error ImportCharacter(CharacterInstance character, out FaradayCardV4 card, out ImageInstance[] images, out UserData userInfo)
-		{
-			if (ConnectionEstablished == false)
-			{
-				card = null;
-				images = null;
-				userInfo = null;
-				LastError = "Not connected";
-				return Error.NotConnected;
-			}
-			try
-			{
-				using (var connection = CreateSQLiteConnection())
-				{
-					connection.Open();
-
-					DateTime createdAt;
-					DateTime updatedAt;
-					string displayName = null;
-					string name = null;
-					string persona = null;
-					string scenario = null;
-					string example = null;
-					string system = null;
-					string greeting = null;
-					string grammar = null;
-					string authorNote = null;
-					string hubCharId = null;
-					string hubAuthorUsername = null;
-
-					using (var cmdCharacter = connection.CreateCommand())
-					{
-						var sbCommand = new StringBuilder();
-						sbCommand.AppendLine(
-						@"
-							SELECT 
-								createdAt, updatedAt, displayName, name, persona
-							FROM CharacterConfigVersion
-							WHERE id = $configId
-						");
-
-						cmdCharacter.CommandText = sbCommand.ToString();
-						cmdCharacter.Parameters.AddWithValue("$configId", character.configId);
-
-						using (var reader = cmdCharacter.ExecuteReader())
-						{
-							if (!reader.Read())
-							{
-								images = null;
-								userInfo = null;
-								card = null;
-								return Error.NotFound; // No character
-							}
-
-							createdAt = reader.GetTimestamp(0);
-							updatedAt = reader.GetTimestamp(1);
-							displayName = reader.GetString(2);
-							name = reader.GetString(3);
-							persona = reader.GetString(4);
-						}
-					}
-
-					if (character.groupId != null)
-					{
-						using (var cmdGroupData = connection.CreateCommand())
-						{
-							var sbCommand = new StringBuilder();
-							sbCommand.AppendLine(
-							@"
-								SELECT 
-									hubCharId, hubAuthorUsername
-								FROM GroupConfig
-								WHERE id = $groupId;
-							");
-							cmdGroupData.CommandText = sbCommand.ToString();
-							cmdGroupData.Parameters.AddWithValue("$groupId", character.groupId);
-
-							using (var reader = cmdGroupData.ExecuteReader())
-							{
-								if (reader.Read())
-								{
-									hubCharId = reader[0] as string;
-									hubAuthorUsername = reader[1] as string;
-								}
-							}
-						}
-
-						using (var cmdChatData = connection.CreateCommand())
-						{
-							var sbCommand = new StringBuilder();
-							sbCommand.AppendLine(
-							@"
-								SELECT 
-									context, customDialogue, modelInstructions, greetingDialogue, grammar, authorNote
-								FROM Chat
-								WHERE groupConfigId = $groupId
-							");
-
-							if (AppSettings.BackyardLink.ApplyChatSettings == AppSettings.BackyardLink.ActiveChatSetting.First)
-								sbCommand.AppendLine("ORDER BY createdAt ASC");
-							else
-								sbCommand.AppendLine("ORDER BY createdAt DESC");
-							cmdChatData.CommandText = sbCommand.ToString();
-							cmdChatData.Parameters.AddWithValue("$groupId", character.groupId);
-
-							using (var reader = cmdChatData.ExecuteReader())
-							{
-								if (reader.Read())
-								{
-									scenario = reader.GetString(0);
-									example = reader.GetString(1);
-									system = reader.GetString(2);
-									greeting = reader.GetString(3);
-									grammar = reader[4] as string;
-									authorNote = reader.GetString(5);
-								}
-							}
-						}
-					}
-
-					card = new FaradayCardV4();
-					card.data.displayName = displayName;
-					card.data.name = name;
-					card.data.system = system;
-					card.data.persona = persona;
-					card.data.scenario = scenario;
-					card.data.greeting = greeting;
-					card.data.example = example;
-					card.data.grammar = grammar;
-					card.data.creationDate = createdAt.ToString("yyyy-MM-ddTHH:mm:ss.fffK");
-					card.data.updateDate = updatedAt.ToString("yyyy-MM-ddTHH:mm:ss.fffK");
-					card.hubCharacterId = hubCharId;
-					card.hubAuthorUsername = hubAuthorUsername;
-					card.authorNote = authorNote;
-
-					// Gather lorebook items
-					using (var cmdLoreItems = connection.CreateCommand())
-					{
-						cmdLoreItems.CommandText =
-						@"
-							SELECT 
-								key, value, ""order""
-							FROM AppCharacterLorebookItem
-							WHERE id IN (
-								SELECT A
-								FROM _AppCharacterLorebookItemToCharacterConfigVersion
-								WHERE B = $configId
-							)
-							ORDER BY ""order"" ASC
-						";
-						cmdLoreItems.Parameters.AddWithValue("$configId", character.configId);
-
-						var entries = new List<KeyValuePair<string, FaradayCardV1.LoreBookEntry>>();
-						using (var reader = cmdLoreItems.ExecuteReader())
-						{
-							while (reader.Read())
-							{
-								string key = reader.GetString(0);
-								string value = reader.GetString(1);
-								string order = reader.GetString(2);
-
-								entries.Add(new KeyValuePair<string, FaradayCardV1.LoreBookEntry>(order, new FaradayCardV1.LoreBookEntry() {
-									key = key,
-									value = value,
-								}));
-							}
-						}
-
-						if (entries.Count > 0)
-						{
-							card.data.loreItems = entries
-								.OrderBy(kvp => kvp.Key)
-								.Select(kvp => kvp.Value)
-								.ToArray();
-						}
-					}
-
-					// Gather portrait image files
-					var lsImages = new List<ImageInstance>();
-					using (var cmdImageLookup = connection.CreateCommand())
-					{
-						cmdImageLookup.CommandText =
-						@"
-							SELECT 
-								id, imageUrl, label, aspectRatio
-							FROM AppImage
-							WHERE id IN (
-								SELECT A
-								FROM _AppImageToCharacterConfigVersion
-								WHERE B = $configId
-							)
-							ORDER BY ""order"" ASC
-						";
-						cmdImageLookup.Parameters.AddWithValue("$configId", character.configId);
-
-						using (var reader = cmdImageLookup.ExecuteReader())
-						{
-							while (reader.Read())
-							{
-								string instanceId = reader.GetString(0);
-								string imageUrl = reader.GetString(1);
-								string label = reader[2] as string;
-								string aspectRatio = reader[3] as string ?? "";
-
-								lsImages.Add(new ImageInstance() {
-									instanceId = instanceId,
-									imageUrl = imageUrl,
-									label = label,
-									aspectRatio = aspectRatio,
-									imageType = AssetFile.AssetType.Icon,
-								});
-							}
-						}
-					}
-
-					// Gather background image files
-					if (CheckFeature(Feature.ChatBackgrounds))
-					{
-						// Get existing chats
-						ImageInstance[] backgrounds;
-						if (FetchChatBackgrounds(connection, character.groupId, out backgrounds) == Error.NoError)
-							lsImages.AddRange(backgrounds);
-					}
-
-					// Get user info
-					string userName;
-					string userPersona;
-					ImageInstance userImage;
-					if (FetchUserInfo(connection, character.groupId, out userName, out userPersona, out userImage))
-					{
-						userInfo = new UserData() {
-							name = userName?.Trim(),
-							persona = userPersona?.Trim(),
-						};
-						if (userImage != null)
-							lsImages.Add(userImage);
-					}
-					else
-						userInfo = null;
-
-					images = lsImages.ToArray();
-					connection.Close();
-					LastError = null;
-					return card == null ? Error.NotFound : Error.NoError;
-				}
-			}
-			catch (FileNotFoundException e)
-			{
-				Disconnect();
-				card = null;
-				images = null;
-				userInfo = null;
-				LastError = "File not found";
-				return Error.NotConnected;
-			}
-			catch (SQLiteException e)
-			{
-				card = null;
-				images = null;
-				userInfo = null;
-				LastError = e.Message;
-				return Error.SQLCommandFailed;
-			}
-			catch (Exception e)
-			{
-				Disconnect();
-				card = null;
-				images = null;
-				userInfo = null;
-				LastError = e.Message;
-				return Error.Unknown;
-			}
-		}
-
-		public static Error GetImageUrls(CharacterInstance characterInstance, out string[] imageUrls)
-		{
-			if (ConnectionEstablished == false)
-			{
-				imageUrls = null;
-				return Error.NotConnected;
-			}
-
-			if (characterInstance.configId == null)
-			{
-				imageUrls = null;
-				return Error.InvalidArgument;
-			}
-
-			try
-			{
-				using (var connection = CreateSQLiteConnection())
-				{
-					connection.Open();
-
-					// Find portrait image file
-					var lsImageUrls = new List<string>();
-					using (var cmdImageLookup = connection.CreateCommand())
-					{
-						cmdImageLookup.CommandText =
-						@"
-							SELECT 
-								imageUrl
-							FROM AppImage
-							WHERE id IN (
-								SELECT A
-								FROM _AppImageToCharacterConfigVersion
-								WHERE B = $configId
-							)
-							ORDER BY ""order"" ASC
-						";
-						cmdImageLookup.Parameters.AddWithValue("$configId", characterInstance.configId);
-
-						using (var reader = cmdImageLookup.ExecuteReader())
-						{
-							while (reader.Read())
-							{
-								string filename = reader.GetString(0);
-								if (filename.BeginsWith("http")) // Remote URL -> Local filename
-									filename = Path.Combine(AppSettings.BackyardLink.Location, "images", Path.GetFileName(filename));
-								lsImageUrls.Add(filename);
-							}
-						}
-					}
-
-					imageUrls = lsImageUrls.ToArray();
-
-					connection.Close();
-					return Error.NoError;
-				}
-			}
-			catch (FileNotFoundException e)
-			{
-				imageUrls = null;
-				return Error.NotConnected;
-			}
-			catch (SQLiteException e)
-			{
-				imageUrls = null;
-				return Error.SQLCommandFailed;
-			}
-			catch (Exception e)
-			{
-				imageUrls = null;
-				return Error.Unknown;
-			}
-		}
-
-		public static Error ConfirmSaveCharacter(FaradayCardV4 card, Link linkInfo, out bool newerChangesFound)
-		{
-			if (ConnectionEstablished == false)
-			{
-				newerChangesFound = default(bool);
-				return Error.NotConnected;
-			}
-
-			if (card == null || linkInfo == null || string.IsNullOrEmpty(linkInfo.characterId))
-			{
-				newerChangesFound = default(bool);
-				return Error.NotFound;
-			}
-
-			try
-			{
-				using (var connection = CreateSQLiteConnection())
-				{
-					connection.Open();
-
-					// Fetch character config id
-					using (var cmdCharacterData = connection.CreateCommand())
-					{
-						cmdCharacterData.CommandText =
-						@"
-							SELECT 
-								updatedAt
-							FROM CharacterConfigVersion
-							WHERE characterConfigId = $charId
-						";
-						cmdCharacterData.Parameters.AddWithValue("$charId", linkInfo.characterId);
-
-						using (var reader = cmdCharacterData.ExecuteReader())
-						{
-							if (reader.Read() == false)
-							{
-								newerChangesFound = default(bool);
-								return Error.NotFound;
-							}
-
-							DateTime updatedAt = reader.GetTimestamp(0);
-							newerChangesFound = updatedAt > linkInfo.updateDate;
-
-							connection.Close();
-							return Error.NoError;
-						}
-					}
-				}
-			}
-			catch (FileNotFoundException e)
-			{
-				newerChangesFound = default(bool);
-				return Error.NotConnected;
-			}
-			catch (SQLiteException e)
-			{
-				newerChangesFound = default(bool);
-				return Error.SQLCommandFailed;
-			}
-			catch (Exception e)
-			{
-				newerChangesFound = default(bool);
-				return Error.Unknown;
-			}
-		}
-
-		public static Error CreateNewCharacter(FaradayCardV4 card, ImageInput[] imageInput, BackupData.Chat[] chats, out CharacterInstance characterInstance, out Link.Image[] imageLinks, UserData userInfo = null, FolderInstance folder = default(FolderInstance))
-		{
-			if (ConnectionEstablished == false)
-			{
-				characterInstance = default(CharacterInstance);
-				imageLinks = null;
-				return Error.NotConnected;
-			}
-
-			if (card == null)
-			{
-				characterInstance = default(CharacterInstance);
-				imageLinks = null;
-				return Error.InvalidArgument;
-			}
-
-			if (chats != null && chats.ContainsAny(c => c.history != null && c.history.numSpeakers > 2))
-			{
-				characterInstance = default(CharacterInstance);
-				imageLinks = null;
-				return Error.InvalidArgument;
-			}
-
-			FolderInstance parentFolder = folder;
-			if (parentFolder.isEmpty)
-			{
-				// Get root folder
-				parentFolder = _Folders.Values.FirstOrDefault(f => f.isRoot);
-				if (parentFolder.isEmpty)
-				{
-					characterInstance = default(CharacterInstance);
-					imageLinks = null;
-					return Error.Unknown;
-				}
-			}
-
-			bool bAllowUserPersona = userInfo != null;
-
-			// Prepare image information
-			List<ImageOutput> images = new List<ImageOutput>();
-			List<ImageOutput> backgrounds = new List<ImageOutput>();
-			ImageOutput userPortrait = default(ImageOutput);
-			Dictionary<string, ImageOutput> backgroundUrlByName = new Dictionary<string, ImageOutput>();
-
-			ImageOutput[] imageOutput;
-			if (PrepareImages(imageInput, out imageOutput, out imageLinks))
-			{
-				images = imageOutput.Where(i => i.imageType == AssetFile.AssetType.Icon || i.imageType == AssetFile.AssetType.Expression).ToList();
-
-				if (CheckFeature(Feature.ChatBackgrounds))
-				{
-					backgrounds = imageOutput.Where(i => i.imageType == AssetFile.AssetType.Background)
-						.ToList();
-					for (int i = 0; i < imageInput.Length && i < imageOutput.Length; ++i)
-					{
-						if (imageOutput[i].imageType == AssetFile.AssetType.Background)
-							backgroundUrlByName.TryAdd(imageInput[i].asset.name, imageOutput[i]);
-					}
-
-					if (chats == null || chats.Length == 0)
-						backgrounds = backgrounds.Take(1).ToList();
+					sb.Insert(pos_begin, placeholder);
+
+					if (knownIds != null)
+						knownIds.Add(characterId, placeholder);
 				}
 				else
-					backgrounds.Clear();
-
-				// User portrait
-				if (bAllowUserPersona)
-				{
-					int idxUserPortrait = Array.FindIndex(imageInput, i => i.asset != null && i.asset.assetType == AssetFile.AssetType.UserIcon);
-					if (idxUserPortrait != -1)
-						userPortrait = imageOutput[idxUserPortrait];
-				}
-			}
-
-			try
-			{
-				using (var connection = CreateSQLiteConnection())
-				{
-					connection.Open();
-
-					string characterId = Cuid.NewCuid();
-					string configId = Cuid.NewCuid();
-					string groupId = Cuid.NewCuid();
-					string userId = null;
-					string userConfigId = null;
-					DateTime now = DateTime.Now;
-					long createdAt = now.ToUnixTimeMilliseconds();
-					string folderOrder = null;
-					string[] chatIds = null;
-					string defaultModel = null;
-					ChatParameters chatParameters = AppSettings.BackyardSettings.UserSettings;
-					string folderSortPosition = null;
-
-					// Fetch default user
-					if (FetchDefaultUser(connection, out userId) == false)
-					{
-						characterInstance = default(CharacterInstance);
-						imageLinks = null;
-						return Error.SQLCommandFailed; // Requires default user
-					}
-
-					// Fetch default user
-					FetchDefaultModel(connection, out defaultModel);
-
-					// Fetch folder sort position
-					using (var cmdFolderOrder = connection.CreateCommand())
-					{
-						cmdFolderOrder.CommandText =
-						@"
-							SELECT folderSortPosition
-							FROM GroupConfig
-							WHERE folderId = $folderId
-							ORDER BY folderSortPosition ASC;
-						";
-						cmdFolderOrder.Parameters.AddWithValue("$folderId", parentFolder.instanceId);
-						folderOrder = cmdFolderOrder.ExecuteScalar() as string;
-						folderSortPosition = MakeFolderSortPosition(SortPosition.Before, folderOrder);
-					}
-
-					// Write to database
-					using (var transaction = connection.BeginTransaction())
-					{
-						try
-						{
-							int updates = 0;
-							int expectedUpdates = 0;
-
-							// Create custom user (default user as base)
-							if (bAllowUserPersona)
-								WriteUser(connection, null, userInfo, userPortrait, out userId, out userConfigId, out userPortrait, ref updates, ref expectedUpdates);
-
-							using (var cmdCreate = new SQLiteCommand(connection))
-							{
-								var sbCommand = new StringBuilder();
-
-								// CharacterConfig
-								sbCommand.AppendLine(
-								@"
-									INSERT INTO CharacterConfig 
-										(id, createdAt, updatedAt, 
-											isUserControlled, isDefaultUserCharacter, isTemplateChar)
-									VALUES 
-										($charId, $timestamp, $timestamp, 
-											0, 0, 0);
-								");
-
-								// CharacterConfigVersion
-								sbCommand.AppendLine(
-								@"
-									INSERT INTO CharacterConfigVersion
-										(id, createdAt, updatedAt, displayName, name, persona, characterConfigId)
-									VALUES 
-										($configId, $timestamp, $timestamp, $displayName, $name, $persona, $charId);
-								");
-
-								// GroupConfig
-								sbCommand.AppendLine(
-								@"
-									INSERT INTO GroupConfig
-										(id, createdAt, updatedAt, isNSFW, folderId, folderSortPosition, name)
-									VALUES 
-										($groupId, $timestamp, $timestamp, $isNSFW, $folderId, $folderSortPosition, $groupName);
-								");
-
-								// _CharacterConfigToGroupConfig
-								sbCommand.AppendLine(
-								@"
-									INSERT INTO _CharacterConfigToGroupConfig
-										(A, B)
-									VALUES 
-										($charId, $groupId),
-										($userId, $groupId);
-								");
-
-								expectedUpdates += 5;
-
-								if (chats == null || chats.Length == 0)
-								{
-									string chatId = Cuid.NewCuid();
-
-									// Create first chat
-									sbCommand.AppendLine(
-									@"
-										INSERT INTO Chat
-											(id, name, createdAt, updatedAt,
-												groupConfigId, 
-												modelInstructions, context, greetingDialogue, customDialogue, grammar, 
-												model, temperature, topP, minP, minPEnabled, topK, 
-												repeatPenalty, repeatLastN, promptTemplate, canDeleteCustomDialogue, authorNote)
-										VALUES 
-											($chatId, '', $timestamp, $timestamp, 
-												$groupId,
-												$system, $scenario, $greeting, $example, $grammar, 
-												$model, $temperature, $topP, $minP, $minPEnabled, $topK, 
-												$repeatPenalty, $repeatLastN, $promptTemplate, $pruneExample, $authorNote);
-									");
-
-									cmdCreate.Parameters.AddWithValue("$chatId", chatId);
-									cmdCreate.Parameters.AddWithValue("$system", card.data.system ?? "");
-									cmdCreate.Parameters.AddWithValue("$scenario", card.data.scenario ?? "");
-									cmdCreate.Parameters.AddWithValue("$example", card.data.example ?? "");
-									cmdCreate.Parameters.AddWithValue("$greeting", card.data.greeting ?? "");
-									cmdCreate.Parameters.AddWithValue("$grammar", card.data.grammar ?? "");
-									cmdCreate.Parameters.AddWithValue("$model", chatParameters.model ?? defaultModel ?? "");
-									cmdCreate.Parameters.AddWithValue("$temperature", chatParameters.temperature);
-									cmdCreate.Parameters.AddWithValue("$topP", chatParameters.topP);
-									cmdCreate.Parameters.AddWithValue("$minP", chatParameters.minP);
-									cmdCreate.Parameters.AddWithValue("$minPEnabled", chatParameters.minPEnabled);
-									cmdCreate.Parameters.AddWithValue("$topK", chatParameters.topK);
-									cmdCreate.Parameters.AddWithValue("$repeatPenalty", chatParameters.repeatPenalty);
-									cmdCreate.Parameters.AddWithValue("$repeatLastN", chatParameters.repeatLastN);
-									cmdCreate.Parameters.AddWithValue("$promptTemplate", chatParameters.promptTemplate);
-									cmdCreate.Parameters.AddWithValue("$pruneExample", AppSettings.BackyardLink.PruneExampleChat);
-									cmdCreate.Parameters.AddWithValue("$authorNote", card.authorNote ?? "");
-
-									expectedUpdates += 1;
-
-									// Add background image
-									if (CheckFeature(Feature.ChatBackgrounds) && backgrounds.Count > 0)
-									{
-										// BackgroundChatImage
-										sbCommand.AppendLine(
-										$@"
-											INSERT INTO BackgroundChatImage
-												(id, imageUrl, aspectRatio, chatId)
-											VALUES 
-												($backgroundId, $backgroundImageUrl, $backgroundAspectRatio, $chatId);
-										");
-
-										cmdCreate.Parameters.AddWithValue($"$backgroundId", Cuid.NewCuid());
-										cmdCreate.Parameters.AddWithValue($"$backgroundImageUrl", backgrounds[0].imageUrl);
-										cmdCreate.Parameters.AddWithValue($"$backgroundAspectRatio", backgrounds[0].aspectRatio);
-
-										expectedUpdates += 1;
-									}
-								}
-								else // One or more chats
-								{
-									// Generate unique IDs
-									chatIds = new string[chats.Length];
-									for (int i = 0; i < chatIds.Length; ++i)
-										chatIds[i] = Cuid.NewCuid();
-
-									for (int i = 0; i < chats.Length; ++i)
-									{
-										sbCommand.AppendLine(
-										$@"
-											INSERT INTO Chat
-												(id, name, createdAt, updatedAt, 
-													groupConfigId,
-													modelInstructions, context, greetingDialogue, customDialogue, grammar,
-													model, temperature, topP, minP, minPEnabled, topK, 
-													repeatPenalty, repeatLastN, promptTemplate, canDeleteCustomDialogue, 
-													authorNote, ttsAutoPlay, ttsInputFilter)
-											VALUES 
-												($chatId{i:000}, $chatName{i:000}, $chatCreatedAt{i:000}, $chatUpdatedAt{i:000}, 
-													$groupId, 
-													$system{i:000}, $scenario{i:000}, $greeting{i:000}, $example{i:000}, $grammar{i:000}, 
-													$model{i:000}, $temperature{i:000}, $topP{i:000}, $minP{i:000}, $minPEnabled{i:000}, $topK{i:000}, 
-													$repeatPenalty{i:000}, $repeatLastN{i:000}, $promptTemplate{i:000}, $pruneExample{i:000},
-													$authorNote{i:000}, $ttsAutoPlay{i:000}, $ttsInputFilter{i:000});
-										");
-										cmdCreate.Parameters.AddWithValue($"$chatId{i:000}", chatIds[i]);
-										cmdCreate.Parameters.AddWithValue($"$chatName{i:000}", chats[i].name ?? "");
-										cmdCreate.Parameters.AddWithValue($"$chatCreatedAt{i:000}", chats[i].creationDate.ToUnixTimeMilliseconds());
-										cmdCreate.Parameters.AddWithValue($"$chatUpdatedAt{i:000}", chats[i].updateDate.ToUnixTimeMilliseconds());
-
-										var staging = chats[i].staging ?? new ChatStaging() {
-											system = card.data.system ?? "",
-											scenario = card.data.scenario ?? "",
-											greeting = card.data.greeting ?? "",
-											example = card.data.example ?? "",
-											grammar = card.data.grammar ?? "",
-											authorNote = card.authorNote ?? "",
-										};
-
-										var parameters = chats[i].parameters ?? new ChatParameters();
-										cmdCreate.Parameters.AddWithValue($"$system{i:000}", staging.system ?? "");
-										cmdCreate.Parameters.AddWithValue($"$scenario{i:000}", staging.scenario ?? "");
-										cmdCreate.Parameters.AddWithValue($"$example{i:000}", staging.example ?? "");
-										cmdCreate.Parameters.AddWithValue($"$greeting{i:000}", staging.greeting ?? "");
-										cmdCreate.Parameters.AddWithValue($"$grammar{i:000}", staging.grammar ?? "");
-										cmdCreate.Parameters.AddWithValue($"$authorNote{i:000}", staging.authorNote ?? "");
-										cmdCreate.Parameters.AddWithValue($"$pruneExample{i:000}", staging.pruneExampleChat);
-										cmdCreate.Parameters.AddWithValue($"$ttsAutoPlay{i:000}", staging.ttsAutoPlay);
-										cmdCreate.Parameters.AddWithValue($"$ttsInputFilter{i:000}", staging.ttsInputFilter);
-										cmdCreate.Parameters.AddWithValue($"$model{i:000}", parameters.model ?? defaultModel ?? "");
-										cmdCreate.Parameters.AddWithValue($"$temperature{i:000}", parameters.temperature);
-										cmdCreate.Parameters.AddWithValue($"$topP{i:000}", parameters.topP);
-										cmdCreate.Parameters.AddWithValue($"$minP{i:000}", parameters.minP);
-										cmdCreate.Parameters.AddWithValue($"$minPEnabled{i:000}", parameters.minPEnabled);
-										cmdCreate.Parameters.AddWithValue($"$topK{i:000}", parameters.topK);
-										cmdCreate.Parameters.AddWithValue($"$repeatPenalty{i:000}", parameters.repeatPenalty);
-										cmdCreate.Parameters.AddWithValue($"$repeatLastN{i:000}", parameters.repeatLastN);
-										cmdCreate.Parameters.AddWithValue($"$promptTemplate{i:000}", parameters.promptTemplate);
-
-										// Add background images
-										if (CheckFeature(Feature.ChatBackgrounds))
-										{
-											if (string.IsNullOrEmpty(chats[i].backgroundName))
-												continue;
-
-											ImageOutput background;
-											if (backgroundUrlByName.TryGetValue(chats[i].backgroundName, out background) == false)
-												continue;
-
-											// BackgroundChatImage
-											sbCommand.AppendLine(
-											$@"
-												INSERT INTO BackgroundChatImage
-													(id, imageUrl, aspectRatio, chatId)
-												VALUES 
-													($backgroundId{i:000}, $backgroundImageUrl{i:000}, $backgroundAspectRatio{i:000}, $chatId{i:000});
-											");
-
-											cmdCreate.Parameters.AddWithValue($"$backgroundId{i:000}", Cuid.NewCuid());
-											cmdCreate.Parameters.AddWithValue($"$backgroundImageUrl{i:000}", background.imageUrl);
-											cmdCreate.Parameters.AddWithValue($"$backgroundAspectRatio{i:000}", background.aspectRatio);
-
-											expectedUpdates += 1;
-										}
-									}
-
-									expectedUpdates += chats.Length;
-								}
-
-								// Add images
-								for (int i = 0; i < images.Count; ++i)
-								{
-									// AppImage
-									sbCommand.AppendLine(
-									$@"
-										INSERT INTO AppImage
-											(id, createdAt, updatedAt, imageUrl, label, ""order"", aspectRatio)
-										VALUES 
-											($imageId{i:000}, $timestamp, $timestamp, $imageUrl{i:000}, $label{i:000}, {i}, $aspectRatio{i:000});
-									");
-
-									// _AppImageToCharacterConfigVersion
-									sbCommand.AppendLine(
-									$@"
-										INSERT INTO _AppImageToCharacterConfigVersion
-											(A, B)
-										VALUES 
-											($imageId{i:000}, $imageConfigId{i:000});
-									");
-
-									cmdCreate.Parameters.AddWithValue($"$imageId{i:000}", images[i].instanceId);
-									cmdCreate.Parameters.AddWithValue($"$imageUrl{i:000}", images[i].imageUrl);
-									cmdCreate.Parameters.AddWithValue($"$label{i:000}", images[i].label ?? "");
-									cmdCreate.Parameters.AddWithValue($"$aspectRatio{i:000}", images[i].aspectRatio);
-									cmdCreate.Parameters.AddWithValue($"$imageConfigId{i:000}", configId);
-
-									expectedUpdates += 2;
-								}
-
-								cmdCreate.CommandText = sbCommand.ToString();
-								cmdCreate.Parameters.AddWithValue("$charId", characterId);
-								cmdCreate.Parameters.AddWithValue("$userId", userId);
-								cmdCreate.Parameters.AddWithValue("$configId", configId);
-								cmdCreate.Parameters.AddWithValue("$groupId", groupId);
-								cmdCreate.Parameters.AddWithValue("$name", card.data.name ?? "");
-								cmdCreate.Parameters.AddWithValue("$displayName", card.data.displayName ?? "");
-								cmdCreate.Parameters.AddWithValue("$groupName", "");
-								cmdCreate.Parameters.AddWithValue("$persona", card.data.persona ?? "");
-								cmdCreate.Parameters.AddWithValue("$folderId", parentFolder.instanceId ?? "");
-								cmdCreate.Parameters.AddWithValue("$folderSortPosition", folderSortPosition);
-								cmdCreate.Parameters.AddWithValue("$isNSFW", card.data.isNSFW);
-								cmdCreate.Parameters.AddWithValue("$timestamp", createdAt);
-
-								updates += cmdCreate.ExecuteNonQuery();
-							}
-
-							if (card.data.loreItems.Length > 0)
-							{
-								// Generate unique IDs
-								var uids = new string[card.data.loreItems.Length];
-								for (int i = 0; i < uids.Length; ++i)
-									uids[i] = Cuid.NewCuid();
-
-								int hash = characterId.GetHashCode();
-								using (var cmdInsertLore = new SQLiteCommand(connection))
-								{
-									var sbCommand = new StringBuilder();
-									sbCommand.AppendLine(
-									@"
-										INSERT into AppCharacterLorebookItem (id, createdAt, updatedAt, ""order"", key, value)
-										VALUES ");
-
-									for (int i = 0; i < card.data.loreItems.Length; ++i)
-									{
-										if (i > 0)
-											sbCommand.Append(",\n");
-										sbCommand.Append($"($id{i:000}, $timestamp, $timestamp, $order{i:000}, $key{i:000}, $value{i:000})");
-
-										cmdInsertLore.Parameters.AddWithValue($"$id{i:000}", uids[i]);
-										cmdInsertLore.Parameters.AddWithValue($"$key{i:000}", card.data.loreItems[i].key);
-										cmdInsertLore.Parameters.AddWithValue($"$value{i:000}", card.data.loreItems[i].value);
-										cmdInsertLore.Parameters.AddWithValue($"$order{i:000}", MakeLoreSortPosition(i, card.data.loreItems.Length - 1, hash));
-									}
-									sbCommand.Append(";");
-									cmdInsertLore.CommandText = sbCommand.ToString();
-									cmdInsertLore.Parameters.AddWithValue("$timestamp", createdAt);
-
-									expectedUpdates += card.data.loreItems.Length;
-									updates += cmdInsertLore.ExecuteNonQuery();
-								}
-
-								using (var cmdLoreRef = new SQLiteCommand(connection))
-								{
-									var sbCommand = new StringBuilder();
-									sbCommand.AppendLine(
-									@"
-										INSERT into _AppCharacterLorebookItemToCharacterConfigVersion (A, B)
-										VALUES ");
-
-									for (int i = 0; i < uids.Length; ++i)
-									{
-										if (i > 0)
-											sbCommand.Append(",\n");
-										sbCommand.Append($"($id{i:000}, $configId)");
-
-										cmdLoreRef.Parameters.AddWithValue($"$id{i:000}", uids[i]);
-									}
-									sbCommand.Append(";");
-									cmdLoreRef.CommandText = sbCommand.ToString();
-									cmdLoreRef.Parameters.AddWithValue("$configId", configId);
-									cmdLoreRef.Parameters.AddWithValue("$timestamp", createdAt);
-
-									expectedUpdates += uids.Length;
-									updates += cmdLoreRef.ExecuteNonQuery();
-								}
-							}
-
-							// Write messages
-							if (chats != null)
-							{
-								var speakerIds = new string[] { userId, characterId };
-								for (int i = 0; i < chats.Length; ++i)
-									WriteChatMessages(connection, chatIds[i], chats[i].history, speakerIds, ref expectedUpdates, ref updates);
-							}
-
-							if (updates != expectedUpdates)
-							{
-								transaction.Rollback();
-								characterInstance = default(CharacterInstance);
-								imageLinks = null;
-								return Error.SQLCommandFailed;
-							}
-
-							// Write images to disk
-							foreach (var image in images
-								.Union(backgrounds)
-								.Union(new ImageOutput[] { userPortrait })
-								.Where(i => i.isDefined
-									&& i.hasAsset
-									&& File.Exists(i.imageUrl) == false))
-							{
-								try
-								{
-									// Ensure images folder exists
-									string imagedir = Path.GetDirectoryName(image.imageUrl);
-									if (Directory.Exists(imagedir) == false)
-										Directory.CreateDirectory(imagedir);
-
-									using (FileStream fs = File.Open(image.imageUrl, FileMode.CreateNew, FileAccess.Write))
-									{
-										fs.Write(image.data.bytes, 0, image.data.bytes.Length);
-									}
-								}
-								catch
-								{
-									// Do nothing
-								}
-							}
-
-							characterInstance = new CharacterInstance() {
-								instanceId = characterId,
-								configId = configId,
-								groupId = groupId,
-								displayName = card.data.displayName,
-								name = card.data.name,
-								creationDate = now,
-								updateDate = now,
-								folderId = parentFolder.instanceId,
-								folderSortPosition = folderSortPosition,
-							};
-
-							transaction.Commit();
-							return Error.NoError;
-						}
-						catch (Exception e)
-						{
-							transaction.Rollback();
-
-							characterInstance = default(CharacterInstance);
-							return Error.SQLCommandFailed;
-						}
-					}
-				}
-			}
-			catch (FileNotFoundException e)
-			{
-				Disconnect();
-				characterInstance = default(CharacterInstance);
-				return Error.NotConnected;
-			}
-			catch (SQLiteException e)
-			{
-				Disconnect();
-				characterInstance = default(CharacterInstance);
-				return Error.SQLCommandFailed;
-			}
-			catch (Exception e)
-			{
-				Disconnect();
-				characterInstance = default(CharacterInstance);
-				return Error.Unknown;
-			}
-		}
-
-		public static Error UpdateCharacter(FaradayCardV4 card, Link linkInfo, out DateTime updateDate, out Link.Image[] updatedImageLinks, UserData userInfo = null)
-		{
-			if (card == null || linkInfo == null || string.IsNullOrEmpty(linkInfo.characterId))
-			{
-				updateDate = default(DateTime);
-				updatedImageLinks = null;
-				return Error.NotFound;
-			}
-
-			if (ConnectionEstablished == false)
-			{
-				updateDate = default(DateTime);
-				updatedImageLinks = null;
-				return Error.NotConnected;
-			}
-
-			string characterId = linkInfo.characterId;
-			bool bAllowUserPersona = userInfo != null;
-
-			try
-			{
-				using (var connection = CreateSQLiteConnection())
-				{
-					connection.Open();
-
-					string configId = null;
-					string groupId = null;
-
-					using (var cmdGetId = connection.CreateCommand())
-					{
-						cmdGetId.CommandText =
-						@"
-							SELECT 
-								id
-							FROM CharacterConfigVersion
-							WHERE characterConfigId = $charId
-						";
-						cmdGetId.Parameters.AddWithValue("$charId", characterId);
-
-						using (var reader = cmdGetId.ExecuteReader())
-						{
-							if (reader.Read() == false)
-							{
-								updateDate = default(DateTime);
-								updatedImageLinks = null;
-								return Error.NotFound;
-							}
-
-							configId = reader.GetString(0);
-						}
-					}
-
-					// Find (primary) group
-					using (var cmdGetGroup = connection.CreateCommand())
-					{
-						cmdGetGroup.CommandText =
-						@"
-							SELECT 
-								A.B, ( SELECT COUNT(*) FROM _CharacterConfigToGroupConfig WHERE ""B"" = A.B )
-							FROM _CharacterConfigToGroupConfig AS A
-							WHERE A.A = $charId
-						";
-						cmdGetGroup.Parameters.AddWithValue("$charId", characterId);
-
-						using (var reader = cmdGetGroup.ExecuteReader())
-						{
-							if (reader.Read())
-							{
-								string instanceId = reader.GetString(0);
-								int memberCount = reader.GetInt32(1);
-								if (memberCount <= 2)
-									groupId = instanceId;  // Primary group
-							}
-						}
-					}
-
-					// Get existing chats
-					List<_Chat> chats;
-					if (groupId != null)
-					{
-						var error = FetchChatInstances(connection, groupId, out chats);
-						if (error != Error.NoError)
-						{
-							updateDate = default(DateTime);
-							updatedImageLinks = null;
-							return error;
-						}
-					}
-					else
-						chats = new List<_Chat>();
-
-					// Get existing images
-					List<ImageInstance> imageInstances = new List<ImageInstance>();
-					using (var cmdImages = connection.CreateCommand())
-					{
-						cmdImages.CommandText =
-						@"
-							SELECT A.id, A.imageUrl, A.label, A.aspectRatio
-							FROM AppImage AS A
-							WHERE A.id IN (
-								SELECT B.A
-								FROM _AppImageToCharacterConfigVersion AS B
-								WHERE B.B = $configId
-							)
-							ORDER BY ""order"" ASC;
-						";
-						cmdImages.Parameters.AddWithValue("$configId", configId);
-
-						using (var reader = cmdImages.ExecuteReader())
-						{
-							while (reader.Read())
-							{
-								string instanceId = reader.GetString(0);
-								string imageUrl = reader.GetString(1);
-								string label = reader[2] as string;
-								string aspectRatio = reader[3] as string;
-
-								imageInstances.Add(new ImageInstance() {
-									instanceId = instanceId,
-									imageUrl = imageUrl,
-									label = label,
-									aspectRatio = aspectRatio,
-									imageType = AssetFile.AssetType.Icon,
-								});
-							}
-						}
-					}
-
-					// Get existing backgrounds
-					ImageInstance[] existingBackgrounds;
-					if (FetchChatBackgrounds(connection, groupId, out existingBackgrounds) == Error.NoError)
-						imageInstances.AddRange(existingBackgrounds);
-
-					// Get existing user portrait
-					ImageInstance existingUserPortrait = null;
-					string userName, userPersona;
-					if (FetchUserInfo(connection, groupId, out userName, out userPersona, out existingUserPortrait) && existingUserPortrait != null)
-						imageInstances.Add(existingUserPortrait);
-
-					// Compile list of images to update / insert
-					ImageOutput[] imageOutput;
-					Link.Image[] imageLinks;
-					PrepareImageUpdates(imageInstances, linkInfo.imageLinks, out imageOutput, out imageLinks);
-
-					List<ImageOutput> images = imageOutput.Where(i => i.imageType == AssetFile.AssetType.Icon || i.imageType == AssetFile.AssetType.Expression).ToList();
-					List<ImageOutput> backgrounds = imageOutput.Where(i => i.imageType == AssetFile.AssetType.Background).ToList();
-					ImageOutput userPortrait = default(ImageOutput);
-					if (bAllowUserPersona)
-						userPortrait = imageOutput.FirstOrDefault(i => i.imageType == AssetFile.AssetType.UserIcon);
-
-					// Write to database
-					using (var transaction = connection.BeginTransaction())
-					{
-						try
-						{
-							int updates = 0;
-							int expectedUpdates = 0;
-
-							// Create group (if one doesn't exist)
-							if (groupId == null)
-							{
-								_Chat chat;
-								if (CreateGroup(connection, characterId, out groupId, out chat, ref updates, ref expectedUpdates))
-									chats.Add(chat);
-							}
-
-							// Create/update custom user
-							if (bAllowUserPersona)
-							{
-								string userId = null;
-								string userConfigId = null;
-								WriteUser(connection, groupId, userInfo, userPortrait, out userId, out userConfigId, out userPortrait, ref updates, ref expectedUpdates);
-							}
-
-							var now = DateTime.Now;
-							long updatedAt = now.ToUnixTimeMilliseconds();
-
-							// Update character persona
-							using (var cmdUpdate = new SQLiteCommand(connection))
-							{
-								var sbCommand = new StringBuilder();
-								sbCommand.AppendLine(
-								@"
-									UPDATE CharacterConfigVersion
-									SET 
-										updatedAt = $timestamp,
-										displayName = $displayName,
-										name = $name,
-										persona = $persona
-									WHERE id = $configId;
-								");
-								cmdUpdate.CommandText = sbCommand.ToString();
-								cmdUpdate.Parameters.AddWithValue("$configId", configId);
-								cmdUpdate.Parameters.AddWithValue("$displayName", card.data.displayName ?? "");
-								cmdUpdate.Parameters.AddWithValue("$name", card.data.name ?? "");
-								cmdUpdate.Parameters.AddWithValue("$persona", card.data.persona ?? "");
-								cmdUpdate.Parameters.AddWithValue("$timestamp", updatedAt);
-
-								expectedUpdates += 1;
-								updates += cmdUpdate.ExecuteNonQuery();
-							}
-
-							if (groupId != null)
-							{
-								// Update GroupConfig
-								using (var cmdUpdateGroup = new SQLiteCommand(connection))
-								{
-									var sbCommand = new StringBuilder();
-									sbCommand.AppendLine(
-									@"
-										UPDATE GroupConfig
-										SET
-											updatedAt = $timestamp,
-											name = $groupName,
-											isNSFW = $isNSFW
-										WHERE id = $groupId;
-									");
-									cmdUpdateGroup.CommandText = sbCommand.ToString();
-									cmdUpdateGroup.Parameters.AddWithValue("$groupId", groupId);
-									cmdUpdateGroup.Parameters.AddWithValue("$groupName", "");
-									cmdUpdateGroup.Parameters.AddWithValue("$isNSFW", card.data.isNSFW);
-									cmdUpdateGroup.Parameters.AddWithValue("$timestamp", updatedAt);
-
-									expectedUpdates += 1;
-									updates += cmdUpdateGroup.ExecuteNonQuery();
-								}
-
-								// Update chat data
-								using (var cmdChat = new SQLiteCommand(connection))
-								{
-									var sbCommand = new StringBuilder();
-									if (AppSettings.BackyardLink.ApplyChatSettings == AppSettings.BackyardLink.ActiveChatSetting.All)
-									{
-										sbCommand.AppendLine(
-										@"
-											UPDATE Chat
-											SET 
-												updatedAt = $timestamp,
-												context = $scenario,
-												customDialogue = $example,
-												modelInstructions = $system,
-												grammar = $grammar,
-												greetingDialogue = $greeting
-											WHERE groupConfigId = $groupId;
-										");
-										cmdChat.Parameters.AddWithValue("$groupId", groupId);
-
-										if (AppSettings.BackyardLink.WriteAuthorNote)
-										{
-											sbCommand.AppendLine(
-											@"
-												UPDATE Chat
-												SET 
-													authorNote = $authorNote
-												WHERE groupConfigId = $groupId;
-											");
-										}
-									}
-									else
-									{
-										sbCommand.AppendLine(
-										@"
-											UPDATE Chat
-											SET 
-												updatedAt = $timestamp,
-												context = $scenario,
-												customDialogue = $example,
-												modelInstructions = $system,
-												grammar = $grammar,
-												greetingDialogue = $greeting
-											WHERE id = $chatId;
-										");
-
-										if (AppSettings.BackyardLink.ApplyChatSettings == AppSettings.BackyardLink.ActiveChatSetting.Last)
-											cmdChat.Parameters.AddWithValue("$chatId", chats.OrderByDescending(c => c.updateDate).Select(c => c.instanceId).First());
-										else // First
-											cmdChat.Parameters.AddWithValue("$chatId", chats.OrderBy(c => c.creationDate).Select(c => c.instanceId).First());
-
-										if (AppSettings.BackyardLink.WriteAuthorNote)
-										{
-											sbCommand.AppendLine(
-											@"
-												UPDATE Chat
-												SET 
-													authorNote = $authorNote
-												WHERE id = $chatId;
-											");
-										}
-									}
-
-									cmdChat.CommandText = sbCommand.ToString();
-									cmdChat.Parameters.AddWithValue("$system", card.data.system ?? "");
-									cmdChat.Parameters.AddWithValue("$scenario", card.data.scenario ?? "");
-									cmdChat.Parameters.AddWithValue("$example", card.data.example ?? "");
-									cmdChat.Parameters.AddWithValue("$greeting", card.data.greeting ?? "");
-									cmdChat.Parameters.AddWithValue("$grammar", card.data.grammar ?? "");
-									cmdChat.Parameters.AddWithValue("$authorNote", card.authorNote ?? "");
-									cmdChat.Parameters.AddWithValue("$timestamp", updatedAt);
-
-									int nChats = cmdChat.ExecuteNonQuery();
-									expectedUpdates += Math.Max(nChats, 1); // Expect at least one
-									updates += nChats;
-								}
-							}
-
-							// Delete images
-							using (var cmdImage = new SQLiteCommand(connection))
-							{
-								var sbCommand = new StringBuilder();
-
-								sbCommand.AppendLine(
-								$@"
-									DELETE FROM AppImage
-									WHERE id IN (
-										SELECT A
-										FROM _AppImageToCharacterConfigVersion
-										WHERE B = $configId
-									);
-								");
-
-								sbCommand.AppendLine(
-								$@"
-									DELETE FROM _AppImageToCharacterConfigVersion
-									WHERE B = $configId;
-								");
-
-								cmdImage.CommandText = sbCommand.ToString();
-								cmdImage.Parameters.AddWithValue("$configId", configId);
-
-								int nDeletes = cmdImage.ExecuteNonQuery();
-								expectedUpdates += nDeletes;
-								updates += nDeletes;
-							}
-
-							// Add images
-							using (var cmdImage = new SQLiteCommand(connection))
-							{
-								var sbCommand = new StringBuilder();
-
-								var sortedImageIds = new List<string>(images.Count);
-								for (int i = 0; i < images.Count; ++i)
-									sortedImageIds.Add(Cuid.NewCuid());
-								sortedImageIds.Sort(); // Backyard bug ?
-
-								// AppImage
-								sbCommand.AppendLine(
-								$@"
-									INSERT INTO AppImage
-										(id, createdAt, updatedAt, imageUrl, label, ""order"", aspectRatio)
-									VALUES 
-								");
-								for (int i = 0; i < images.Count; ++i)
-								{
-									if (i > 0)
-										sbCommand.Append(",\n");
-									sbCommand.Append($"($imageId{i:000}, $timestamp, $timestamp, $imageUrl{i:000}, $label{i:000}, {i}, $aspectRatio{i:000})");
-								}
-								sbCommand.Append(";");
-
-								// _AppImageToCharacterConfigVersion
-								sbCommand.AppendLine(
-								$@"
-									INSERT INTO _AppImageToCharacterConfigVersion
-										(A, B)
-									VALUES 
-								");
-
-								for (int i = 0; i < images.Count; ++i)
-								{
-									if (i > 0)
-										sbCommand.Append(",\n");
-									sbCommand.Append($@"($imageId{i:000}, $imageConfigId{i:000})");
-
-									cmdImage.Parameters.AddWithValue($"$imageId{i:000}", sortedImageIds[i]);
-									cmdImage.Parameters.AddWithValue($"$imageUrl{i:000}", images[i].imageUrl);
-									cmdImage.Parameters.AddWithValue($"$label{i:000}", images[i].label ?? "");
-									cmdImage.Parameters.AddWithValue($"$aspectRatio{i:000}", images[i].aspectRatio);
-									cmdImage.Parameters.AddWithValue($"$imageConfigId{i:000}", configId);
-								}
-
-								expectedUpdates += images.Count * 2;
-
-								cmdImage.CommandText = sbCommand.ToString();
-								cmdImage.Parameters.AddWithValue("$configId", configId);
-								cmdImage.Parameters.AddWithValue("$timestamp", updatedAt);
-								updates += cmdImage.ExecuteNonQuery();
-							}
-
-							WriteLorebook(connection, configId, card.data.loreItems, ref updates, ref expectedUpdates);
-
-							if (updates != expectedUpdates)
-							{
-								transaction.Rollback();
-								updateDate = default(DateTime);
-								updatedImageLinks = null;
-								return Error.SQLCommandFailed;
-							}
-
-							// Write images to disk
-							foreach (var image in images
-								.Union(backgrounds)
-								.Union(new ImageOutput[] { userPortrait })
-								.Where(i => i.isDefined
-									&& i.hasAsset
-									&& File.Exists(i.imageUrl) == false))
-							{
-								try
-								{
-									// Ensure images folder exists
-									string imagedir = Path.GetDirectoryName(image.imageUrl);
-									if (Directory.Exists(imagedir) == false)
-										Directory.CreateDirectory(imagedir);
-
-									using (FileStream fs = File.Open(image.imageUrl, FileMode.CreateNew, FileAccess.Write))
-									{
-										fs.Write(image.data.bytes, 0, image.data.bytes.Length);
-									}
-								}
-								catch
-								{
-									// Do nothing
-								}
-							}
-
-
-							updateDate = now;
-							updatedImageLinks = imageLinks;
-
-							transaction.Commit();
-							return Error.NoError;
-						}
-						catch (Exception e)
-						{
-							transaction.Rollback();
-						}
-					}
-
-					updateDate = default(DateTime);
-					updatedImageLinks = null;
-					return Error.Unknown;
-				}
-			}
-			catch (FileNotFoundException e)
-			{
-				Disconnect();
-				updateDate = default(DateTime);
-				updatedImageLinks = null;
-				return Error.NotConnected;
-			}
-			catch (SQLiteException e)
-			{
-				Disconnect();
-				updateDate = default(DateTime);
-				updatedImageLinks = null;
-				return Error.SQLCommandFailed;
-			}
-			catch (Exception e)
-			{
-				Disconnect();
-				updateDate = default(DateTime);
-				updatedImageLinks = null;
-				return Error.Unknown;
-			}
-		}
-
-		public struct ConfirmDeleteResult
-		{
-			public string[] characterIds;
-			public string[] groupIds;
-			public string[] imageIds;
-			public string[] imageUrls;
-		}
-
-		public static Error ConfirmDeleteCharacters(CharacterInstance[] characterInstances, out ConfirmDeleteResult result)
-		{
-			if (ConnectionEstablished == false)
-			{
-				result = default(ConfirmDeleteResult);
-				return Error.NotConnected;
-			}
-
-			if (characterInstances == null || characterInstances.Length == 0)
-			{
-				result = default(ConfirmDeleteResult);
-				return Error.InvalidArgument;
-			}
-
-			HashSet<string> characterIds = new HashSet<string>(characterInstances.Select(c => c.instanceId));
-			HashSet<string> configIds = new HashSet<string>(characterInstances.Select(c => c.configId));
-			try
-			{
-				using (var connection = CreateSQLiteConnection())
-				{
-					connection.Open();
-
-					// Fetch character-group memberships
-					var groupMembers = new Dictionary<string, HashSet<string>>(); // group, characterIds...
-					using (var cmdGroup = connection.CreateCommand())
-					{
-						cmdGroup.CommandText =
-						@"
-							SELECT 
-								A, B
-							FROM _CharacterConfigToGroupConfig
-						";
-
-						using (var reader = cmdGroup.ExecuteReader())
-						{
-							while (reader.Read())
-							{
-								string characterId = reader.GetString(0);
-								string groupId = reader.GetString(1);
-
-								if (groupMembers.ContainsKey(groupId) == false)
-									groupMembers.Add(groupId, new HashSet<string>());
-
-								groupMembers[groupId].Add(characterId);
-							}
-						}
-					}
-
-					groupMembers = groupMembers
-						.Where(kvp => kvp.Value.ContainsAnyIn(characterIds))
-						.ToDictionary(kvp => kvp.Key, kvp => kvp.Value);
-
-					// AppImage
-					Dictionary<string, string> images = new Dictionary<string, string>();
-					using (var cmdAppImage = connection.CreateCommand())
-					{
-						cmdAppImage.CommandText =
-						@"
-							SELECT 
-								A.B, B.id, B.imageUrl
-							FROM _AppImageToCharacterConfigVersion as A
-							INNER JOIN AppImage as B ON B.id = A.A
-						";
-
-						using (var reader = cmdAppImage.ExecuteReader())
-						{
-							while (reader.Read())
-							{
-								string configId = reader.GetString(0);
-								string imageId = reader.GetString(1);
-								string imageUrl = reader.GetString(2);
-								if (configIds.Contains(configId))
-									images.Add(imageId, imageUrl);
-							}
-						}
-					}
-
-					List<string> backgroundUrls = new List<string>();
-
-					if (CheckFeature(Feature.ChatBackgrounds))
-					{
-						// Find backgrounds (chats)
-						var groupIds = groupMembers.Keys.ToArray();
-						using (var cmdBackgrounds = connection.CreateCommand())
-						{
-							var sbCommand = new StringBuilder();
-							sbCommand.Append(
-							@"
-								SELECT imageUrl
-								FROM BackgroundChatImage
-								WHERE chatId IN (
-									SELECT id
-									FROM Chat
-									WHERE groupConfigId IN (
-								");
-
-							for (int i = 0; i < groupIds.Length; ++i)
-							{
-								if (i > 0)
-									sbCommand.Append(", ");
-								sbCommand.AppendFormat("'{0}'", groupIds[i]);
-							}
-							sbCommand.AppendLine("));");
-							cmdBackgrounds.CommandText = sbCommand.ToString();
-
-							using (var reader = cmdBackgrounds.ExecuteReader())
-							{
-								while (reader.Read())
-									backgroundUrls.Add(reader.GetString(0));
-							}
-						}
-					}
-
-					result = new ConfirmDeleteResult() {
-						characterIds = groupMembers
-							.SelectMany(kvp => kvp.Value)
-							.Distinct()
-							.Intersect(characterIds)
-							.ToArray(),
-						groupIds = groupMembers.Select(kvp => kvp.Key).ToArray(),
-						imageIds = images.Keys.ToArray(),
-						imageUrls = images.Values.Union(backgroundUrls).Distinct().ToArray(),
-					};
-
-					return Error.NoError;
-				}
-			}
-			catch (FileNotFoundException e)
-			{
-				result = default(ConfirmDeleteResult);
-				return Error.NotConnected;
-			}
-			catch (SQLiteException e)
-			{
-				result = default(ConfirmDeleteResult);
-				return Error.SQLCommandFailed;
-			}
-			catch (Exception e)
-			{
-				result = default(ConfirmDeleteResult);
-				return Error.Unknown;
-			}
-		}
-
-		public static Error DeleteCharacters(string[] characterIds, string[] groupIds, string[] imageIds)
-		{
-			if (ConnectionEstablished == false)
-				return Error.NotConnected;
-
-			if (characterIds == null || characterIds.Length == 0 || groupIds == null || groupIds.Length == 0)
-				return Error.InvalidArgument;
-
-			try
-			{
-				using (var connection = CreateSQLiteConnection())
-				{
-					connection.Open();
-
-					// Get config ids
-					Dictionary<string, string> configIds = new Dictionary<string, string>();
-					using (var cmdConfigs = connection.CreateCommand())
-					{
-						var sbCommand = new StringBuilder();
-						sbCommand.Append(
-						@"
-							SELECT 
-								id, characterConfigId
-							FROM CharacterConfigVersion
-							WHERE characterConfigId IN (");
-
-						for (int i = 0; i < characterIds.Length; ++i)
-						{
-							if (i > 0)
-								sbCommand.Append(", ");
-							sbCommand.AppendFormat("'{0}'", characterIds[i]);
-						}
-						sbCommand.AppendLine(");");
-
-						cmdConfigs.CommandText = sbCommand.ToString();
-						using (var reader = cmdConfigs.ExecuteReader())
-						{
-							while (reader.Read())
-							{
-								string configId = reader.GetString(0);
-								string characterId = reader.GetString(1);
-								configIds.Add(configId, characterId);
-							}
-						}
-					}
-
-					// Find lore items
-					List<string> loreItems = new List<string>();
-					using (var cmdLore = connection.CreateCommand())
-					{
-						cmdLore.CommandText =
-						@"
-							SELECT 
-								A, B
-							FROM _AppCharacterLorebookItemToCharacterConfigVersion
-						";
-
-						using (var reader = cmdLore.ExecuteReader())
-						{
-							while (reader.Read())
-							{
-								string loreId = reader.GetString(0);
-								string configId = reader.GetString(1);
-								if (configIds.ContainsKey(configId))
-									loreItems.Add(loreId);
-							}
-						}
-					}
-
-					// Delete from database
-					int updates = 0;
-					int expectedUpdates = 0;
-
-					using (var transaction = connection.BeginTransaction())
-					{
-						try
-						{
-							using (var cmdDelete = connection.CreateCommand())
-							{
-								var sbCommand = new StringBuilder();
-
-								// Delete images
-								if (imageIds.Length > 0)
-								{
-									sbCommand.AppendLine(
-									@"
-										DELETE FROM AppImage
-										WHERE id IN (
-									");
-									for (int i = 0; i < imageIds.Length; ++i)
-									{
-										if (i > 0)
-											sbCommand.Append(", ");
-										sbCommand.AppendFormat("'{0}'", imageIds[i]);
-									}
-									sbCommand.AppendLine(");");
-									expectedUpdates += imageIds.Length;
-								}
-
-								// Lore items
-								if (loreItems.Count > 0)
-								{
-									sbCommand.AppendLine(
-									@"
-										DELETE FROM AppCharacterLorebookItem
-										WHERE id IN (
-									");
-									for (int i = 0; i < loreItems.Count; ++i)
-									{
-										if (i > 0)
-											sbCommand.Append(", ");
-										sbCommand.AppendFormat("'{0}'", loreItems[i]);
-									}
-									sbCommand.AppendLine(");");
-									expectedUpdates += loreItems.Count;
-								}
-
-								// Delete groups
-								if (groupIds.Length > 0)
-								{
-									sbCommand.AppendLine(
-									@"
-										DELETE FROM GroupConfig
-										WHERE id IN (
-									");
-
-									for (int i = 0; i < groupIds.Length; ++i)
-									{
-										if (i > 0)
-											sbCommand.Append(", ");
-										sbCommand.AppendFormat("'{0}'", groupIds[i]);
-									}
-									sbCommand.AppendLine(");");
-									expectedUpdates += groupIds.Length;
-								}
-
-								if (characterIds.Length > 0)
-								{
-									// Delete characters
-									sbCommand.AppendLine(
-									@"
-										DELETE FROM CharacterConfig
-										WHERE id IN (
-									");
-
-									for (int i = 0; i < characterIds.Length; ++i)
-									{
-										if (i > 0)
-											sbCommand.Append(", ");
-										sbCommand.AppendFormat("'{0}'", characterIds[i]);
-									}
-									sbCommand.AppendLine(");");
-									expectedUpdates += characterIds.Length;
-								}
-
-								cmdDelete.CommandText = sbCommand.ToString();
-								updates += cmdDelete.ExecuteNonQuery();
-							}
-
-							if (updates != expectedUpdates)
-							{
-								transaction.Rollback();
-								return Error.SQLCommandFailed;
-							}
-
-							transaction.Commit();
-							return Error.NoError;
-						}
-						catch (Exception e)
-						{
-							transaction.Rollback();
-							return Error.SQLCommandFailed;
-						}
-					}
-				}
-			}
-			catch (FileNotFoundException e)
-			{
-				Disconnect();
-				return Error.NotConnected;
-			}
-			catch (SQLiteException e)
-			{
-				Disconnect();
-				return Error.SQLCommandFailed;
-			}
-			catch (Exception e)
-			{
-				Disconnect();
-				return Error.Unknown;
-			}
-		}
-
-		public static Error DeleteOrphanedUsers()
-		{
-			string[] imageUrls;
-			Error error = DeleteOrphanedUsers(out imageUrls);
-			if (error != Error.NoError)
-				return error;
-
-			// Delete image files
-			if (imageUrls != null && imageUrls.Length > 0)
-			{
-				try
-				{
-					foreach (var imageUrl in imageUrls)
-					{
-						if (File.Exists(imageUrl))
-							File.Delete(imageUrl);
-					}
-				}
-				catch
-				{
-				}
-			}
-			return Error.NoError;
-		}
-
-		public static Error DeleteOrphanedUsers(out string[] imageUrls)
-		{
-			if (ConnectionEstablished == false)
-			{
-				imageUrls = null;
-				return Error.NotConnected;
-			}
-
-			try
-			{
-				using (var connection = CreateSQLiteConnection())
-				{
-					connection.Open();
-
-					// Get user config ids
-					List<string> configIds = new List<string>();
-					List<string> characterIds = new List<string>();
-					using (var cmdUsers = connection.CreateCommand())
-					{
-						cmdUsers.CommandText =
-						@"
-							SELECT 
-								A.id, B.id
-							FROM CharacterConfig as A
-							INNER JOIN CharacterConfigVersion as B ON A.id = B.characterConfigId
-							WHERE A.isUserControlled = 1
-								AND A.isTemplateChar = 0
-								AND NOT EXISTS (
-									SELECT 1 from _CharacterConfigToGroupConfig C WHERE C.A = A.id
-								);";
-
-						using (var reader = cmdUsers.ExecuteReader())
-						{
-							while (reader.Read())
-							{
-								string instanceId = reader.GetString(0);
-								string configId = reader.GetString(1);
-								characterIds.Add(instanceId);
-								configIds.Add(configId);
-							}
-						}
-					}
-
-					if (configIds.Count == 0)
-					{
-						imageUrls = null;
-						return Error.NoError;
-					}
-
-					// AppImage
-					Dictionary<string, string> images = new Dictionary<string, string>();
-					using (var cmdAppImage = connection.CreateCommand())
-					{
-						var sbCommand = new StringBuilder();
-						sbCommand.AppendLine(
-						@"
-							SELECT 
-								B.id, B.imageUrl
-							FROM _AppImageToCharacterConfigVersion as A
-							INNER JOIN AppImage as B ON B.id = A.A
-							WHERE B.id IN (
-								SELECT A
-								FROM _AppImageToCharacterConfigVersion
-								WHERE B IN (
-						");
-
-						for (int i = 0; i < configIds.Count; ++i)
-						{
-							if (i > 0)
-								sbCommand.Append(", ");
-							sbCommand.AppendFormat("'{0}'", configIds[i]);
-						}
-						sbCommand.AppendLine("));");
-						cmdAppImage.CommandText = sbCommand.ToString();
-
-						using (var reader = cmdAppImage.ExecuteReader())
-						{
-							while (reader.Read())
-							{
-								string imageId = reader.GetString(0);
-								string imageUrl = reader.GetString(1);
-								images.Add(imageId, imageUrl);
-							}
-						}
-					}
-
-					// Delete from database
-					int updates = 0;
-					int expectedUpdates = 0;
-					var imageIds = images.Keys.ToArray();
-
-					using (var transaction = connection.BeginTransaction())
-					{
-						try
-						{
-							using (var cmdDelete = connection.CreateCommand())
-							{
-								var sbCommand = new StringBuilder();
-
-								// Delete images
-								if (imageIds.Length > 0)
-								{
-									sbCommand.AppendLine(
-									@"
-										DELETE FROM AppImage
-										WHERE id IN (
-									");
-									for (int i = 0; i < imageIds.Length; ++i)
-									{
-										if (i > 0)
-											sbCommand.Append(", ");
-										sbCommand.AppendFormat("'{0}'", imageIds[i]);
-									}
-									sbCommand.AppendLine(");");
-									expectedUpdates += imageIds.Length;
-								}
-
-								// Delete characters
-								sbCommand.AppendLine(
-								@"
-									DELETE FROM CharacterConfig
-									WHERE id IN (
-								");
-
-								for (int i = 0; i < characterIds.Count; ++i)
-								{
-									if (i > 0)
-										sbCommand.Append(", ");
-									sbCommand.AppendFormat("'{0}'", characterIds[i]);
-								}
-								sbCommand.AppendLine(");");
-								cmdDelete.CommandText = sbCommand.ToString();
-
-								expectedUpdates += characterIds.Count;
-								updates += cmdDelete.ExecuteNonQuery();
-							}
-
-							if (updates != expectedUpdates)
-							{
-								transaction.Rollback();
-								imageUrls = null;
-								return Error.SQLCommandFailed;
-							}
-
-							transaction.Commit();
-							imageUrls = images.Values.ToArray();
-							return Error.NoError;
-						}
-						catch (Exception e)
-						{
-							transaction.Rollback();
-							imageUrls = null;
-							return Error.SQLCommandFailed;
-						}
-					}
-				}
-			}
-			catch (FileNotFoundException e)
-			{
-				Disconnect();
-				imageUrls = null;
-				return Error.NotConnected;
-			}
-			catch (SQLiteException e)
-			{
-				Disconnect();
-				imageUrls = null;
-				return Error.SQLCommandFailed;
-			}
-			catch (Exception e)
-			{
-				Disconnect();
-				imageUrls = null;
-				return Error.Unknown;
-			}
-		}
-
-		#endregion
-
-		#region Chat
-
-		public struct ChatCount
-		{
-			public int count;
-			public DateTime lastMessage;
-			public bool hasMessages { get { return lastMessage > DateTime.MinValue; } }
-		}
-
-		public static Error GetChatCounts(out Dictionary<string, ChatCount> counts)
-		{
-			if (ConnectionEstablished == false)
-			{
-				counts = null;
-				return Error.NotConnected;
-			}
-
-			try
-			{
-				using (var connection = CreateSQLiteConnection())
-				{
-					connection.Open();
-
-					counts = new Dictionary<string, ChatCount>();
-					using (var cmdChat = connection.CreateCommand())
-					{
-						cmdChat.CommandText =
-						@"
-							SELECT 
-								groupConfigId,
-								(
-									SELECT MAX(M.updatedAt)
-									FROM Message as M
-									WHERE M.chatId = C.id
-								)
-							FROM Chat AS C
-						";
-
-						using (var reader = cmdChat.ExecuteReader())
-						{
-							while (reader.Read())
-							{
-								string groupId = reader.GetString(0);
-								DateTime lastMessage = reader.IsDBNull(1) ? DateTime.MinValue : reader.GetTimestamp(1);
-
-								if (counts.ContainsKey(groupId) == false)
-								{
-									counts.Add(groupId, new ChatCount() {
-										count = 1,
-										lastMessage = lastMessage,
-									});
-								}
-								else
-								{
-									counts[groupId] = new ChatCount() {
-										count = counts[groupId].count + 1,
-										lastMessage = DateTimeExtensions.Max(counts[groupId].lastMessage, lastMessage),
-									};
-								}
-							}
-						}
-					}
-
-					return Error.NoError;
-				}
-			}
-			catch (FileNotFoundException e)
-			{
-				counts = null;
-				return Error.NotConnected;
-			}
-			catch (SQLiteException e)
-			{
-				counts = null;
-				return Error.SQLCommandFailed;
-			}
-			catch (Exception e)
-			{
-				counts = null;
-				return Error.Unknown;
-			}
-		}
-
-		// Intermediaries
-		private struct _Character
-		{
-			public string instanceId;
-			public string name;
-			public bool isUser;
-		}
-
-		private struct _Chat
-		{
-			public string instanceId;
-			public string name;
-			public DateTime creationDate;
-			public DateTime updateDate;
-			public ChatStaging staging;
-			public ChatParameters parameters;
-		}
-
-		private struct _Message
-		{
-			public string messageId;
-			public string characterId;
-			public string text;
-			public DateTime createdAt;
-			public DateTime updatedAt;
-			public DateTime activeAt;
-		}
-
-		public static Error GetChats(string groupId, out ChatInstance[] chatInstances)
-		{
-			if (ConnectionEstablished == false)
-			{
-				chatInstances = null;
-				return Error.NotConnected;
-			}
-
-			if (string.IsNullOrEmpty(groupId))
-			{
-				chatInstances = null;
-				return Error.NotFound;
-			}
-
-			try
-			{
-				using (var connection = CreateSQLiteConnection())
-				{
-					connection.Open();
-
-					List<_Character> characters;
-					var error = FetchCharacters(connection, out characters);
-					if (error != Error.NoError)
-					{
-						chatInstances = null;
-						return error;
-					}
-
-					List<_Character> groupMembers;
-					error = FetchGroupMembers(connection, groupId, null, out groupMembers);
-					if (error != Error.NoError)
-					{
-						chatInstances = null;
-						return error;
-					}
-
-					ImageInstance[] backgrounds;
-					FetchChatBackgrounds(connection, groupId, out backgrounds);
-
-					var lsChatInstances = new List<ChatInstance>();
-					var chats = new List<_Chat>();
-					using (var cmdChat = connection.CreateCommand())
-					{
-						cmdChat.CommandText =
-						@"
-							SELECT 
-								id, name, createdAt, updatedAt, 
-								modelInstructions, context, greetingDialogue, customDialogue, grammar,
-								model, temperature, topP, minP, minPEnabled, topK, 
-								repeatPenalty, repeatLastN, promptTemplate, canDeleteCustomDialogue, 
-								authorNote, ttsAutoplay, ttsInputFilter
-							FROM Chat
-							WHERE groupConfigId = $groupId
-							ORDER BY createdAt;
-						";
-						cmdChat.Parameters.AddWithValue("$groupId", groupId);
-
-						using (var reader = cmdChat.ExecuteReader())
-						{
-							int untitledCounter = 0;
-							while (reader.Read())
-							{
-								string chatId = reader.GetString(0);
-								string name = reader.GetString(1);
-								DateTime createdAt = reader.GetTimestamp(2);
-								DateTime updatedAt = reader.GetTimestamp(3);
-
-								// Staging
-								string system = reader.GetString(4);
-								string scenario = reader.GetString(5);
-								string greeting = reader.GetString(6);
-								string example = reader.GetString(7);
-								string grammar = reader[8] as string;
-
-								// Parameters
-								string model = reader.GetString(9);
-								decimal temperature = reader.GetDecimal(10);
-								decimal topP = reader.GetDecimal(11);
-								decimal minP = reader.GetDecimal(12);
-								bool minPEnabled = reader.GetBoolean(13);
-								int topK = reader.GetInt32(14);
-								decimal repeatPenalty = reader.GetDecimal(15);
-								int repeatLastN = reader.GetInt32(16);
-								string promptTemplate = reader[17] as string;
-								bool pruneExampleChat = reader.GetBoolean(18);
-								string authorNote = reader.GetString(19);
-								bool ttsAutoPlay = reader.GetBoolean(20);
-								string ttsInputFilter = reader.GetString(21);
-
-								if (string.IsNullOrWhiteSpace(name))
-								{
-									if (++untitledCounter > 1)
-										name = string.Concat(ChatInstance.DefaultName, " #", untitledCounter.ToString());
-									else
-										name = ChatInstance.DefaultName;
-								}
-
-								ChatBackground chatBackground = null;
-								if (CheckFeature(Feature.ChatBackgrounds))
-								{
-									int idxBackground = Array.FindIndex(backgrounds, b => b.associatedInstanceId == chatId);
-									if (idxBackground != -1)
-									{
-										var bg = backgrounds[idxBackground];
-										chatBackground = new ChatBackground() {
-											instanceId = bg.instanceId,
-											imageUrl = bg.imageUrl,
-											width = bg.width,
-											height = bg.height,
-										};
-									}
-								}
-
-								chats.Add(new _Chat() {
-									instanceId = chatId,
-									creationDate = createdAt,
-									updateDate = updatedAt,
-									name = name,
-									staging = new ChatStaging() {
-										system = system,
-										scenario = scenario,
-										greeting = greeting,
-										example = example,
-										grammar = grammar,
-										authorNote = authorNote,
-										background = chatBackground,
-										pruneExampleChat = pruneExampleChat,
-										ttsAutoPlay = ttsAutoPlay,
-										ttsInputFilter = ttsInputFilter,
-									},
-									parameters = new ChatParameters() {
-										model = model,
-										temperature = temperature,
-										topP = topP,
-										minP = minP,
-										minPEnabled = minPEnabled,
-										topK = topK,
-										repeatPenalty = repeatPenalty,
-										repeatLastN = repeatLastN,
-										promptTemplate = promptTemplate,
-									}
-								});
-							}
-						}
-					}
-
-					// Collect messages
-					for (int i = 0; i < chats.Count; ++i)
-					{
-						var chatInstance = FetchChatInstance(connection, chats[i], characters, groupMembers);
-						if (chatInstance != null)
-							lsChatInstances.Add(chatInstance);
-					}
-
-					chatInstances = lsChatInstances
-						.OrderByDescending(c => DateTimeExtensions.Max(c.creationDate, c.updateDate))
-						.ToArray();
-					return Error.NoError;
-				}
-			}
-			catch (FileNotFoundException e)
-			{
-				chatInstances = null;
-				return Error.NotConnected;
-			}
-			catch (SQLiteException e)
-			{
-				chatInstances = null;
-				return Error.SQLCommandFailed;
-			}
-			catch (Exception e)
-			{
-				chatInstances = null;
-				return Error.Unknown;
-			}
-		}
-
-		public static Error GetChat(string chatId, string groupId, out ChatInstance chatInstance)
-		{
-			if (ConnectionEstablished == false)
-			{
-				chatInstance = null;
-				return Error.NotConnected;
-			}
-
-			if (string.IsNullOrEmpty(chatId) || string.IsNullOrEmpty(groupId))
-			{
-				chatInstance = null;
-				return Error.InvalidArgument;
-			}
-
-			try
-			{
-				using (var connection = CreateSQLiteConnection())
-				{
-					connection.Open();
-
-					List<_Character> characters;
-					var error = FetchCharacters(connection, out characters);
-					if (error != Error.NoError)
-					{
-						chatInstance = null;
-						return error;
-					}
-					List<_Character> groupMembers;
-					error = FetchGroupMembers(connection, groupId, null, out groupMembers);
-					if (error != Error.NoError)
-					{
-						chatInstance = null;
-						return error;
-					}
-
-					var lsChatInstances = new List<ChatInstance>();
-					_Chat chat;
-					using (var cmdChat = connection.CreateCommand())
-					{
-						cmdChat.CommandText =
-						@"
-							SELECT 
-								name, createdAt, updatedAt, 
-								modelInstructions, context, greetingDialogue, customDialogue, grammar,
-								model, temperature, topP, minP, minPEnabled, topK, 
-								repeatPenalty, repeatLastN, promptTemplate, canDeleteCustomDialogue, 
-								authorNote, ttsAutoplay, ttsInputFilter
-							FROM Chat
-							WHERE id = $chatId;
-						";
-						cmdChat.Parameters.AddWithValue("$chatId", chatId);
-
-						using (var reader = cmdChat.ExecuteReader())
-						{
-							int untitledCounter = 0;
-							if (reader.Read() == false)
-							{
-								chatInstance = null;
-								return Error.NotFound;
-							}
-
-							string name = reader.GetString(0);
-							DateTime createdAt = reader.GetTimestamp(1);
-							DateTime updatedAt = reader.GetTimestamp(2);
-
-							// Staging
-							string system = reader.GetString(3);
-							string scenario = reader.GetString(4);
-							string greeting = reader.GetString(5);
-							string example = reader.GetString(6);
-							string grammar = reader[7] as string;
-
-							// Parameters
-							string model = reader.GetString(8);
-							decimal temperature = reader.GetDecimal(9);
-							decimal topP = reader.GetDecimal(10);
-							decimal minP = reader.GetDecimal(11);
-							bool minPEnabled = reader.GetBoolean(12);
-							int topK = reader.GetInt32(13);
-							decimal repeatPenalty = reader.GetDecimal(14);
-							int repeatLastN = reader.GetInt32(15);
-							string promptTemplate = reader[16] as string;
-							bool pruneExampleChat = reader.GetBoolean(17);
-							string authorNote = reader.GetString(18);
-							bool ttsAutoPlay = reader.GetBoolean(19);
-							string ttsInputFilter = reader.GetString(20);
-
-							if (string.IsNullOrWhiteSpace(name))
-							{
-								if (++untitledCounter > 1)
-									name = string.Concat(ChatInstance.DefaultName, " #", untitledCounter.ToString());
-								else
-									name = ChatInstance.DefaultName;
-							}
-
-							chat = new _Chat() {
-								instanceId = chatId,
-								creationDate = createdAt,
-								updateDate = updatedAt,
-								name = name,
-								staging = new ChatStaging() {
-									system = system,
-									scenario = scenario,
-									greeting = greeting,
-									example = example,
-									grammar = grammar,
-									authorNote = authorNote,
-									pruneExampleChat = pruneExampleChat,
-									ttsAutoPlay = ttsAutoPlay,
-									ttsInputFilter = ttsInputFilter,
-								},
-								parameters = new ChatParameters() {
-									model = model,
-									temperature = temperature,
-									topP = topP,
-									minP = minP,
-									minPEnabled = minPEnabled,
-									topK = topK,
-									repeatPenalty = repeatPenalty,
-									repeatLastN = repeatLastN,
-									promptTemplate = promptTemplate,
-								}
-							};
-						}
-					}
-
-					// Get background image
-					if (CheckFeature(Feature.ChatBackgrounds))
-					{
-						using (var cmdBackground = connection.CreateCommand())
-						{
-							cmdBackground.CommandText =
-							@"
-								SELECT 
-									id, imageUrl, aspectRatio
-								FROM BackgroundChatImage
-								WHERE chatId = $chatId;
-							";
-							cmdBackground.Parameters.AddWithValue("$chatId", chatId);
-							using (var reader = cmdBackground.ExecuteReader())
-							{
-								if (reader.Read() && chat.staging != null)
-								{
-									string id = reader.GetString(0);
-									string imageUrl = reader.GetString(1);
-									string aspectRatio = reader[2] as string ?? "";
-									int width, height;
-									ImageInstance.ParseAspectRatio(aspectRatio, out width, out height);
-
-									chat.staging.background = new ChatBackground() {
-										instanceId = id,
-										imageUrl = imageUrl,
-										width = width,
-										height = height,
-									};
-								}
-							}
-						}
-					}
-
-					// Collect messages
-					chatInstance = FetchChatInstance(connection, chat, characters, groupMembers);
-					if (chatInstance == null)
-						return Error.NotFound;
-					return Error.NoError;
-				}
-			}
-			catch (FileNotFoundException e)
-			{
-				chatInstance = null;
-				return Error.NotConnected;
-			}
-			catch (SQLiteException e)
-			{
-				chatInstance = null;
-				return Error.SQLCommandFailed;
-			}
-			catch (Exception e)
-			{
-				chatInstance = null;
-				return Error.Unknown;
-			}
-		}
-
-		public struct CreateChatArguments
-		{
-			public ChatStaging staging;
-			public ChatParameters parameters;
-			public ChatHistory history;
-			public bool isImport;
-		}
-
-		private static ChatInstance FetchChatInstance(SQLiteConnection connection, _Chat chatInfo, List<_Character> characters, List<_Character> groupMembers)
-		{
-			int index = 1;
-			var indexById = new Dictionary<string, int>();
-
-			string chatId = chatInfo.instanceId;
-			var characterLookup = characters.ToDictionary(c => c.instanceId, c => c);
-			var users = new HashSet<string>(characters.Where(c => c.isUser).Select(c => c.instanceId));
-			var nonUsers = new HashSet<string>(characters.Where(c => c.isUser == false).Select(c => c.instanceId));
-			var canonicalUser = groupMembers.FirstOrDefault(c => c.isUser);
-
-			var messages = new List<_Message>(64);
-			using (var cmdMessages = connection.CreateCommand())
-			{
-				cmdMessages.CommandText =
-				@"
-					SELECT 
-						R.messageId, M.createdAt, M.updatedAt, R.activeTimestamp, M.characterConfigId, R.text 
-					FROM RegenSwipe As R
-					INNER JOIN Message AS M ON M.id = R.messageId
-					WHERE R.messageId IN (
-						SELECT id
-						FROM Message
-						WHERE chatId = $chatId
-					)
-					ORDER BY M.createdAt ASC;
-				";
-				cmdMessages.Parameters.AddWithValue("$chatId", chatId);
-
-				using (var reader = cmdMessages.ExecuteReader())
-				{
-					while (reader.Read())
-					{
-						string messageId = reader.GetString(0);
-						DateTime createdAt = reader.GetTimestamp(1);
-						DateTime updatedAt = reader.GetTimestamp(2);
-						DateTime activeAt = reader.GetTimestamp(3);
-						string characterId = reader.GetString(4);
-						string text = reader.GetString(5);
-
-						messages.Add(new _Message() {
-							messageId = messageId,
-							createdAt = createdAt,
-							updatedAt = updatedAt,
-							activeAt = activeAt,
-							characterId = characterId,
-							text = text,
-						});
-					}
-				}
-			}
-
-			// Create entries
-			var entries = messages
-				.GroupBy(m => m.messageId)
-				.Select(g => {
-					int counter = 0;
-					var swipes = g.Select(m => new {
-						index = counter++,
-						text = m.text,
-						active = m.activeAt,
-					});
-
-					var message = g.First();
-
-					// Assign a character index
-					int speakerIdx;
-					if (indexById.TryGetValue(message.characterId, out speakerIdx) == false)
-					{
-						if (users.Contains(message.characterId)) // User (there can be many, but they should be treated as one)
-							speakerIdx = 0;
-						else if (nonUsers.Contains(message.characterId)) // Character (there can be many)
-						{
-							indexById.Add(message.characterId, index);
-							speakerIdx = index++;
-						}
-						else // Unknown character id
-							return null;
-					}
-
-					return new ChatHistory.Message() {
-						instanceId = message.messageId,
-						speaker = speakerIdx,
-						creationDate = message.createdAt,
-						updateDate = message.updatedAt,
-						activeSwipe = swipes.OrderByDescending(x => x.active).Select(x => x.index).First(),
-						swipes = swipes.Select(x => x.text)
-						.ToArray(),
-					};
-				})
-				.NotNull()
-				.ToList();
-
-			var participants = indexById
-				.Select(kvp => new {
-						index = kvp.Value,
-						id = kvp.Key,
-				})
-				.OrderBy(x => x.index)
-				.Select(x => {
-					_Character character;
-					if (characterLookup.TryGetValue(x.id, out character))
-						return character;
-					return default(_Character);
-				})
-				.Where(c => c.instanceId != null)
-				.ToList();
-			participants.Insert(0, canonicalUser);
-
-			if (groupMembers.Count < 2)
-				return null; // Error
-
-			// Insert greeting
-			if (string.IsNullOrEmpty(chatInfo.staging.greeting) == false)
-			{
-				string userName = Utility.FirstNonEmpty(groupMembers[0].name, Constants.DefaultUserName);
-				string characterName = Utility.FirstNonEmpty(groupMembers[1].name, Constants.DefaultCharacterName);
-
-				var sb = new StringBuilder(GingerString.FromFaraday(chatInfo.staging.greeting).ToString());
-				sb.Replace(GingerString.CharacterMarker, characterName, true);
-				sb.Replace(GingerString.UserMarker, userName, true);
-
-				entries.Insert(0, new ChatHistory.Message() {
-					speaker = 1,
-					creationDate = chatInfo.creationDate,
-					updateDate = chatInfo.updateDate,
-					activeSwipe = 0,
-					swipes = new string[1] { sb.ToString() },
-				});
-			}
-
-			var chatInstance = new ChatInstance() {
-				instanceId = chatInfo.instanceId,
-				creationDate = chatInfo.creationDate,
-				updateDate = chatInfo.updateDate,
-				participants = groupMembers.Select(c => c.instanceId).ToArray(),
-				staging = chatInfo.staging,
-				parameters = chatInfo.parameters,
-				history = new ChatHistory() {
-					name = chatInfo.name,
-					messages = entries.ToArray(),
-				},
-			};
-
-			return chatInstance;
-		}
-
-		public static Error CreateNewChat(CreateChatArguments args, string groupId, out ChatInstance chatInstance)
-		{
-			if (ConnectionEstablished == false)
-			{
-				chatInstance = default(ChatInstance);
-				return Error.NotConnected;
-			}
-
-			if (args.history == null || args.history.messages == null || groupId == null)
-			{
-				chatInstance = default(ChatInstance);
-				return Error.InvalidArgument;
-			}
-
-			try
-			{
-				using (var connection = CreateSQLiteConnection())
-				{
-					connection.Open();
-
-					var defaultStaging = new ChatStaging() {
-						system = FaradayCardV4.OriginalModelInstructionsByFormat[0],
-					};
-					var defaultParameters = new ChatParameters();
-
-					// Background image
-					bool hasBackground = CheckFeature(Feature.ChatBackgrounds)
-						&& args.staging != null
-						&& args.staging.background != null
-						&& string.IsNullOrEmpty(args.staging.background.imageUrl) == false
-						&& File.Exists(args.staging.background.imageUrl);
-
-					// Get default model
-					string defaultModel;
-					FetchDefaultModel(connection, out defaultModel);
-
-					// Read default chat settings (latest)
-					using (var cmdGroupInfo = connection.CreateCommand())
-					{
-						cmdGroupInfo.CommandText =
-						@"
-							SELECT 
-								modelInstructions, context, greetingDialogue, customDialogue, grammar, 
-								authorNote, canDeleteCustomDialogue, ttsAutoplay, ttsInputFilter,
-								model, temperature, topP, minP, minPEnabled, topK, 
-								repeatPenalty, repeatLastN, promptTemplate
-							FROM Chat
-							WHERE groupConfigId = $groupId
-							ORDER BY updatedAt DESC
-						";
-
-						cmdGroupInfo.Parameters.AddWithValue("$groupId", groupId);
-
-						using (var reader = cmdGroupInfo.ExecuteReader())
-						{
-							if (reader.Read())
-							{
-								defaultStaging.system = reader.GetString(0);
-								defaultStaging.scenario = reader.GetString(1);
-								defaultStaging.greeting = reader.GetString(2);
-								defaultStaging.example = reader.GetString(3);
-								defaultStaging.grammar = reader[4] as string ?? "";
-								defaultStaging.authorNote = reader.GetString(5);
-								defaultStaging.pruneExampleChat = reader.GetBoolean(6);
-								defaultStaging.ttsAutoPlay = reader.GetBoolean(7);
-								defaultStaging.ttsInputFilter = reader.GetString(8);
-								defaultParameters.model = reader.GetString(9);
-								defaultParameters.temperature = reader.GetDecimal(10);
-								defaultParameters.topP = reader.GetDecimal(11);
-								defaultParameters.minP = reader.GetDecimal(12);
-								defaultParameters.minPEnabled = reader.GetBoolean(13);
-								defaultParameters.topK = reader.GetInt32(14);
-								defaultParameters.repeatPenalty = reader.GetDecimal(15);
-								defaultParameters.repeatLastN = reader.GetInt32(16);
-								defaultParameters.promptTemplate = reader[17] as string;
-							}
-						}
-					}
-
-					// Fetch group members
-					List<_Character> groupMembers;
-					var error = FetchGroupMembers(connection, groupId, args.history, out groupMembers);
-					if (error != Error.NoError)
-					{
-						chatInstance = null;
-						return error;
-					}
-
-					// Write to database
-					using (var transaction = connection.BeginTransaction())
-					{
-						try
-						{
-							string chatId = Cuid.NewCuid();
-							DateTime now = DateTime.Now;
-							long createdAt = now.ToUnixTimeMilliseconds();
-
-							int updates = 0;
-							int expectedUpdates = 0;
-							var staging = args.staging ?? defaultStaging;
-							var parameters = args.parameters ?? defaultParameters;
-							var chatName = args.history.name ?? "";
-							var greeting = staging.greeting;
-							if (args.isImport)
-								greeting = args.history.hasGreeting ? args.history.greeting : "";
-
-							using (var cmdCreateChat = new SQLiteCommand(connection))
-							{
-								var sbCommand = new StringBuilder();
-
-								// Chat
-								sbCommand.AppendLine(
-								@"
-									INSERT INTO Chat
-										(id, createdAt, updatedAt, context, customDialogue, canDeleteCustomDialogue, 
-											modelInstructions, greetingDialogue, grammar, groupConfigId, 
-											model, temperature, topP, minP, minPEnabled, topK, repeatPenalty, repeatLastN, promptTemplate,
-											name, authorNote, ttsAutoPlay, ttsInputFilter)
-									VALUES 
-										($chatId, $timestamp, $timestamp, $scenario, $example, $pruneExample, 
-											$system, $greeting, $grammar, 
-											$groupId, 
-											$model, $temperature, $topP, $minP, $minPEnabled, $topK, $repeatPenalty, $repeatLastN, $promptTemplate,
-											$chatName, $authorNote, $ttsAutoPlay, $ttsInputFilter);
-								");
-
-								cmdCreateChat.CommandText = sbCommand.ToString();
-								cmdCreateChat.Parameters.AddWithValue("$chatId", chatId);
-								cmdCreateChat.Parameters.AddWithValue("$groupId", groupId);
-								cmdCreateChat.Parameters.AddWithValue("$chatName", chatName ?? "");
-								cmdCreateChat.Parameters.AddWithValue("$timestamp", createdAt);
-								cmdCreateChat.Parameters.AddWithValue("$system", staging.system ?? "");
-								cmdCreateChat.Parameters.AddWithValue("$scenario", staging.scenario ?? "");
-								cmdCreateChat.Parameters.AddWithValue("$example", staging.example ?? "");
-								cmdCreateChat.Parameters.AddWithValue("$greeting", greeting ?? "");
-								cmdCreateChat.Parameters.AddWithValue("$grammar", staging.grammar ?? "");
-								cmdCreateChat.Parameters.AddWithValue("$authorNote", staging.authorNote ?? "");
-								cmdCreateChat.Parameters.AddWithValue("$pruneExample", staging.pruneExampleChat);
-								cmdCreateChat.Parameters.AddWithValue("$ttsAutoPlay", staging.ttsAutoPlay);
-								cmdCreateChat.Parameters.AddWithValue("$ttsInputFilter", staging.ttsInputFilter ?? "default");
-								cmdCreateChat.Parameters.AddWithValue("$model", parameters.model ?? defaultModel ?? "");
-								cmdCreateChat.Parameters.AddWithValue("$temperature", parameters.temperature);
-								cmdCreateChat.Parameters.AddWithValue("$topP", parameters.topP);
-								cmdCreateChat.Parameters.AddWithValue("$minP", parameters.minP);
-								cmdCreateChat.Parameters.AddWithValue("$minPEnabled", parameters.minPEnabled);
-								cmdCreateChat.Parameters.AddWithValue("$topK", parameters.topK);
-								cmdCreateChat.Parameters.AddWithValue("$repeatPenalty", parameters.repeatPenalty);
-								cmdCreateChat.Parameters.AddWithValue("$repeatLastN", parameters.repeatLastN);
-								cmdCreateChat.Parameters.AddWithValue("$promptTemplate", parameters.promptTemplate);
-
-								expectedUpdates += 1;
-								updates += cmdCreateChat.ExecuteNonQuery();
-							}
-
-							// Write background
-							if (hasBackground)
-							{
-								using (var cmdBackground = new SQLiteCommand(connection))
-								{
-									var sbCommand = new StringBuilder();
-
-									// Chat
-									sbCommand.AppendLine(
-									@"
-										INSERT INTO BackgroundChatImage
-											(id, imageUrl, aspectRatio, chatId)
-										VALUES 
-											($backgroundId, $imageUrl, $aspectRatio, $chatId);
-									");
-
-									cmdBackground.CommandText = sbCommand.ToString();
-									cmdBackground.Parameters.AddWithValue("$backgroundId", Cuid.NewCuid());
-									cmdBackground.Parameters.AddWithValue("$chatId", chatId);
-									cmdBackground.Parameters.AddWithValue("$imageUrl", args.staging.background.imageUrl);
-									cmdBackground.Parameters.AddWithValue("$aspectRatio", args.staging.background.aspectRatio);
-
-									expectedUpdates += 1;
-									updates += cmdBackground.ExecuteNonQuery();
-								}
-							}
-
-							// Write messages
-							var speakerIds = groupMembers.Select(m => m.instanceId).ToArray();
-							var lsMessages = WriteChatMessages(connection, chatId, args.history, speakerIds, ref expectedUpdates, ref updates);
-
-							if (updates != expectedUpdates)
-							{
-								transaction.Rollback();
-								chatInstance = default(ChatInstance);
-								return Error.SQLCommandFailed;
-							}
-
-							chatInstance = new ChatInstance() {
-								instanceId = chatId,
-								creationDate = now,
-								updateDate = now,
-								staging = staging,
-								parameters = parameters,
-								history = new ChatHistory() {
-									name = chatName,
-									messages = lsMessages.ToArray(),
-								},
-								participants = groupMembers.Select(c => c.instanceId).ToArray(),
-							};
-
-							transaction.Commit();
-							return Error.NoError;
-						}
-						catch (Exception e)
-						{
-							transaction.Rollback();
-
-							chatInstance = default(ChatInstance);
-							return Error.SQLCommandFailed;
-						}
-					}
-				}
-			}
-			catch (FileNotFoundException e)
-			{
-				Disconnect();
-				chatInstance = default(ChatInstance);
-				return Error.NotConnected;
-			}
-			catch (SQLiteException e)
-			{
-				Disconnect();
-				chatInstance = default(ChatInstance);
-				return Error.SQLCommandFailed;
-			}
-			catch (Exception e)
-			{
-				Disconnect();
-				chatInstance = default(ChatInstance);
-				return Error.Unknown;
-			}
-		}
-
-		public static Error RenameChat(ChatInstance chatInstance, string newName)
-		{
-			if (ConnectionEstablished == false)
-				return Error.NotConnected;
-
-			if (chatInstance == null || string.IsNullOrEmpty(chatInstance.instanceId))
-				return Error.InvalidArgument;
-
-			try
-			{
-				using (var connection = CreateSQLiteConnection())
-				{
-					connection.Open();
-
-					string chatId = chatInstance.instanceId;
-					DateTime now = DateTime.Now;
-					long updatedAt = now.ToUnixTimeMilliseconds();
-					int updates = 0;
-					int expectedUpdates = 0;
-
-					// Write to database
-					using (var transaction = connection.BeginTransaction())
-					{
-						try
-						{
-							// Set chat name
-							using (var cmdEditChat = connection.CreateCommand())
-							{
-								cmdEditChat.CommandText =
-								@"
-									UPDATE Chat
-									SET 
-										updatedAt = $timestamp,
-										name = $name
-									WHERE id = $chatId;
-								";
-
-								cmdEditChat.Parameters.AddWithValue("$chatId", chatId);
-								cmdEditChat.Parameters.AddWithValue("$timestamp", updatedAt);
-								cmdEditChat.Parameters.AddWithValue("$name", newName ?? "");
-
-								expectedUpdates += 1;
-								updates += cmdEditChat.ExecuteNonQuery();
-							}
-
-							if (updates == 0)
-							{
-								transaction.Rollback(); // Superfluous. jic.
-								return Error.NotFound;
-							}
-
-							if (updates != expectedUpdates)
-							{
-								transaction.Rollback();
-								chatInstance = default(ChatInstance);
-								return Error.SQLCommandFailed;
-							}
-
-							chatInstance.updateDate = now;
-							chatInstance.history.name = newName;
-
-							transaction.Commit();
-							return Error.NoError;
-						}
-						catch (Exception e)
-						{
-							transaction.Rollback();
-
-							chatInstance = default(ChatInstance);
-							return Error.SQLCommandFailed;
-						}
-					}
-				}
-			}
-			catch (FileNotFoundException e)
-			{
-				Disconnect();
-				return Error.NotConnected;
-			}
-			catch (SQLiteException e)
-			{
-				Disconnect();
-				return Error.SQLCommandFailed;
-			}
-			catch (Exception e)
-			{
-				Disconnect();
-				return Error.Unknown;
-			}
-		}
-
-		public static Error ConfirmDeleteChat(ChatInstance chatInstance, GroupInstance groupInstance, out int chatCount)
-		{
-			if (ConnectionEstablished == false)
-			{
-				chatCount = 0;
-				return Error.NotConnected;
-			}
-
-			if (chatInstance == null || string.IsNullOrEmpty(chatInstance.instanceId) || string.IsNullOrEmpty(groupInstance.instanceId))
-			{
-				chatCount = 0;
-				return Error.NotFound;
-			}
-
-			try
-			{
-				using (var connection = CreateSQLiteConnection())
-				{
-					connection.Open();
-
-					// Count chats
-					using (var cmdConfirm = connection.CreateCommand())
-					{
-						cmdConfirm.CommandText =
-						@"
-							SELECT id
-							FROM Chat
-							WHERE groupConfigId = $groupId
-						";
-						cmdConfirm.Parameters.AddWithValue("$groupId", groupInstance.instanceId);
-
-						var chats = new HashSet<string>();
-						using (var reader = cmdConfirm.ExecuteReader())
-						{
-							while (reader.Read())
-								chats.Add(reader.GetString(0));
-						}
-
-						chatCount = chats.Count;
-
-						if (chats.Contains(chatInstance.instanceId) == false)
-							return Error.NotFound;
-
-						return Error.NoError;
-					}
-				}
-			}
-			catch (FileNotFoundException e)
-			{
-				chatCount = 0;
-				return Error.NotConnected;
-			}
-			catch (SQLiteException e)
-			{
-				chatCount = 0;
-				return Error.SQLCommandFailed;
-			}
-			catch (Exception e)
-			{
-				chatCount = 0;
-				return Error.Unknown;
-			}
-		}
-
-		public static Error ConfirmChatExists(string chatId)
-		{
-			if (ConnectionEstablished == false)
-				return Error.NotConnected;
-
-			if (string.IsNullOrEmpty(chatId))
-				return Error.InvalidArgument;
-
-			try
-			{
-				using (var connection = CreateSQLiteConnection())
-				{
-					connection.Open();
-
-					// Count chats
-					using (var cmdConfirm = connection.CreateCommand())
-					{
-						cmdConfirm.CommandText =
-						@"
-							SELECT 1
-							FROM Chat
-							WHERE id = $chatId
-						";
-						cmdConfirm.Parameters.AddWithValue("$chatId", chatId);
-
-						if (cmdConfirm.ExecuteScalar() == null)
-							return Error.NotFound;
-						return Error.NoError;
-					}
-				}
-			}
-			catch (FileNotFoundException e)
-			{
-				return Error.NotConnected;
-			}
-			catch (SQLiteException e)
-			{
-				return Error.SQLCommandFailed;
-			}
-			catch (Exception e)
-			{
-				return Error.Unknown;
-			}
-		}
-
-		public static Error DeleteChat(ChatInstance chatInstance)
-		{
-			if (ConnectionEstablished == false)
-				return Error.NotConnected;
-
-			if (chatInstance == null || string.IsNullOrEmpty(chatInstance.instanceId))
-				return Error.InvalidArgument;
-
-			var error = ConfirmChatExists(chatInstance.instanceId);
-			if (error != Error.NoError)
-				return error;
-
-			try
-			{
-				using (var connection = CreateSQLiteConnection())
-				{
-					connection.Open();
-
-					string chatId = chatInstance.instanceId;
-					int updates = 0;
-					int expectedUpdates = 0;
-
-					// Write to database
-					using (var transaction = connection.BeginTransaction())
-					{
-						try
-						{
-							// Delete background (if any)
-							if (CheckFeature(Feature.ChatBackgrounds))
-							{
-								using (var cmdDeleteBackground = connection.CreateCommand())
-								{
-									cmdDeleteBackground.CommandText =
-									@"
-										DELETE FROM BackgroundChatImage
-										WHERE chatId = $chatId;
-									";
-
-									cmdDeleteBackground.Parameters.AddWithValue("$chatId", chatId);
-
-									int nDeleted = cmdDeleteBackground.ExecuteNonQuery();
-									expectedUpdates += nDeleted;
-									updates += nDeleted;
-								}
-							}
-
-							// Delete chat
-							using (var cmdDeleteChat = connection.CreateCommand())
-							{
-								cmdDeleteChat.CommandText =
-								@"
-									DELETE FROM Chat
-									WHERE id = $chatId;
-								";
-
-								cmdDeleteChat.Parameters.AddWithValue("$chatId", chatId);
-
-								expectedUpdates += 1;
-								updates += cmdDeleteChat.ExecuteNonQuery();
-							}
-
-							if (updates != expectedUpdates)
-							{
-								transaction.Rollback();
-								chatInstance = default(ChatInstance);
-								return Error.SQLCommandFailed;
-							}
-
-							transaction.Commit();
-							return Error.NoError;
-						}
-						catch (Exception e)
-						{
-							transaction.Rollback();
-
-							chatInstance = default(ChatInstance);
-							return Error.SQLCommandFailed;
-						}
-					}
-				}
-			}
-			catch (FileNotFoundException e)
-			{
-				Disconnect();
-				return Error.NotConnected;
-			}
-			catch (SQLiteException e)
-			{
-				Disconnect();
-				return Error.SQLCommandFailed;
-			}
-			catch (Exception e)
-			{
-				Disconnect();
-				return Error.Unknown;
-			}
-		}
-
-		public static Error PurgeChats(GroupInstance groupInstance)
-		{
-			if (ConnectionEstablished == false)
-				return Error.NotConnected;
-
-			if (string.IsNullOrEmpty(groupInstance.instanceId))
-				return Error.InvalidArgument;
-
-			try
-			{
-				using (var connection = CreateSQLiteConnection())
-				{
-					connection.Open();
-
-					// Find chats to purge
-					var chatIds = new List<string>();
-					using (var cmdGetChats = connection.CreateCommand())
-					{
-						cmdGetChats.CommandText =
-						@"
-							SELECT id
-							FROM Chat
-							WHERE groupConfigId = $groupId
-						";
-						cmdGetChats.Parameters.AddWithValue("$groupId", groupInstance.instanceId);
-
-						using (var reader = cmdGetChats.ExecuteReader())
-						{
-							while (reader.Read())
-								chatIds.Add(reader.GetString(0));
-						}
-					}
-
-					if (chatIds.Count == 0)
-					{
-						return Error.NotFound;
-					}
-
-					// Write to database
-					int updates = 0;
-					int expectedUpdates = 0;
-					DateTime now = DateTime.Now;
-					long updatedAt = now.ToUnixTimeMilliseconds();
-
-					using (var transaction = connection.BeginTransaction())
-					{
-						try
-						{
-							// Delete all but one chat
-							using (var cmdDeleteChat = connection.CreateCommand())
-							{
-								var sbCommand = new StringBuilder();
-								sbCommand.AppendLine(
-								@"
-									DELETE FROM Chat
-									WHERE id IN (
-								");
-
-								for (int i = 1; i < chatIds.Count; ++i)
-								{
-									if (i > 1)
-										sbCommand.Append(", ");
-									sbCommand.AppendFormat("'{0}'", chatIds[i]);
-								}
-								sbCommand.AppendLine(");");
-								cmdDeleteChat.CommandText = sbCommand.ToString();
-
-								expectedUpdates += chatIds.Count - 1;
-								updates += cmdDeleteChat.ExecuteNonQuery();
-							}
-
-							// Delete all messages from the first chat
-							using (var cmdEditChat = connection.CreateCommand())
-							{
-								cmdEditChat.CommandText =
-								@"
-									DELETE FROM Message
-									WHERE chatId = $chatId;
-								";
-
-								cmdEditChat.Parameters.AddWithValue("$chatId", chatIds[0]);
-
-								int nDeleted = cmdEditChat.ExecuteNonQuery();
-								expectedUpdates += nDeleted;
-								updates += nDeleted;
-							}
-
-							// Update first chat info
-							using (var cmdUpdateChat = connection.CreateCommand())
-							{
-								cmdUpdateChat.CommandText =
-								@"
-									UPDATE Chat
-									SET 
-										createdAt = $timestamp,
-										updatedAt = $timestamp,
-										name = $name
-									WHERE id = $chatId;
-								";
-
-								cmdUpdateChat.Parameters.AddWithValue("$chatId", chatIds[0]);
-								cmdUpdateChat.Parameters.AddWithValue("$timestamp", updatedAt);
-								cmdUpdateChat.Parameters.AddWithValue("$name", "");
-
-								expectedUpdates += 1;
-								updates += cmdUpdateChat.ExecuteNonQuery();
-							}
-
-							if (updates != expectedUpdates)
-							{
-								transaction.Rollback();
-								return Error.SQLCommandFailed;
-							}
-
-							transaction.Commit();
-							return Error.NoError;
-						}
-						catch (Exception e)
-						{
-							transaction.Rollback();
-							return Error.SQLCommandFailed;
-						}
-					}
-				}
-			}
-			catch (FileNotFoundException e)
-			{
-				Disconnect();
-				return Error.NotConnected;
-			}
-			catch (SQLiteException e)
-			{
-				Disconnect();
-				return Error.SQLCommandFailed;
-			}
-			catch (Exception e)
-			{
-				Disconnect();
-				return Error.Unknown;
-			}
-		}
-
-		public static Error UpdateChat(ChatInstance chatInstance, string groupId)
-		{
-			if (ConnectionEstablished == false)
-				return Error.NotConnected;
-
-			if (chatInstance == null)
-				return Error.InvalidArgument;
-
-			if (string.IsNullOrEmpty(chatInstance.instanceId) || string.IsNullOrEmpty(groupId))
-				return Error.InvalidArgument;
-
-			var error = ConfirmChatExists(chatInstance.instanceId);
-			if (error != Error.NoError)
-				return error;
-
-			try
-			{
-				using (var connection = CreateSQLiteConnection())
-				{
-					connection.Open();
-
-					string chatId = chatInstance.instanceId;
-					int updates = 0;
-					int expectedUpdates = 0;
-
-					DateTime now = DateTime.Now;
-					long updatedAt = now.ToUnixTimeMilliseconds();
-
-					// Fetch group members
-					List<_Character> groupMembers;
-					error = FetchGroupMembers(connection, groupId, chatInstance.history, out groupMembers);
-					if (error != Error.NoError)
-					{
-						chatInstance = null;
-						return error;
-					}
-
-					using (var transaction = connection.BeginTransaction())
-					{
-						try
-						{
-							// Delete all messages
-							using (var cmdEditChat = connection.CreateCommand())
-							{
-								cmdEditChat.CommandText =
-								@"
-									DELETE FROM Message
-									WHERE chatId = $chatId;
-								";
-
-								cmdEditChat.Parameters.AddWithValue("$chatId", chatId);
-
-								int nDeleted = cmdEditChat.ExecuteNonQuery();
-								expectedUpdates += nDeleted;
-								updates += nDeleted;
-							}
-
-							// Update chat info
-							using (var cmdEditChat = connection.CreateCommand())
-							{
-								cmdEditChat.CommandText =
-								@"
-									UPDATE Chat
-									SET 
-										updatedAt = $timestamp,
-										name = $name,
-										greetingDialogue = $greeting
-									WHERE id = $chatId;
-								";
-
-								cmdEditChat.Parameters.AddWithValue("$chatId", chatId);
-								cmdEditChat.Parameters.AddWithValue("$timestamp", updatedAt);
-								cmdEditChat.Parameters.AddWithValue("$name", chatInstance.name ?? "");
-								cmdEditChat.Parameters.AddWithValue("$greeting", chatInstance.history.greeting ?? "");
-
-								expectedUpdates += 1;
-								updates += cmdEditChat.ExecuteNonQuery();
-							}
-
-							// Write messages
-							string[] speakerIds = groupMembers.Select(m => m.instanceId).ToArray();
-							var lsMessages = WriteChatMessages(connection, chatId, chatInstance.history, speakerIds, ref expectedUpdates, ref updates);
-
-							if (updates != expectedUpdates)
-							{
-								transaction.Rollback();
-								chatInstance = default(ChatInstance);
-								return Error.SQLCommandFailed;
-							}
-
-							chatInstance = new ChatInstance() {
-								instanceId = chatId,
-								history = new ChatHistory() {
-									messages = lsMessages.ToArray(),
-								},
-							};
-
-							transaction.Commit();
-							return Error.NoError;
-
-						}
-						catch (Exception e)
-						{
-							transaction.Rollback();
-
-							chatInstance = default(ChatInstance);
-							return Error.SQLCommandFailed;
-						}
-					}
-				}
-			}
-			catch (FileNotFoundException e)
-			{
-				Disconnect();
-				return Error.NotConnected;
-			}
-			catch (SQLiteException e)
-			{
-				Disconnect();
-				return Error.SQLCommandFailed;
-			}
-			catch (Exception e)
-			{
-				Disconnect();
-				return Error.Unknown;
-			}
-		}
-
-		private static List<ChatHistory.Message> WriteChatMessages(SQLiteConnection connection, string chatId, ChatHistory chatHistory, string[] speakerIds, ref int expectedUpdates, ref int updates)
-		{
-			List<ChatHistory.Message> lsMessages = new List<ChatHistory.Message>();
-			if (chatHistory == null)
-				return lsMessages; // No history
-
-			int messageCount = chatHistory.messagesWithoutGreeting.Count();
-			if (messageCount == 0)
-				return lsMessages; // No messages
-
-			// Generate unique IDs
-			var messageIds = new string[messageCount];
-			for (int i = 0; i < messageIds.Length; ++i)
-				messageIds[i] = Cuid.NewCuid();
-
-			using (var cmdMessages = new SQLiteCommand(connection))
-			{
-				var sbCommand = new StringBuilder();
-				sbCommand.AppendLine(
-				@"
-					INSERT INTO Message 
-						(id, createdAt, updatedAt, chatId, characterConfigId)
-					VALUES ");
-
-				int iMessage = 0;
-				foreach (var message in chatHistory.messagesWithoutGreeting)
-				{
-					if (iMessage > 0)
-						sbCommand.Append(",\n");
-					sbCommand.Append($"($messageId{iMessage:000}, $messageCreatedAt{iMessage:000}, $messageUpdatedAt{iMessage:000}, $chatId, $charId{iMessage:000})");
-
-					var creationTime = message.creationDate;
-					var updateTime = DateTimeExtensions.Max(message.updateDate, creationTime);
-
-					cmdMessages.Parameters.AddWithValue($"$messageId{iMessage:000}", messageIds[iMessage]);
-					cmdMessages.Parameters.AddWithValue($"$messageCreatedAt{iMessage:000}", creationTime.ToUnixTimeMilliseconds());
-					cmdMessages.Parameters.AddWithValue($"$messageUpdatedAt{iMessage:000}", updateTime.ToUnixTimeMilliseconds());
-					cmdMessages.Parameters.AddWithValue($"$charId{iMessage:000}", speakerIds[message.speaker]);
-
-					lsMessages.Add(new ChatHistory.Message() {
-						instanceId = messageIds[iMessage],
-						activeSwipe = message.activeSwipe,
-						creationDate = creationTime,
-						updateDate = updateTime,
-						speaker = message.speaker,
-						swipes = message.swipes,
-					});
-					++iMessage;
-				}
-				sbCommand.Append(";");
-
-				sbCommand.AppendLine(
-				@"
-					INSERT INTO RegenSwipe
-						(id, createdAt, updatedAt, activeTimestamp, text, messageId)
-					VALUES ");
-				iMessage = 0;
-				int iSwipe = 0;
-				foreach (var message in chatHistory.messagesWithoutGreeting)
-				{
-					for (int i = 0; i < message.swipes.Length; ++i, ++iSwipe)
-					{
-						if (iMessage > 0)
-							sbCommand.Append(",\n");
-						sbCommand.Append($"($swipeId{iSwipe:000}, $swipeCreatedAt{iSwipe:000}, $swipeCreatedAt{iSwipe:000}, $swipeActiveAt{iSwipe:000}, $text{iSwipe:000}, $messageId{iMessage:000})");
-
-						DateTime creationTime = message.creationDate;
-						DateTime activeTime = creationTime;
-						if (i == message.activeSwipe)
-							activeTime += TimeSpan.FromMilliseconds(5000);
-						DateTime swipeTime = creationTime + TimeSpan.FromMilliseconds(i * 10);
-
-						cmdMessages.Parameters.AddWithValue($"$swipeId{iSwipe:000}", Cuid.NewCuid());
-						cmdMessages.Parameters.AddWithValue($"$swipeCreatedAt{iSwipe:000}", swipeTime.ToUnixTimeMilliseconds());
-						cmdMessages.Parameters.AddWithValue($"$swipeActiveAt{iSwipe:000}", activeTime.ToUnixTimeMilliseconds());
-						cmdMessages.Parameters.AddWithValue($"$text{iSwipe:000}", message.swipes[i]);
-						++expectedUpdates;
-					}
-					++iMessage;
-				}
-				sbCommand.Append(";");
-				cmdMessages.CommandText = sbCommand.ToString();
-
-				cmdMessages.Parameters.AddWithValue("$chatId", chatId);
-
-				expectedUpdates += messageCount;
-				updates += cmdMessages.ExecuteNonQuery();
-			}
-			return lsMessages;
-		}
-
-		private struct _SwipeRepair
-		{
-			public string instanceId;
-			public string chatId;
-			public string text;
-		}
-
-		public static Error RepairChats(GroupInstance groupInstance, out int modified)
-		{
-			if (ConnectionEstablished == false)
-			{
-				modified = 0;
-				return Error.NotConnected;
-			}
-
-			if (string.IsNullOrEmpty(groupInstance.instanceId))
-			{
-				modified = 0;
-				return Error.InvalidArgument;
-			}
-
-			try
-			{
-				using (var connection = CreateSQLiteConnection())
-				{
-					connection.Open();
-
-					// Confirm group exists
-					using (var cmdConfirm = connection.CreateCommand())
-					{
-						cmdConfirm.CommandText =
-						@"
-							SELECT 1
-							FROM GroupConfig
-							WHERE id = $groupId
-						";
-						cmdConfirm.Parameters.AddWithValue("$groupId", groupInstance.instanceId);
-
-						if (cmdConfirm.ExecuteScalar() == null)
-						{
-							modified = 0;
-							return Error.NotFound;
-						}
-					}
-
-					// Find chats for group
-					var chatIds = new List<string>();
-					using (var cmdGetChats = connection.CreateCommand())
-					{
-						cmdGetChats.CommandText =
-						@"
-							SELECT id
-							FROM Chat
-							WHERE groupConfigId = $groupId
-						";
-						cmdGetChats.Parameters.AddWithValue("$groupId", groupInstance.instanceId);
-
-						using (var reader = cmdGetChats.ExecuteReader())
-						{
-							while (reader.Read())
-								chatIds.Add(reader.GetString(0));
-						}
-					}
-
-					// Find messages to fix
-					var swipes = new List<_SwipeRepair>(512);
-					for (int i = 0; i < chatIds.Count; ++i)
-					{
-						string chatId = chatIds[i];
-						using (var cmdMessages = connection.CreateCommand())
-						{
-							cmdMessages.CommandText =
-							@"
-								SELECT 
-									R.id, R.text 
-								FROM RegenSwipe As R
-								WHERE R.messageId IN (
-									SELECT id
-									FROM Message
-									WHERE chatId = $chatId
-								)
-							";
-							cmdMessages.Parameters.AddWithValue("$chatId", chatId);
-
-							using (var reader = cmdMessages.ExecuteReader())
-							{
-								while (reader.Read())
-								{
-									string messageId = reader.GetString(0);
-									string text = reader.GetString(1);
-
-									swipes.Add(new _SwipeRepair() {
-										instanceId = messageId,
-										chatId = chatId,
-										text = text,
-									});
-								}
-							}
-						}
-					}
-
-					// Fix strings
-					var repairs = new List<_SwipeRepair>(512);
-					foreach (var swipe in swipes)
-					{
-						int pos_begin = swipe.text.IndexOf("#{character}:");
-						int pos_end = swipe.text.IndexOf("\n#{user}:");
-						bool bFront = pos_begin == 0;
-						bool bBack = pos_end >= 0 && pos_end >= swipe.text.Length - 10;
-						if (bFront && bBack)
-						{
-							repairs.Add(new _SwipeRepair() {
-								instanceId = swipe.instanceId,
-								chatId = swipe.chatId,
-								text = swipe.text.Substring(pos_begin + 13, pos_end - pos_begin - 13).Trim(),
-							});
-						}
-						else if (bFront)
-						{
-							repairs.Add(new _SwipeRepair() {
-								instanceId = swipe.instanceId,
-								chatId = swipe.chatId,
-								text = swipe.text.Substring(pos_begin + 13).TrimStart(),
-							});
-						}
-						else if (bBack)
-						{
-							repairs.Add(new _SwipeRepair() {
-								instanceId = swipe.instanceId,
-								chatId = swipe.chatId,
-								text = swipe.text.Substring(0, pos_end).TrimEnd(),
-							});
-						}
-					}
-
-					if (repairs.Count == 0)
-					{
-						modified = 0;
-						return Error.NoError;
-					}
-
-					// Write to database
-					int updates = 0;
-					int expectedUpdates = 0;
-
-					using (var transaction = connection.BeginTransaction())
-					{
-						try
-						{
-							using (var cmdUpdateChat = connection.CreateCommand())
-							{
-								var sbCommand = new StringBuilder();
-
-								for (int i = 0; i < repairs.Count; ++i)
-								{
-									sbCommand.AppendLine(
-									$@"
-										UPDATE RegenSwipe
-										SET text = $text{i:000}
-										WHERE id = $messageId{i:000};
-									");
-									cmdUpdateChat.Parameters.AddWithValue($"$messageId{i:000}", repairs[i].instanceId);
-									cmdUpdateChat.Parameters.AddWithValue($"$text{i:000}", repairs[i].text);
-									expectedUpdates += 1;
-								}
-
-								cmdUpdateChat.CommandText = sbCommand.ToString();
-								updates += cmdUpdateChat.ExecuteNonQuery();
-							}
-
-							if (updates != expectedUpdates)
-							{
-								transaction.Rollback();
-								modified = 0;
-								return Error.SQLCommandFailed;
-							}
-
-							transaction.Commit();
-							modified = repairs.DistinctBy(r => r.chatId).Count();
-							return Error.NoError;
-						}
-						catch (Exception e)
-						{
-							transaction.Rollback();
-							modified = 0;
-							return Error.SQLCommandFailed;
-						}
-					}
-				}
-			}
-			catch (FileNotFoundException e)
-			{
-				Disconnect();
-				modified = 0;
-				return Error.NotConnected;
-			}
-			catch (SQLiteException e)
-			{
-				Disconnect();
-				modified = 0;
-				return Error.SQLCommandFailed;
-			}
-			catch (Exception e)
-			{
-				Disconnect();
-				modified = 0;
-				return Error.Unknown;
-			}
-		}
-
-		public static Error UpdateChatParameters(string chatId, ChatParameters parameters, ChatStaging staging)
-		{
-			if (ConnectionEstablished == false)
-				return Error.NotConnected;
-
-			if (parameters == null && staging == null)
-				return Error.InvalidArgument;
-
-			try
-			{
-				using (var connection = CreateSQLiteConnection())
-				{
-					connection.Open();
-
-					int updates = 0;
-					int expectedUpdates = 0;
-
-					DateTime now = DateTime.Now;
-					long updatedAt = now.ToUnixTimeMilliseconds();
-
-					string defaultModel;
-					FetchDefaultModel(connection, out defaultModel);
-
-					using (var transaction = connection.BeginTransaction())
-					{
-						try
-						{
-							// Update chat info
-							using (var cmdUpdateChat = connection.CreateCommand())
-							{
-								var sbCommand = new StringBuilder();
-								sbCommand.AppendLine(
-								@"
-									UPDATE Chat
-									SET ");
-
-								if (staging != null)
-								{
-									sbCommand.AppendLine(
-									@"
-										context = $scenario,
-										customDialogue = $example,
-										modelInstructions = $system,
-										grammar = $grammar,
-										greetingDialogue = $greeting,
-										canDeleteCustomDialogue = $pruneExample");
-								}
-								if (parameters != null)
-								{
-									if (staging != null)
-										sbCommand.Append(",");
-									sbCommand.AppendLine(
-									@"
-										model = $model, 
-										temperature = $temperature,
-										topP = $topP,
-										minP = $minP,
-										minPEnabled = $minPEnabled,
-										topK = $topK,
-										repeatPenalty = $repeatPenalty,
-										repeatLastN = $repeatLastN,
-										promptTemplate = $promptTemplate");
-								}
-								sbCommand.AppendLine(
-								@"
-									WHERE id = $chatId;
-								");
-
-								cmdUpdateChat.CommandText = sbCommand.ToString();
-								cmdUpdateChat.Parameters.AddWithValue("$chatId", chatId);
-								cmdUpdateChat.Parameters.AddWithValue("$timestamp", updatedAt);
-								if (staging != null)
-								{
-									cmdUpdateChat.Parameters.AddWithValue("$system", Utility.FirstNonEmpty(staging.system, FaradayCardV4.OriginalModelInstructionsByFormat[0]));
-									cmdUpdateChat.Parameters.AddWithValue("$scenario", staging.scenario ?? "");
-									cmdUpdateChat.Parameters.AddWithValue("$greeting", staging.greeting ?? "");
-									cmdUpdateChat.Parameters.AddWithValue("$example", staging.example ?? "");
-									cmdUpdateChat.Parameters.AddWithValue("$grammar", staging.grammar ?? "");
-									cmdUpdateChat.Parameters.AddWithValue("$pruneExample", staging.pruneExampleChat);
-									// staging.authorNote
-									// staging.ttsAutoPlay
-									// staging.ttsInputFilter
-								}
-								if (parameters != null)
-								{
-									cmdUpdateChat.Parameters.AddWithValue("$model", parameters.model ?? defaultModel ?? "");
-									cmdUpdateChat.Parameters.AddWithValue("$temperature", parameters.temperature);
-									cmdUpdateChat.Parameters.AddWithValue("$topP", parameters.topP);
-									cmdUpdateChat.Parameters.AddWithValue("$minP", parameters.minP);
-									cmdUpdateChat.Parameters.AddWithValue("$minPEnabled", parameters.minPEnabled);
-									cmdUpdateChat.Parameters.AddWithValue("$topK", parameters.topK);
-									cmdUpdateChat.Parameters.AddWithValue("$repeatPenalty", parameters.repeatPenalty);
-									cmdUpdateChat.Parameters.AddWithValue("$repeatLastN", parameters.repeatLastN);
-									cmdUpdateChat.Parameters.AddWithValue("$promptTemplate", parameters.promptTemplate);
-								}
-
-								expectedUpdates += 1;
-								updates += cmdUpdateChat.ExecuteNonQuery();
-							}
-
-							if (updates == 0)
-							{
-								transaction.Rollback(); // Superfluous. jic.
-								return Error.NotFound;
-							}
-
-							if (updates != expectedUpdates)
-							{
-								transaction.Rollback();
-								return Error.SQLCommandFailed;
-							}
-
-							transaction.Commit();
-							return Error.NoError;
-
-						}
-						catch (Exception e)
-						{
-							transaction.Rollback();
-							return Error.SQLCommandFailed;
-						}
-					}
-				}
-			}
-			catch (FileNotFoundException e)
-			{
-				Disconnect();
-				return Error.NotConnected;
-			}
-			catch (SQLiteException e)
-			{
-				Disconnect();
-				return Error.SQLCommandFailed;
-			}
-			catch (Exception e)
-			{
-				Disconnect();
-				return Error.Unknown;
-			}
-		}
-
-		public static Error UpdateChatParameters(string[] chatIds, ChatParameters parameters, ChatStaging staging)
-		{
-			if (ConnectionEstablished == false)
-				return Error.NotConnected;
-
-			if (parameters == null && staging == null)
-				return Error.InvalidArgument;
-
-			try
-			{
-				using (var connection = CreateSQLiteConnection())
-				{
-					connection.Open();
-
-					int updates = 0;
-					int expectedUpdates = 0;
-
-					DateTime now = DateTime.Now;
-					long updatedAt = now.ToUnixTimeMilliseconds();
-
-					string defaultModel;
-					FetchDefaultModel(connection, out defaultModel);
-
-					using (var transaction = connection.BeginTransaction())
-					{
-						try
-						{
-							// Update chat info
-							using (var cmdUpdateChat = connection.CreateCommand())
-							{
-								var sbCommand = new StringBuilder();
-								sbCommand.AppendLine(
-								@"
-									UPDATE Chat
-									SET ");
-
-								if (staging != null)
-								{
-									sbCommand.AppendLine(
-									@"  
-										context = $scenario,
-										customDialogue = $example,
-										modelInstructions = $system,
-										grammar = $grammar,
-										greetingDialogue = $greeting,
-										canDeleteCustomDialogue = $pruneExample");
-								}
-								if (parameters != null)
-								{
-									if (staging != null)
-										sbCommand.Append(",");
-									sbCommand.AppendLine(
-									@"
-										model = $model, 
-										temperature = $temperature,
-										topP = $topP,
-										minP = $minP,
-										minPEnabled = $minPEnabled,
-										topK = $topK,
-										repeatPenalty = $repeatPenalty,
-										repeatLastN = $repeatLastN,
-										promptTemplate = $promptTemplate");
-								}
-								sbCommand.AppendLine(
-								@"
-									WHERE id IN ( 
-								");
-								for (int i = 0; i < chatIds.Length; ++i)
-								{
-									if (i > 0)
-										sbCommand.Append(", ");
-									sbCommand.AppendFormat("'{0}'", chatIds[i]);
-								}
-								sbCommand.AppendLine(");");
-
-								cmdUpdateChat.CommandText = sbCommand.ToString();
-								cmdUpdateChat.Parameters.AddWithValue("$timestamp", updatedAt);
-								if (staging != null)
-								{
-									cmdUpdateChat.Parameters.AddWithValue("$system", Utility.FirstNonEmpty(staging.system, FaradayCardV4.OriginalModelInstructionsByFormat[0]));
-									cmdUpdateChat.Parameters.AddWithValue("$scenario", staging.scenario ?? "");
-									cmdUpdateChat.Parameters.AddWithValue("$greeting", staging.greeting ?? "");
-									cmdUpdateChat.Parameters.AddWithValue("$example", staging.example ?? "");
-									cmdUpdateChat.Parameters.AddWithValue("$grammar", staging.grammar ?? "");
-									cmdUpdateChat.Parameters.AddWithValue("$pruneExample", staging.pruneExampleChat);
-									// staging.authorNote
-									// staging.ttsAutoPlay
-									// staging.ttsInputFilter
-								}
-								if (parameters != null)
-								{
-									cmdUpdateChat.Parameters.AddWithValue("$model", parameters.model ?? defaultModel ?? "");
-									cmdUpdateChat.Parameters.AddWithValue("$temperature", parameters.temperature);
-									cmdUpdateChat.Parameters.AddWithValue("$topP", parameters.topP);
-									cmdUpdateChat.Parameters.AddWithValue("$minP", parameters.minP);
-									cmdUpdateChat.Parameters.AddWithValue("$minPEnabled", parameters.minPEnabled);
-									cmdUpdateChat.Parameters.AddWithValue("$topK", parameters.topK);
-									cmdUpdateChat.Parameters.AddWithValue("$repeatPenalty", parameters.repeatPenalty);
-									cmdUpdateChat.Parameters.AddWithValue("$repeatLastN", parameters.repeatLastN);
-									cmdUpdateChat.Parameters.AddWithValue("$promptTemplate", parameters.promptTemplate);
-								}
-
-								expectedUpdates += chatIds.Length;
-								updates += cmdUpdateChat.ExecuteNonQuery();
-							}
-
-							if (updates == 0)
-							{
-								transaction.Rollback(); // Superfluous. jic.
-								return Error.NotFound;
-							}
-
-							if (updates != expectedUpdates)
-							{
-								transaction.Rollback();
-								return Error.SQLCommandFailed;
-							}
-
-							transaction.Commit();
-							return Error.NoError;
-
-						}
-						catch (Exception e)
-						{
-							transaction.Rollback();
-							return Error.SQLCommandFailed;
-						}
-					}
-				}
-			}
-			catch (FileNotFoundException e)
-			{
-				Disconnect();
-				return Error.NotConnected;
-			}
-			catch (SQLiteException e)
-			{
-				Disconnect();
-				return Error.SQLCommandFailed;
-			}
-			catch (Exception e)
-			{
-				Disconnect();
-				return Error.Unknown;
-			}
-		}
-
-		public static Error UpdateChatBackground(string[] chatIds, string imageUrl, int width, int height)
-		{
-			if (ConnectionEstablished == false)
-				return Error.NotConnected;
-
-			if (CheckFeature(Feature.ChatBackgrounds) == false)
-				return Error.UnsupportedFeature;
-
-			if (chatIds == null)
-				return Error.InvalidArgument;
-
-			if (string.IsNullOrEmpty(imageUrl) == false && (width <= 0 || width <= 0))
-				return Error.InvalidArgument;
-
-			if (chatIds.Length == 0)
-				return Error.NoError;
-
-			try
-			{
-				using (var connection = CreateSQLiteConnection())
-				{
-					connection.Open();
-
-					int updates = 0;
-					int expectedUpdates = 0;
-
-					DateTime now = DateTime.Now;
-					long updatedAt = now.ToUnixTimeMilliseconds();
-
-					using (var transaction = connection.BeginTransaction())
-					{
-						try
-						{
-							// Clear chat backgrounds
-							using (var cmdDelete = new SQLiteCommand(connection))
-							{
-								var sbCommand = new StringBuilder();
-
-								sbCommand.AppendLine(
-								@"
-									DELETE FROM BackgroundChatImage
-									WHERE chatId IN (");
-
-								for (int i = 0; i < chatIds.Length; ++i)
-								{
-									if (i > 0)
-										sbCommand.Append(", ");
-									sbCommand.AppendFormat("'{0}'", chatIds[i]);
-								}
-								sbCommand.AppendLine(");");
-								cmdDelete.CommandText = sbCommand.ToString();
-
-								int nDeletes = cmdDelete.ExecuteNonQuery();
-								expectedUpdates += nDeletes;
-								updates += nDeletes;
-							}
-
-							// Set chat backgrounds
-							if (string.IsNullOrEmpty(imageUrl) == false)
-							{
-								using (var cmdBackground = new SQLiteCommand(connection))
-								{
-									var sbCommand = new StringBuilder();
-
-									for (int i = 0; i < chatIds.Length; ++i)
-									{
-										// Chat
-										sbCommand.AppendLine(
-										$@"
-											INSERT INTO BackgroundChatImage
-												(id, imageUrl, aspectRatio, chatId)
-											VALUES 
-												($backgroundId{i:000}, $imageUrl, $aspectRatio, $chatId{i:000});
-										");
-
-										cmdBackground.CommandText = sbCommand.ToString();
-										cmdBackground.Parameters.AddWithValue($"$backgroundId{i:000}", Cuid.NewCuid());
-										cmdBackground.Parameters.AddWithValue($"$chatId{i:000}", chatIds[i]);
-
-										expectedUpdates += 1;
-									}
-									cmdBackground.Parameters.AddWithValue("$imageUrl", imageUrl ?? "");
-									cmdBackground.Parameters.AddWithValue("$aspectRatio", string.Format("{0}/{1}", width, height));
-									updates += cmdBackground.ExecuteNonQuery();
-								}
-							}
-
-							if (updates != expectedUpdates)
-							{
-								transaction.Rollback();
-								return Error.SQLCommandFailed;
-							}
-
-							transaction.Commit();
-							return Error.NoError;
-						}
-						catch (Exception e)
-						{
-							transaction.Rollback();
-							return Error.SQLCommandFailed;
-						}
-					}
-				}
-			}
-			catch (FileNotFoundException e)
-			{
-				Disconnect();
-				return Error.NotConnected;
-			}
-			catch (SQLiteException e)
-			{
-				Disconnect();
-				return Error.SQLCommandFailed;
-			}
-			catch (Exception e)
-			{
-				Disconnect();
-				return Error.Unknown;
-			}
-		}
-
-		#endregion // Chat
-
-		#region Folder
-
-		private struct _FolderInfo
-		{
-			public string instanceId;
-			public string parentId;
-			public string name;
-			public string url;
-			public bool isRoot;
-			public bool isSortedDesc;
-			public string sortType;
+				{
+					sb.Insert(pos_begin, placeholder);
+				}
+				
+				pos_begin = sb.IndexOf("{_cfg&:", pos_begin);
+			}
+
+			text = sb.ToString();
 		}
 
 		public static string ToFolderUrl(string label)
@@ -5127,1994 +1049,5 @@
 			return sbFormat.ToString();
 		}
 
-		public static Error CreateNewFolder(string folderName, out FolderInstance folderInstance)
-		{
-			if (ConnectionEstablished == false)
-			{
-				folderInstance = default(FolderInstance);
-				return Error.NotConnected;
-			}
-
-			if (string.IsNullOrWhiteSpace(folderName))
-			{
-				folderInstance = default(FolderInstance);
-				return Error.InvalidArgument;
-			}
-
-			folderName = folderName.Trim();
-
-			try
-			{
-				using (var connection = CreateSQLiteConnection())
-				{
-					connection.Open();
-
-					// Fetch existing folders
-					var existingFolders = new List<_FolderInfo>();
-					using (var cmdReadFolders = connection.CreateCommand())
-					{
-						cmdReadFolders.CommandText =
-						@"
-							SELECT 
-								id, name, url, parentFolderId, isRoot, sortIsDesc, sortType
-							FROM AppFolder
-						";
-
-						using (var reader = cmdReadFolders.ExecuteReader())
-						{
-							while (reader.Read())
-							{
-								string folderId = reader.GetString(0);
-								string name = reader.GetString(1);
-								string folderUrl = reader.GetString(2);
-								string parentFolderId = reader[3] as string;
-								bool isRoot = reader.GetBoolean(4);
-								bool isSortedDesc = reader.GetBoolean(5);
-								string sortType = reader.GetString(6);
-
-								existingFolders.Add(new _FolderInfo() {
-									instanceId = folderId,
-									parentId = parentFolderId,
-									url = folderUrl,
-									name = name,
-									isRoot = isRoot,
-									isSortedDesc = isSortedDesc,
-									sortType = sortType,
-								});
-							}
-						}
-					}
-
-					string rootFolderId = existingFolders
-						.Where(f => f.isRoot)
-						.Select(f => f.instanceId)
-						.FirstOrDefault();
-
-					if (string.IsNullOrEmpty(rootFolderId))
-					{
-						folderInstance = default(FolderInstance);
-						return Error.NotFound;
-					}
-
-					// Make unique folder url
-					var existingUrls = new HashSet<string>(existingFolders
-						.Where(f => !f.isRoot)
-						.Select(f => f.url));
-
-					string url = ToFolderUrl(folderName);
-					if (existingUrls.Contains(url))
-					{
-						string testUrl = url;
-						int iUrl = 1;
-						while (existingUrls.Contains(testUrl))
-							testUrl = string.Format("{0}-{1:00}", url, iUrl++);
-						url = testUrl;
-					}
-
-					// Write to database
-					using (var transaction = connection.BeginTransaction())
-					{
-						try
-						{
-							string folderId = Cuid.NewCuid();
-							DateTime now = DateTime.Now;
-							long createdAt = now.ToUnixTimeMilliseconds();
-
-							int updates = 0;
-							int expectedUpdates = 0;
-
-							using (var cmdCreateFolder = new SQLiteCommand(connection))
-							{
-								var sbCommand = new StringBuilder();
-
-								// Chat
-								sbCommand.AppendLine(
-								@"
-									INSERT INTO AppFolder
-										(id, createdAt, updatedAt, name, url, pinnedToSidebarPosition, parentFolderId, isRoot, sortIsDesc, sortType)
-									VALUES 
-										($folderId, $timestamp, $timestamp, 
-										$name, $url, $pinnedToSidebarPosition, $parentFolderId, $isRoot, $sortIsDesc, $sortType);
-								");
-
-								cmdCreateFolder.CommandText = sbCommand.ToString();
-								cmdCreateFolder.Parameters.AddWithValue("$folderId", folderId);
-								cmdCreateFolder.Parameters.AddWithValue("$timestamp", createdAt);
-								cmdCreateFolder.Parameters.AddWithValue("$name", folderName);
-								cmdCreateFolder.Parameters.AddWithValue("$url", url);
-								cmdCreateFolder.Parameters.AddWithValue("$pinnedToSidebarPosition", null);
-								cmdCreateFolder.Parameters.AddWithValue("$parentFolderId", rootFolderId);
-								cmdCreateFolder.Parameters.AddWithValue("$isRoot", false);
-								cmdCreateFolder.Parameters.AddWithValue("$sortIsDesc", true);
-								cmdCreateFolder.Parameters.AddWithValue("$sortType", "Custom");
-
-								expectedUpdates += 1;
-								updates += cmdCreateFolder.ExecuteNonQuery();
-							}
-
-							if (updates != expectedUpdates)
-							{
-								transaction.Rollback();
-								folderInstance = default(FolderInstance);
-								return Error.SQLCommandFailed;
-							}
-
-							transaction.Commit();
-
-							folderInstance = new FolderInstance() {
-								instanceId = folderId,
-								isRoot = false,
-								name = folderName,
-								url = url,
-								parentId = rootFolderId,
-							};
-							_Folders.Add(folderInstance.instanceId, folderInstance);
-							return Error.NoError;
-						}
-						catch (Exception e)
-						{
-							transaction.Rollback();
-
-							folderInstance = default(FolderInstance);
-							return Error.SQLCommandFailed;
-						}
-					}
-				}
-			}
-			catch (FileNotFoundException e)
-			{
-				Disconnect();
-				folderInstance = default(FolderInstance);
-				return Error.NotConnected;
-			}
-			catch (SQLiteException e)
-			{
-				Disconnect();
-				folderInstance = default(FolderInstance);
-				return Error.SQLCommandFailed;
-			}
-			catch (Exception e)
-			{
-				Disconnect();
-				folderInstance = default(FolderInstance);
-				return Error.Unknown;
-			}
-		}
-
-		#endregion
-
-		#region Utilities
-		private static string MakeLoreSortPosition(int index, int maxIndex, int hash)
-		{
-			RandomNoise rng = new RandomNoise(hash, 0);
-			const string key = "ABCDEFGHIJKLMNOPQRSTUVWXYZabcdefghijklmnopqrstuvwxyz";
-			char[] p = new char[6];
-			for (int i = 0; i < p.Length; ++i)
-				p[i] = key[rng.Int(52)];
-			string prefix = new string(p);
-
-			const int @base = 26;
-			int digits = (int)Math.Ceiling(Math.Log((maxIndex * 2) + 1, @base)); // Allocate as many digits as we need
-			char[] n = new char[digits];
-			for (int i = 0; i < digits; ++i)
-				n[i] = key[0];
-
-			int quotient = (index * 2) + 1; // Required for reordering to work
-			for (int i = 0; quotient != 0 && i < digits; ++i)
-			{
-				n[digits - i - 1] = key[Math.Abs(quotient % @base)];
-				quotient /= @base;
-			}
-
-			return string.Concat(prefix, ".", new string(n));
-		}
-
-		private enum SortPosition { Before, After };
-		private static string MakeFolderSortPosition(SortPosition sortPos, string lastOrderKey)
-		{
-			RandomNoise rng = new RandomNoise();
-			const string key = "ABCDEFGHIJKLMNOPQRSTUVWXYZabcdefghijklmnopqrstuvwxyz";
-			char[] p = new char[6];
-			for (int i = 0; i < p.Length; ++i)
-				p[i] = key[rng.Int(52)];
-			string prefix = new string(p);
-
-			if (string.IsNullOrEmpty(lastOrderKey) == false)
-			{
-				if (sortPos == SortPosition.Before)
-				{
-					// Decrement last character
-					lastOrderKey = string.Concat(lastOrderKey.Substring(0, lastOrderKey.Length - 1), (char)(lastOrderKey[lastOrderKey.Length - 1] - 1));
-				}
-				return string.Concat(lastOrderKey, ",", prefix, ".B");
-			}
-			else
-			{
-				return string.Concat(prefix, ".B");
-			}
-		}
-
-		private struct ImageOutput
-		{
-			public string instanceId;
-			public string imageUrl;
-			public string label;
-			public int width;
-			public int height;
-			public AssetData data;
-			public AssetFile.AssetType imageType;
-
-			public string aspectRatio 
-			{ 
-				get
-				{
-					if (width > 0 && height > 0)
-						return string.Format("{0}/{1}", width, height);
-					return "";
-				} 
-			}
-
-			public bool isDefined { get { return imageType != AssetFile.AssetType.Undefined; } }
-			public bool hasAsset { get { return !data.isEmpty; } }
-		}
-
-		public struct ImageInput
-		{
-			public ImageRef image;
-			public AssetFile asset;
-			public string fileExt; // "png"
-		}
-
-		private static bool PrepareImageUpdates(List<ImageInstance> imageInstances, Link.Image[] imageLinks, out ImageOutput[] imagesToSave, out Link.Image[] newImageLinks)
-		{
-			// Prepare image information
-			string destPath = Path.Combine(AppSettings.BackyardLink.Location, "images");
-
-			var assets = (AssetCollection)Current.Card.assets.Clone();
-
-			List<ImageOutput> results = new List<ImageOutput>();
-			List<Link.Image> lsImageLinks = new List<Link.Image>();
-
-			// Main portrait
-			ImageRef portraitImage = Current.Card.portraitImage;
-			ImageInstance existingPortrait = null;
-			int idxPortraitLink = -1;
-			string portraitUID = null;
-
-			var mainPortraitAsset = assets.GetPortraitOverride();
-
-			if (mainPortraitAsset != null) // Has embedded asset
-			{
-				if (imageLinks != null)
-				{
-					idxPortraitLink = Array.FindIndex(imageLinks, l => l.uid == mainPortraitAsset.uid);
-					if (idxPortraitLink != -1)
-					{
-						existingPortrait = imageInstances.FirstOrDefault(kvp => string.Compare(Path.GetFileName(kvp.imageUrl), imageLinks[idxPortraitLink].filename, StringComparison.InvariantCultureIgnoreCase) == 0);
-						portraitUID = mainPortraitAsset.uid;
-						assets.Remove(mainPortraitAsset);
-					}
-				}
-			}
-			
-			if (portraitUID == null)
-			{
-				if (portraitImage != null)
-					portraitUID = portraitImage.uid;
-				else
-					portraitUID = "__default";
-
-				if (imageLinks != null)
-				{
-					idxPortraitLink = Array.FindIndex(imageLinks, l => l.uid == portraitUID);
-					if (idxPortraitLink != -1)
-					{
-						existingPortrait = imageInstances.FirstOrDefault(kvp => string.Compare(Path.GetFileName(kvp.imageUrl), imageLinks[idxPortraitLink].filename, StringComparison.InvariantCultureIgnoreCase) == 0);
-					}
-				}
-			}
-			
-			if (existingPortrait != null)
-			{
-				// No change
-				results.Add(new ImageOutput() {
-					instanceId = existingPortrait.instanceId,
-					imageUrl = existingPortrait.imageUrl,
-					label = existingPortrait.label,
-					width = existingPortrait.width,
-					height = existingPortrait.height,
-					imageType = AssetFile.AssetType.Icon,
-				});
-
-				lsImageLinks.Add(imageLinks[idxPortraitLink]);
-			}
-			else if (mainPortraitAsset != null)
-			{
-				var filename = Utility.CreateRandomFilename(mainPortraitAsset.ext);
-
-				results.Add(new ImageOutput() {
-					instanceId = Cuid.NewCuid(),
-					imageUrl = Path.Combine(destPath, filename),
-					data = mainPortraitAsset.data,
-					imageType = AssetFile.AssetType.Icon,
-				});
-				lsImageLinks.Add(new Link.Image() {
-					uid = mainPortraitAsset.uid,
-					filename = filename,
-				});
-				assets.Remove(mainPortraitAsset);
-			}
-			else
-			{
-				var filename = Utility.CreateRandomFilename("png");
-				ImageOutput output;
-				if (portraitImage != null)
-				{
-					output = new ImageOutput() {
-						instanceId = Cuid.NewCuid(),
-						imageUrl = Path.Combine(destPath, filename),
-						data = AssetData.FromBytes(Utility.ImageToMemory(portraitImage)),
-						width = portraitImage.Width,
-						height = portraitImage.Height,
-						imageType = AssetFile.AssetType.Icon,
-					};
-				}
-				else
-				{
-					output = new ImageOutput() {
-						instanceId = Cuid.NewCuid(),
-						imageUrl = Path.Combine(destPath, filename),
-						data = AssetData.FromBytes(Resources.default_portrait),
-						width = Constants.DefaultPortraitWidth,
-						height = Constants.DefaultPortraitHeight,
-						imageType = AssetFile.AssetType.Icon,
-					};
-				}
-
-				results.Add(output);
-				lsImageLinks.Add(new Link.Image() {
-					uid = portraitUID,
-					filename = filename,
-				});
-			}
-
-			// Embedded assets
-			foreach (var asset in assets
-				.Where(a => a.isEmbeddedAsset 
-					&& a.data.length > 0
-					&& (a.assetType == AssetFile.AssetType.Icon 
-						|| a.assetType == AssetFile.AssetType.Expression
-						|| a.assetType == AssetFile.AssetType.Background
-						|| (a.assetType == AssetFile.AssetType.UserIcon))
-						))
-			{
-				ImageInstance existingInstance = null;
-				if (imageLinks != null)
-				{
-					int idxLink = Array.FindIndex(imageLinks, l => l.uid == asset.uid); // Same id
-					if (idxLink == -1)
-					{
-						idxLink = Array.FindIndex(imageLinks, l => string.Compare(l.filename, string.Concat(asset.name, ".", asset.ext), StringComparison.InvariantCultureIgnoreCase) == 0); // Same filename
-					}
-					if (idxLink != -1)
-					{
-						existingInstance = imageInstances.FirstOrDefault(kvp => string.Compare(Path.GetFileName(kvp.imageUrl), imageLinks[idxLink].filename, StringComparison.InvariantCultureIgnoreCase) == 0);
-
-						if (existingInstance != null)
-						{
-							// No change
-							results.Add(new ImageOutput() {
-								instanceId = existingInstance.instanceId,
-								imageUrl = existingInstance.imageUrl,
-								label = existingInstance.label,
-								width = existingInstance.width,
-								height = existingInstance.height,
-								imageType = existingInstance.imageType,
-							});
-
-							lsImageLinks.Add(imageLinks[idxLink]);
-							continue;
-						}
-					}
-				}
-
-				int imageWidth = asset.knownWidth;
-				int imageHeight = asset.knownHeight;
-				if ((imageWidth > 0 && imageHeight > 0) || Utility.GetImageDimensions(asset.data.bytes, out imageWidth, out imageHeight))
-				{
-					asset.knownWidth = imageWidth;
-					asset.knownHeight = imageHeight;
-
-					string filename = Utility.CreateRandomFilename(asset.ext);
-					ImageOutput output = new ImageOutput() {
-						instanceId = Cuid.NewCuid(),
-						imageUrl = Path.Combine(destPath, filename),
-						data = asset.data,
-						width = imageWidth,
-						height = imageHeight,
-						imageType = asset.assetType,
-					};
-						
-					results.Add(output);
-					lsImageLinks.Add(new Link.Image() {
-						uid = asset.uid,
-						filename = filename,
-					});
-				}
-			}
-
-			// Add images with no known links (added via Backyard; kept to prevent data loss)
-			if (imageInstances != null)
-			{
-				var unrecognizedImageInstances = imageInstances
-					.Where(i => results.ContainsNoneOf(r => r.instanceId == i.instanceId || string.Compare(r.imageUrl, i.imageUrl, StringComparison.InvariantCultureIgnoreCase) == 0))
-					.ToArray();
-
-				results.AddRange(unrecognizedImageInstances.Select(i =>
-					new ImageOutput() {
-						instanceId = i.instanceId,
-						imageUrl = i.imageUrl,
-						label = i.label,
-						width = i.width,
-						height = i.height,
-						imageType = i.imageType,
-					}));
-			}
-
-			imagesToSave = results.ToArray();
-			newImageLinks = lsImageLinks.Count > 0 ? lsImageLinks.ToArray() : null;
-
-			LimitPortraitCount(ref imagesToSave, ref newImageLinks);
-
-			return imagesToSave.ContainsAny(i => i.hasAsset);
-		}
-
-		private static bool PrepareImages(ImageInput[] imageInput, out ImageOutput[] imagesToSave, out Link.Image[] newImageLinks)
-		{
-			if (imageInput == null || imageInput.Length == 0)
-			{
-				imagesToSave = null;
-				newImageLinks = null;
-				return false;
-			}
-
-			// Prepare image information
-			string destPath = Path.Combine(AppSettings.BackyardLink.Location, "images");
-
-			List<ImageOutput> results = new List<ImageOutput>();
-			List<Link.Image> lsImageLinks = new List<Link.Image>();
-			
-			foreach (var input in imageInput)
-			{
-				if (input.asset != null && input.asset.data.isEmpty == false) // Data buffer
-				{
-					// Measure dimensions
-					int imageWidth;
-					int imageHeight;
-					if (Utility.GetImageDimensions(input.asset.data.bytes, out imageWidth, out imageHeight) == false)
-					{
-						imageWidth = 1024;
-						imageHeight = 1024;
-					}	
-					
-					string filename = Utility.CreateRandomFilename(input.fileExt);
-					results.Add(new ImageOutput() {
-						instanceId = Cuid.NewCuid(),
-						imageUrl = Path.Combine(destPath, filename),
-						data = input.asset.data,
-						width = imageWidth,
-						height = imageHeight,
-						imageType = input.asset.assetType,
-					});
-
-					lsImageLinks.Add(new Link.Image() {
-						uid = input.asset.uid,
-						filename = filename,
-					});
-				}
-				else if (input.image != null) // Image reference
-				{
-					string filename = Utility.CreateRandomFilename(input.fileExt);
-					results.Add(new ImageOutput() {
-						instanceId = Cuid.NewCuid(),
-						imageUrl = Path.Combine(destPath, filename),
-						data = AssetData.FromBytes(Utility.ImageToMemory(input.image)),
-						width = input.image.Width,
-						height = input.image.Height,
-						imageType = AssetFile.AssetType.Icon,
-					});
-
-					lsImageLinks.Add(new Link.Image() {
-						uid = input.image.uid,
-						filename = filename,
-					});
-				}
-			}
-
-			imagesToSave = results.ToArray();
-			newImageLinks = lsImageLinks.Count > 0 ? lsImageLinks.ToArray() : null;
-			LimitPortraitCount(ref imagesToSave, ref newImageLinks);
-			return imagesToSave.ContainsAny(i => i.hasAsset);
-		}
-
-		private static void LimitPortraitCount(ref ImageOutput[] imagesToSave, ref Link.Image[] newImageLinks)
-		{
-			if (imagesToSave == null || imagesToSave.Length < ImageInstance.MaxImages)
-				return; // Do nothing
-
-			var keepPortraits = imagesToSave.Where(i => i.imageType == AssetFile.AssetType.Icon).Take(ImageInstance.MaxImages);
-			var nonPortraits = imagesToSave.Where(i => i.isDefined && i.imageType != AssetFile.AssetType.Icon);
-			var excludeLinks = new HashSet<string>(
-				imagesToSave
-					.Except(keepPortraits.Union(nonPortraits))
-					.Select(i => Path.GetFileName(i.imageUrl))
-				);
-
-			if (excludeLinks.Count == 0)
-				return; // Exclude nothing
-
-			imagesToSave = keepPortraits.Union(nonPortraits).ToArray();
-			if (newImageLinks != null)
-				newImageLinks = newImageLinks.Except(newImageLinks.Where(l => excludeLinks.Contains(l.filename))).ToArray();
-
-		}
-
-		private static Error FetchCharacters(SQLiteConnection connection, out List<_Character> characters)
-		{
-			try
-			{
-				using (var cmdCharacters = connection.CreateCommand())
-				{
-					cmdCharacters.CommandText =
-					@"
-					SELECT 
-						A.id, B.name, A.isUserControlled
-					FROM CharacterConfig AS A
-					INNER JOIN CharacterConfigVersion AS B ON B.characterConfigId = A.id;
-				";
-
-					characters = new List<_Character>();
-					using (var reader = cmdCharacters.ExecuteReader())
-					{
-						while (reader.Read())
-						{
-							string instanceId = reader.GetString(0);
-							string name = reader.GetString(1);
-							bool isUser = reader.GetBoolean(2);
-							characters.Add(new _Character() {
-								instanceId = instanceId,
-								name = name,
-								isUser = isUser,
-							});
-						}
-					}
-					if (characters.Count == 0)
-						return Error.NotFound;
-					return Error.NoError;
-				}
-			}
-			catch (SQLiteException e)
-			{
-				characters = null;
-				return Error.SQLCommandFailed;
-			}
-			catch (Exception e)
-			{
-				characters = null;
-				return Error.Unknown;
-			}
-		}
-
-		private static Error FetchGroupMembers(SQLiteConnection connection, string groupId, ChatHistory chatHistory, out List<_Character> members)
-		{
-			try
-			{
-				using (var cmdGroupMembers = connection.CreateCommand())
-				{
-					cmdGroupMembers.CommandText =
-					@"
-						SELECT 
-							A.A, C.name, B.isUserControlled
-						FROM _CharacterConfigToGroupConfig AS A
-						INNER JOIN CharacterConfig AS B ON B.id = A.A
-						INNER JOIN CharacterConfigVersion AS C ON C.characterConfigId = B.id
-						WHERE A.B = $groupId;
-					";
-
-					cmdGroupMembers.Parameters.AddWithValue("$groupId", groupId);
-
-					members = new List<_Character>();
-					using (var reader = cmdGroupMembers.ExecuteReader())
-					{
-						while (reader.Read())
-						{
-							string instanceId = reader.GetString(0);
-							string name = reader.GetString(1);
-							bool isUser = reader.GetBoolean(2);
-							members.Add(new _Character() {
-								instanceId = instanceId,
-								name = name,
-								isUser = isUser,
-							});
-						}
-					}
-
-					if (members.Count(c => c.isUser) == 0 || members.Count(c => c.isUser == false) == 0)
-					{
-						// Groups must contain at least one user and one non-user
-						return Error.Unknown;
-					}
-
-					// Validate message indices
-					if (chatHistory != null && chatHistory.messages != null)
-					{
-						for (int i = 0; i < chatHistory.messages.Length; ++i)
-						{
-							if (chatHistory.messages[i].speaker < 0 || chatHistory.messages[i].speaker >= members.Count)
-								return Error.Unknown;
-						}
-					}
-
-					// Place user first
-					var user = members.First(c => c.isUser);
-					members.Remove(user);
-					members.Insert(0, user);
-					return Error.NoError;
-				}
-			}
-			catch (SQLiteException e)
-			{
-				members = null;
-				return Error.SQLCommandFailed;
-			}
-			catch (Exception e)
-			{
-				members = null;
-				return Error.Unknown;
-			}
-		}
-
-		private static Error FetchChatBackgrounds(SQLiteConnection connection, string groupId, out ImageInstance[] backgrounds)
-		{
-			if (CheckFeature(Feature.ChatBackgrounds) == false)
-			{
-				backgrounds = new ImageInstance[0];
-				return Error.NoError;
-			}
-
-			if (string.IsNullOrEmpty(groupId))
-			{
-				backgrounds = new ImageInstance[0];
-				return Error.InvalidArgument;
-			}
-
-			try
-			{
-				using (var cmdBackgrounds = connection.CreateCommand())
-				{
-					cmdBackgrounds.CommandText =
-					@"
-						SELECT 
-							id, chatId, imageUrl, aspectRatio
-						FROM BackgroundChatImage
-						WHERE chatId IN (
-							SELECT id
-							FROM Chat
-							WHERE groupConfigId = $groupId
-						);
-					";
-					cmdBackgrounds.Parameters.AddWithValue("$groupId", groupId);
-
-					var lsBackgrounds = new List<ImageInstance>();
-					using (var reader = cmdBackgrounds.ExecuteReader())
-					{
-						while (reader.Read())
-						{
-							string id = reader.GetString(0);
-							string chatId = reader.GetString(1);
-							string imageUrl = reader.GetString(2);
-							string aspectRatio = reader[3] as string ?? "";
-
-							lsBackgrounds.Add(new ImageInstance() {
-								instanceId = id,
-								associatedInstanceId = chatId,
-								imageUrl = imageUrl,
-								aspectRatio = aspectRatio,
-								imageType = AssetFile.AssetType.Background,
-							});
-						}
-
-						backgrounds = lsBackgrounds.ToArray();
-						return Error.NoError;
-					}
-				}
-			}
-			catch (SQLiteException e)
-			{
-				backgrounds = new ImageInstance[0];
-				return Error.SQLCommandFailed;
-			}
-			catch (Exception e)
-			{
-				backgrounds = new ImageInstance[0];
-				return Error.Unknown;
-			}
-		}
-
-		private static void WriteLorebook(SQLiteConnection connection, string configId, FaradayCardV1.LoreBookEntry[] loreItems, ref int updates, ref int expectedUpdates)
-		{
-			int hash = configId.GetHashCode();
-			long updatedAt = DateTime.Now.ToUnixTimeMilliseconds();
-
-			// Get existing lore items
-			List<string> existingLoreItems = new List<string>();
-			using (var cmdLore = connection.CreateCommand())
-			{
-				cmdLore.CommandText =
-				@"
-					SELECT 
-						id
-					FROM AppCharacterLorebookItem AS A
-					WHERE A.id IN (
-						SELECT A
-						FROM _AppCharacterLorebookItemToCharacterConfigVersion
-						WHERE B = $configId
-					);
-				";
-				cmdLore.Parameters.AddWithValue("$configId", configId);
-
-				using (var reader = cmdLore.ExecuteReader())
-				{
-					while (reader.Read())
-						existingLoreItems.Add(reader.GetString(0));
-				}
-			}
-
-			// Lorebook
-			if (loreItems != null && loreItems.Length > 0 && loreItems.Length == existingLoreItems.Count)
-			{
-				// If there's an identical number of lore items in the DB already, only update the values
-				using (var cmdLore = new SQLiteCommand(connection))
-				{
-					var sbCommand = new StringBuilder();
-					for (int i = 0; i < loreItems.Length; ++i)
-					{
-						sbCommand.Append(
-						$@"
-							UPDATE AppCharacterLorebookItem
-							SET 
-								createdAt = $timestamp,
-								updatedAt = $timestamp,
-								""order"" = $order{i:000},
-								key = $key{i:000},
-								value = $value{i:000}
-							WHERE id = $id{i:000};
-						");
-
-						cmdLore.Parameters.AddWithValue($"$id{i:000}", existingLoreItems[i]);
-						cmdLore.Parameters.AddWithValue($"$key{i:000}", loreItems[i].key);
-						cmdLore.Parameters.AddWithValue($"$value{i:000}", loreItems[i].value);
-						cmdLore.Parameters.AddWithValue($"$order{i:000}", MakeLoreSortPosition(i, loreItems.Length - 1, hash));
-					}
-					cmdLore.CommandText = sbCommand.ToString();
-					cmdLore.Parameters.AddWithValue("$timestamp", updatedAt);
-
-					expectedUpdates += loreItems.Length;
-					updates += cmdLore.ExecuteNonQuery();
-				}
-			}
-			else // Otherwise, if the count between existing and new lore items differs, do a full rewrite
-			{
-				// Delete old lore
-				if (existingLoreItems.Count > 0)
-				{
-					using (var cmdDeleteLore = new SQLiteCommand(connection))
-					{
-						var sbCommand = new StringBuilder();
-						sbCommand.AppendLine(
-						@"
-							DELETE FROM _AppCharacterLorebookItemToCharacterConfigVersion
-							WHERE B = $configId;
-						");
-						sbCommand.AppendLine(
-						@"
-							DELETE FROM AppCharacterLorebookItem
-							WHERE id IN ( 
-						");
-						for (int i = 0; i < existingLoreItems.Count; ++i)
-						{
-							if (i > 0)
-								sbCommand.Append(", ");
-							sbCommand.AppendFormat("'{0}'", existingLoreItems[i]);
-						}
-						sbCommand.AppendLine(");");
-
-						cmdDeleteLore.CommandText = sbCommand.ToString();
-						cmdDeleteLore.Parameters.AddWithValue("$configId", configId);
-
-						expectedUpdates += existingLoreItems.Count * 2;
-						updates += cmdDeleteLore.ExecuteNonQuery();
-					}
-				}
-
-				// Insert new lore
-				if (loreItems != null && loreItems.Length > 0)
-				{
-					// Generate unique IDs
-					var uids = new string[loreItems.Length];
-					for (int i = 0; i < uids.Length; ++i)
-						uids[i] = Cuid.NewCuid();
-
-					using (var cmdInsertLore = new SQLiteCommand(connection))
-					{
-						var sbCommand = new StringBuilder();
-						sbCommand.AppendLine(
-						@"
-							INSERT into AppCharacterLorebookItem 
-								(id, createdAt, updatedAt, ""order"", key, value)
-							VALUES ");
-
-						for (int i = 0; i < loreItems.Length; ++i)
-						{
-							if (i > 0)
-								sbCommand.Append(",\n");
-							sbCommand.Append($"($id{i:000}, $timestamp, $timestamp, $order{i:000}, $key{i:000}, $value{i:000})");
-
-							cmdInsertLore.Parameters.AddWithValue($"$id{i:000}", uids[i]);
-							cmdInsertLore.Parameters.AddWithValue($"$key{i:000}", loreItems[i].key);
-							cmdInsertLore.Parameters.AddWithValue($"$value{i:000}", loreItems[i].value);
-							cmdInsertLore.Parameters.AddWithValue($"$order{i:000}", MakeLoreSortPosition(i, loreItems.Length - 1, hash));
-						}
-						sbCommand.Append(";");
-						cmdInsertLore.CommandText = sbCommand.ToString();
-						cmdInsertLore.Parameters.AddWithValue("$timestamp", updatedAt);
-
-						expectedUpdates += loreItems.Length;
-						updates += cmdInsertLore.ExecuteNonQuery();
-					}
-
-					using (var cmdLoreRef = new SQLiteCommand(connection))
-					{
-						var sbCommand = new StringBuilder();
-						sbCommand.AppendLine(
-						@"
-							INSERT into _AppCharacterLorebookItemToCharacterConfigVersion (A, B)
-							VALUES ");
-
-						for (int i = 0; i < uids.Length; ++i)
-						{
-							if (i > 0)
-								sbCommand.Append(",\n");
-							sbCommand.Append($"($id{i:000}, $configId)");
-
-							cmdLoreRef.Parameters.AddWithValue($"$id{i:000}", uids[i]);
-						}
-						sbCommand.Append(";");
-						cmdLoreRef.CommandText = sbCommand.ToString();
-						cmdLoreRef.Parameters.AddWithValue("$configId", configId);
-						cmdLoreRef.Parameters.AddWithValue("$timestamp", updatedAt);
-
-						expectedUpdates += uids.Length;
-						updates += cmdLoreRef.ExecuteNonQuery();
-					}
-				}
-			}
-		}
-
-		private static Error FetchChatInstances(SQLiteConnection connection, string groupId, out List<_Chat> chats)
-		{
-			try
-			{
-				chats = new List<_Chat>();
-				using (var cmdConfirm = connection.CreateCommand())
-				{ 
-					cmdConfirm.CommandText =
-					@"
-						SELECT id, createdAt, updatedAt
-						FROM Chat
-						WHERE groupConfigId = $groupId
-					";
-					cmdConfirm.Parameters.AddWithValue("$groupId", groupId);
-
-					using (var reader = cmdConfirm.ExecuteReader())
-					{
-						while (reader.Read())
-						{
-							string chatId = reader.GetString(0);
-							DateTime chatCreatedAt = reader.GetTimestamp(1);
-							DateTime chatUpdatedAt = reader.GetTimestamp(2);
-
-							chats.Add(new _Chat() {
-								instanceId = chatId,
-								creationDate = chatCreatedAt,
-								updateDate = chatUpdatedAt,
-							});
-						}
-					}
-				}
-
-				return Error.NoError;
-			}
-			catch (SQLiteException e)
-			{
-				chats = null;
-				return Error.SQLCommandFailed;
-			}
-			catch (Exception e)
-			{
-				chats = null;
-				return Error.Unknown;
-			}
-		}
-
-		public static bool GetAppVersion(out VersionNumber appVersion)
-		{
-#if DEBUG
-				// Use canary database during development and testing
-				string appPath = Path.Combine(Environment.GetFolderPath(Environment.SpecialFolder.LocalApplicationData), "faraday-canary", "Backyard AI - Canary.exe");
-#else
-				// Use production database 
-				string appPath = Path.Combine(Environment.GetFolderPath(Environment.SpecialFolder.LocalApplicationData), "faraday", "Backyard AI.exe");
-#endif
-			if (File.Exists(appPath) == false)
-			{
-				appVersion = VersionNumber.Zero;
-				return false;
-			}
-
-			try
-			{
-				var versionInfo = System.Diagnostics.FileVersionInfo.GetVersionInfo(appPath);
-				if (versionInfo != null)
-				{
-					appVersion = new VersionNumber(versionInfo.FileMajorPart, versionInfo.FileMinorPart, versionInfo.FileBuildPart);
-					return true;
-				}
-			}
-			catch
-			{
-			}
-			appVersion = VersionNumber.Zero;
-			return false;
-		}
-
-		public static ImageInput[] GatherImages()
-		{
-			var lsImages = new List<ImageInput>();
-			var assets = (AssetCollection)Current.Card.assets.Clone();
-			AssetFile mainPortraitOverride = assets.GetPortraitOverride();
-
-			if (mainPortraitOverride != null) // Embedded portrait (animated)
-			{
-				lsImages.Add(new ImageInput() {
-					asset = mainPortraitOverride,
-					fileExt = mainPortraitOverride.ext,
-				});
-				assets.Remove(mainPortraitOverride);
-			}
-			else if (Current.Card.portraitImage != null) // Main portrait (not animated)
-			{
-				lsImages.Add(new ImageInput() {
-					image = Current.Card.portraitImage,
-					fileExt = "png",
-				});
-			}
-			else // Default portrait
-			{
-				lsImages.Add(new ImageInput() {
-					image = DefaultPortrait.Image,
-					fileExt = "png",
-				});
-			}
-
-			// Portrait as background?
-			if (AppSettings.BackyardLink.UsePortraitAsBackground
-				&& (Current.Card.portraitImage != null || mainPortraitOverride != null)
-				&& assets.ContainsNoneOf(a => a.assetType == AssetFile.AssetType.Background))
-			{
-				AssetFile portraitBackground;
-				if (Current.Card.assets.AddBackgroundFromPortrait(out portraitBackground))
-				{
-					assets.Add(portraitBackground);
-					Current.IsFileDirty = true;
-				}
-			}
-
-			if (assets != null)
-			{
-				foreach (var asset in assets
-					.Where(a => a.isEmbeddedAsset
-						&& (a.assetType == AssetFile.AssetType.Icon || a.assetType == AssetFile.AssetType.Expression)
-						&& a.data.length > 0))
-				{
-					lsImages.Add(new ImageInput() {
-						asset = asset,
-						fileExt = asset.ext,
-					});
-				}
-
-				var backgroundAsset = assets.FirstOrDefault(a => a.assetType == AssetFile.AssetType.Background);
-				if (backgroundAsset != null)
-				{
-					lsImages.Add(new ImageInput() {
-						asset = backgroundAsset,
-						fileExt = backgroundAsset.ext,
-					});
-				}
-
-				var userIconAsset = assets.FirstOrDefault(a => a.assetType == AssetFile.AssetType.UserIcon);
-				if (userIconAsset != null)
-				{
-					lsImages.Add(new ImageInput() {
-						asset = userIconAsset,
-						fileExt = userIconAsset.ext,
-					});
-				}
-			}
-
-			return lsImages.ToArray();
-		}
-
-		public static BackupData.Chat[] GatherChats(FaradayCardV4 card, Generator.Output output, Backyard.ImageInput[] images)
-		{
-			var lsChats = new List<BackupData.Chat>();
-
-			DateTime timestamp = DateTime.Now;
-
-			string backgroundName = null;
-			if (images != null)
-			{
-				backgroundName = images
-					.Where(i => i.asset != null && i.asset.assetType == AssetFile.AssetType.Background)
-					.Select(i => i.asset.name)
-					.FirstOrDefault();
-			}
-
-			var parameters = AppSettings.BackyardSettings.UserSettings;
-
-			// Primary greeting
-			lsChats.Add(new BackupData.Chat() {
-				name = "Primary greeting",
-				creationDate = timestamp,
-				updateDate = timestamp,
-				backgroundName = backgroundName,
-				staging = new ChatStaging() {
-					system = card.data.system,
-					scenario = card.data.scenario,
-					greeting = card.data.greeting,
-					example = card.data.example,
-					grammar = card.data.grammar,
-				},
-				parameters = parameters,
-				history = new ChatHistory(),
-			});
-
-			// Alternate greetings
-			var altGreetings = output.alternativeGreetings;
-			for (int i = 0; i < altGreetings.Length; ++i)
-			{
-				var altGreeting = altGreetings[i].ToFaradayGreeting();
-				timestamp -= TimeSpan.FromMilliseconds(10);
-
-				lsChats.Add(new BackupData.Chat() {
-					name = string.Format("Alt. greeting #{0}", i + 1),
-					creationDate = timestamp,
-					updateDate = timestamp,
-					staging = new ChatStaging() {
-						system = card.data.system,
-						scenario = card.data.scenario,
-						greeting = altGreeting,
-						example = card.data.example,
-						grammar = card.data.grammar,
-					},
-					parameters = parameters,
-					backgroundName = backgroundName,
-					history = new ChatHistory(),
-				});
-			}
-
-			return lsChats.ToArray();
-		}
-
-		private struct _RepairImageInfo
-		{
-			public string instanceId;
-			public string imageUrl;
-			public string filename;
-		}
-
-		public static Error RepairImages(out int modified, out int skipped)
-		{
-			if (ConnectionEstablished == false)
-			{
-				modified = 0;
-				skipped = 0;
-				return Error.NotConnected;
-			}
-
-			var imagesFolder = Path.Combine(AppSettings.BackyardLink.Location, "images");
-			if (Directory.Exists(imagesFolder) == false)
-			{
-				modified = 0;
-				skipped = 0;
-				return Error.NotFound;
-			}
-
-			var foundImages = new HashSet<string>(
-				Utility.FindFilesInFolder(imagesFolder)
-					.Select(fn => Path.GetFileName(fn))
-					.Where(fn => Utility.IsSupportedImageFilename(fn))
-				);
-
-			try
-			{
-				using (var connection = CreateSQLiteConnection())
-				{
-					connection.Open();
-
-					// AppImage
-					var characterImages = new List<_RepairImageInfo>();
-					using (var cmdGetImages = connection.CreateCommand())
-					{
-						cmdGetImages.CommandText =
-						@"
-							SELECT id, imageUrl FROM AppImage
-							WHERE id IN (
-								SELECT A
-								FROM _AppImageToCharacterConfigVersion)";
-
-						using (var reader = cmdGetImages.ExecuteReader())
-						{
-							while (reader.Read())
-							{
-								string id = reader.GetString(0);
-								string imageUrl = reader.GetString(1);
-
-								characterImages.Add(new _RepairImageInfo() {
-									instanceId = id,
-									filename = Path.GetFileName(imageUrl),
-									imageUrl = imageUrl,
-								});
-							}
-						}
-					}
-
-					// BackgroundChatImage
-					var backgroundImages = new List<_RepairImageInfo>();
-					if (CheckFeature(Feature.ChatBackgrounds))
-					{
-						using (var cmdGetBackgrounds = connection.CreateCommand())
-						{
-							cmdGetBackgrounds.CommandText =
-							@"
-							SELECT id, imageUrl, chatId FROM BackgroundChatImage
-							WHERE chatId IN (
-								SELECT id
-								FROM Chat)";
-
-							using (var reader = cmdGetBackgrounds.ExecuteReader())
-							{
-								while (reader.Read())
-								{
-									string id = reader.GetString(0);
-									string imageUrl = reader.GetString(1);
-
-									backgroundImages.Add(new _RepairImageInfo() {
-										instanceId = id,
-										filename = Path.GetFileName(imageUrl),
-										imageUrl = imageUrl,
-									});
-								}
-							}
-						}
-					}
-
-					// Ignore remote links (hub characters)
-					characterImages.RemoveAll(i => i.imageUrl.BeginsWith("http://") || i.imageUrl.BeginsWith("https://"));
-					backgroundImages.RemoveAll(i => i.imageUrl.BeginsWith("http://") || i.imageUrl.BeginsWith("https://"));
-
-					var modifiedCharacterImages = characterImages
-						.Where(i => foundImages.Contains(i.filename, StringComparer.OrdinalIgnoreCase)
-							&& File.Exists(i.imageUrl) == false)
-						.ToList();
-
-					var modifiedBackgroundImages = backgroundImages
-						.Where(i => foundImages.Contains(i.filename, StringComparer.OrdinalIgnoreCase)
-							&& File.Exists(i.imageUrl) == false)
-						.ToList();
-
-					modified = modifiedCharacterImages.Count + modifiedBackgroundImages.Count;
-					
-					var unknownImages = characterImages
-						.Where(i => !foundImages.Contains(i.filename, StringComparer.OrdinalIgnoreCase))
-						.Union(
-							backgroundImages.Where(i => !foundImages.Contains(i.filename, StringComparer.OrdinalIgnoreCase))
-						)
-						.ToList();
-
-					skipped = unknownImages.Count;
-					if (modified == 0)
-						return Error.NoError; // No changes
-					
-					// Write to database
-					int updates = 0;
-					int expectedUpdates = 0;
-
-					using (var transaction = connection.BeginTransaction())
-					{
-						try
-						{
-							// Character portraits
-							if (modifiedCharacterImages.Count > 0)
-							{
-								using (var cmdUpdateAppImage = connection.CreateCommand())
-								{
-									var sbCommand = new StringBuilder();
-									sbCommand.AppendLine(
-									$@"
-										WITH updated(id, imageUrl) AS (VALUES
-									");
-
-									for (int i = 0; i < modifiedCharacterImages.Count; ++i)
-									{
-										if (i > 0)
-											sbCommand.Append(",\n");
-										string newFilename = Path.Combine(imagesFolder, modifiedCharacterImages[i].filename);
-										sbCommand.Append($"($id{i:000}, $imageUrl{i:000})");
-
-										cmdUpdateAppImage.Parameters.AddWithValue($"$id{i:000}", modifiedCharacterImages[i].instanceId);
-										cmdUpdateAppImage.Parameters.AddWithValue($"$imageUrl{i:000}", newFilename);
-										expectedUpdates += 1;
-									}
-									sbCommand.AppendLine(
-									$@"
-									) UPDATE AppImage
-										SET
-											imageUrl = updated.imageUrl
-										FROM updated
-										WHERE (AppImage.id = updated.id);");
-									cmdUpdateAppImage.CommandText = sbCommand.ToString();
-									updates += cmdUpdateAppImage.ExecuteNonQuery();
-								}
-							}
-
-							// Background images
-							if (CheckFeature(Feature.ChatBackgrounds) && modifiedBackgroundImages.Count > 0)
-							{
-								using (var cmdUpdateBackgrounds = connection.CreateCommand())
-								{
-									var sbCommand = new StringBuilder();
-									sbCommand.AppendLine(
-									$@"
-										WITH updated(id, imageUrl) AS (VALUES
-									");
-
-									for (int i = 0; i < modifiedBackgroundImages.Count; ++i)
-									{
-										if (i > 0)
-											sbCommand.Append(",\n");
-										string newFilename = Path.Combine(imagesFolder, modifiedBackgroundImages[i].filename);
-										sbCommand.Append($"($id{i:000}, $imageUrl{i:000})");
-
-										cmdUpdateBackgrounds.Parameters.AddWithValue($"$id{i:000}", modifiedBackgroundImages[i].instanceId);
-										cmdUpdateBackgrounds.Parameters.AddWithValue($"$imageUrl{i:000}", newFilename);
-										expectedUpdates += 1;
-									}
-									sbCommand.AppendLine(
-									$@"  
-										) UPDATE BackgroundChatImage
-										SET
-											imageUrl = updated.imageUrl
-										FROM updated
-										WHERE (BackgroundChatImage.id = updated.id);");
-
-									cmdUpdateBackgrounds.CommandText = sbCommand.ToString();
-									updates += cmdUpdateBackgrounds.ExecuteNonQuery();
-								}
-							}
-
-							if (updates != expectedUpdates)
-							{
-								transaction.Rollback();
-								modified = 0;
-								skipped = 0;
-								return Error.SQLCommandFailed;
-							}
-
-							transaction.Commit();
-							return Error.NoError;
-						}
-						catch (Exception e)
-						{
-							transaction.Rollback();
-							modified = 0;
-							skipped = 0;
-							return Error.SQLCommandFailed;
-						}
-					}
-				}
-			}
-			catch (FileNotFoundException e)
-			{
-				Disconnect();
-				modified = 0;
-				skipped = 0;
-
-				return Error.NotConnected;
-			}
-			catch (SQLiteException e)
-			{
-				Disconnect();
-				modified = 0;
-				skipped = 0;
-				return Error.SQLCommandFailed;
-			}
-			catch (Exception e)
-			{
-				Disconnect();
-				modified = 0;
-				skipped = 0;
-				return Error.Unknown;
-			}
-		}
-
-		public static Error GetAllImageUrls(out string[] imageUrls)
-		{
-			if (ConnectionEstablished == false)
-			{
-				imageUrls = null;
-				return Error.NotConnected;
-			}
-
-			try
-			{
-				using (var connection = CreateSQLiteConnection())
-				{
-					connection.Open();
-
-					var lsImageUrls = new List<string>();
-
-					// AppImage
-					using (var cmdGetImages = connection.CreateCommand())
-					{
-						cmdGetImages.CommandText =
-						@"
-							SELECT id, imageUrl FROM AppImage
-							WHERE id IN (
-								SELECT A
-								FROM _AppImageToCharacterConfigVersion)";
-
-						using (var reader = cmdGetImages.ExecuteReader())
-						{
-							while (reader.Read())
-							{
-								string imageUrl = reader.GetString(1);
-								lsImageUrls.Add(imageUrl);
-							}
-						}
-					}
-
-					// BackgroundChatImage
-					if (CheckFeature(Feature.ChatBackgrounds))
-					{
-						using (var cmdGetBackgrounds = connection.CreateCommand())
-						{
-							cmdGetBackgrounds.CommandText =
-							@"
-								SELECT id, imageUrl, chatId FROM BackgroundChatImage
-								WHERE chatId IN (
-									SELECT id
-									FROM Chat
-								);
-							";
-
-							using (var reader = cmdGetBackgrounds.ExecuteReader())
-							{
-								while (reader.Read())
-								{
-									string imageUrl = reader.GetString(1);
-
-									lsImageUrls.Add(imageUrl);
-								}
-							}
-						}
-					}
-
-					imageUrls = lsImageUrls.ToArray();
-					return Error.NoError;
-				}
-			}
-			catch (FileNotFoundException e)
-			{
-				Disconnect();
-				imageUrls = null;
-
-				return Error.NotConnected;
-			}
-			catch (SQLiteException e)
-			{
-				Disconnect();
-				imageUrls = null;
-				return Error.SQLCommandFailed;
-			}
-			catch (Exception e)
-			{
-				Disconnect();
-				imageUrls = null;
-				return Error.Unknown;
-			}
-		}
-
-		private static bool WriteUser(SQLiteConnection connection, string groupId, UserData userInfo, ImageOutput userPortrait, out string newUserId, out string newUserConfigId, out ImageOutput newUserPortrait, ref int updates, ref int expectedUpdates)
-		{
-			// Get existing user in group
-			string userId = null;
-			string userConfigId = null;
-			bool isTemplate = true;
-
-			if (groupId != null)
-			{
-				using (var cmdGetUser = connection.CreateCommand())
-				{
-					cmdGetUser.CommandText =
-					@"
-						SELECT 
-							A.A, C.id, B.isTemplateChar
-						FROM _CharacterConfigToGroupConfig AS A
-						INNER JOIN CharacterConfig AS B ON B.id = A.A
-						INNER JOIN CharacterConfigVersion AS C ON C.characterConfigId = B.id
-						WHERE A.B = $groupId AND B.isUserControlled = 1;
-					";
-					cmdGetUser.Parameters.AddWithValue("$groupId", groupId);
-
-					using (var reader = cmdGetUser.ExecuteReader())
-					{
-						if (reader.Read())
-						{
-							userId = reader.GetString(0);
-							userConfigId = reader.GetString(1);
-							isTemplate = reader.GetBoolean(2);
-						}
-					}
-				}
-			}
-
-			if (userId == null) // New user (from default template)
-			{
-				if (CreateUserCharacter(connection, userInfo, userPortrait, null, out newUserId, out newUserConfigId, out newUserPortrait, ref updates, ref expectedUpdates) == false)
-					return false;
-			}
-			else if (userId != null && isTemplate) // Replace template user
-			{
-				string templateUserId = userId;
-				if (CreateUserCharacter(connection, userInfo, userPortrait, templateUserId, out newUserId, out newUserConfigId, out newUserPortrait, ref updates, ref expectedUpdates) == false)
-					return false;
-
-				// Replace existing user with new user
-				if (groupId != null)
-					ReplaceCharacterInGroup(connection, groupId, templateUserId, newUserId, ref updates, ref expectedUpdates);
-			}
-			else if (userConfigId != null && isTemplate == false) // Update existing user
-			{
-				// Update existing user
-				if (UpdateCustomUser(connection, userId, userInfo, ref updates, ref expectedUpdates) == false)
-				{
-					newUserId = null;
-					newUserConfigId = null;
-					newUserPortrait = default(ImageOutput);
-					return false;
-				}
-
-				newUserId = userId;
-				newUserConfigId = userConfigId;
-				newUserPortrait = userPortrait;
-			}
-			else // No change
-			{
-				newUserId = userId;
-				newUserConfigId = userConfigId;
-				newUserPortrait = userPortrait;
-			}
-
-			// Update user portrait
-			if (newUserPortrait.hasAsset)
-			{
-				// Delete old entries
-				using (var cmdDeleteImage = new SQLiteCommand(connection))
-				{
-					var sbCommand = new StringBuilder();
-
-					sbCommand.AppendLine(
-					$@"
-						DELETE FROM AppImage
-						WHERE id IN (
-							SELECT A
-							FROM _AppImageToCharacterConfigVersion
-							WHERE B = $userConfigId
-						);
-					");
-																
-					sbCommand.AppendLine(
-					$@"
-						DELETE FROM _AppImageToCharacterConfigVersion
-						WHERE B = $userConfigId;
-					");
-
-					cmdDeleteImage.CommandText = sbCommand.ToString();
-					cmdDeleteImage.Parameters.AddWithValue("$userConfigId", newUserConfigId);
-
-					int nDeletes = cmdDeleteImage.ExecuteNonQuery();
-					expectedUpdates += nDeletes;
-					updates += nDeletes;
-				}
-
-				using (var cmdAppImage = new SQLiteCommand(connection))
-				{
-					var sbCommand = new StringBuilder();
-
-					string instanceId = Cuid.NewCuid();
-
-					// AppImage
-					sbCommand.AppendLine(
-					$@"
-						INSERT INTO AppImage
-							(id, createdAt, updatedAt, imageUrl, label, ""order"", aspectRatio)
-						VALUES
-							($imageId, $timestamp, $timestamp, $imageUrl, $label, 0, $aspectRatio);
-					");
-
-					// _AppImageToCharacterConfigVersion
-					sbCommand.AppendLine(
-					$@"
-						INSERT INTO _AppImageToCharacterConfigVersion
-							(A, B)
-						VALUES
-							($imageId, $userConfigId);
-					");
-
-					cmdAppImage.CommandText = sbCommand.ToString();
-					cmdAppImage.Parameters.AddWithValue($"$imageId", instanceId);
-					cmdAppImage.Parameters.AddWithValue($"$imageUrl", newUserPortrait.imageUrl);
-					cmdAppImage.Parameters.AddWithValue($"$label", newUserPortrait.label ?? "");
-					cmdAppImage.Parameters.AddWithValue($"$aspectRatio", newUserPortrait.aspectRatio);
-					cmdAppImage.Parameters.AddWithValue($"$userConfigId", newUserConfigId);
-					cmdAppImage.Parameters.AddWithValue("$timestamp", DateTime.Now.ToUnixTimeMilliseconds());
-
-					expectedUpdates += 2;
-					updates += cmdAppImage.ExecuteNonQuery();
-				}
-			}
-			return true;
-		}
-				
-		private static bool CreateUserCharacter(SQLiteConnection connection, UserData userInfo, ImageOutput portrait, string templateUserId, out string newUserId, out string newUserConfigId, out ImageOutput newPortrait, ref int updates, ref int expectedUpdates)
-		{
-			string defaultUserName = null;
-			string defaultUserImageUrl = null;
-			string defaultUserPersona = null;
-			int defaultUserImageWidth = 0;
-			int defaultUserImageHeight = 0;
-			DateTime now = DateTime.Now;
-			long createdAt = now.ToUnixTimeMilliseconds();
-
-			if (string.IsNullOrEmpty(templateUserId) && FetchDefaultUser(connection, out templateUserId) == false)
-			{
-				newUserId = null;
-				newUserConfigId = null;
-				newPortrait = default(ImageOutput);
-				return false; // Error
-			}
-
-			// Get template user's values
-			using (var cmdBaseUser = connection.CreateCommand())
-			{
-				cmdBaseUser.CommandText =
-				@"
-					SELECT
-						A.name, A.persona, C.imageUrl, C.aspectRatio
-					FROM CharacterConfigVersion as A
-					LEFT JOIN _AppImageToCharacterConfigVersion AS B ON B.B = A.id
-					LEFT JOIN AppImage AS C ON C.id = B.A
-					WHERE characterConfigId = $userId
-				";
-				cmdBaseUser.Parameters.AddWithValue("$userId", templateUserId);
-
-				using (var reader = cmdBaseUser.ExecuteReader())
-				{
-					if (reader.Read())
-					{
-						defaultUserName = reader.GetString(0);
-						defaultUserPersona = reader.GetString(1);
-						defaultUserImageUrl = reader[2] as string;
-						var aspectRatio = reader[3] as string;
-
-						ImageInstance.ParseAspectRatio(aspectRatio, out defaultUserImageWidth, out defaultUserImageHeight);
-					}
-				}
-			}
-
-			newUserId = Cuid.NewCuid();
-			newUserConfigId = Cuid.NewCuid();
-
-			if (portrait.isDefined)
-			{
-				// Custom portrait
-				newPortrait = portrait;
-			}
-			else if (defaultUserImageUrl != null && File.Exists(defaultUserImageUrl))
-			{
-				// Copy template portrait
-				var filename = Utility.CreateRandomFilename(Utility.GetFileExt(defaultUserImageUrl));
-
-				newPortrait = new ImageOutput() {
-					instanceId = Cuid.NewCuid(),
-					imageUrl = Path.Combine(AppSettings.BackyardLink.Location, "images", filename),
-					data = AssetData.FromFile(defaultUserImageUrl),
-					width = defaultUserImageWidth,
-					height = defaultUserImageHeight,
-					imageType = AssetFile.AssetType.UserIcon,
-				};
-			}
-			else
-			{
-				// No portrait
-				newPortrait = default(ImageOutput);
-			}
-
-			if (string.Compare(userInfo.name, Constants.DefaultUserName, StringComparison.OrdinalIgnoreCase) == 0)
-				userInfo.name = null;
-
-			// Create new user character
-			using (var cmdCreate = new SQLiteCommand(connection))
-			{
-				var sbCommand = new StringBuilder();
-
-				// CharacterConfig
-				sbCommand.AppendLine(
-				@"
-					INSERT INTO CharacterConfig 
-						(id, createdAt, updatedAt, 
-							isUserControlled, isDefaultUserCharacter, isTemplateChar)
-					VALUES 
-						($userId, $timestamp, $timestamp, 1, 0, 0);
-				");
-
-				// CharacterConfigVersion
-				sbCommand.AppendLine(
-				@"
-					INSERT INTO CharacterConfigVersion
-						(id, createdAt, updatedAt, displayName, name, persona, characterConfigId)
-					VALUES 
-						($configId, $timestamp, $timestamp, $name, $name, $persona, $userId);
-				");
-
-				cmdCreate.Parameters.AddWithValue("$userId", newUserId);
-				cmdCreate.Parameters.AddWithValue("$configId", newUserConfigId);
-				cmdCreate.Parameters.AddWithValue("$name", Utility.FirstNonEmpty(userInfo?.name, defaultUserName, Constants.DefaultUserName));
-				cmdCreate.Parameters.AddWithValue("$persona", Utility.FirstNonEmpty(userInfo?.persona, defaultUserPersona) ?? "");
-				cmdCreate.Parameters.AddWithValue("$timestamp", createdAt);
-
-				cmdCreate.CommandText = sbCommand.ToString();
-
-				expectedUpdates += 2;
-				updates += cmdCreate.ExecuteNonQuery();
-			}
-			return true;
-		}
-
-		private static bool UpdateCustomUser(SQLiteConnection connection, string userId, UserData userInfo, ref int updates, ref int expectedUpdates)
-		{
-			if (string.IsNullOrEmpty(userId) || userInfo == null)
-				return false;
-
-			string userConfigId = null;
-			string defaultUserName = null;
-			string defaultUserPersona = null;
-
-			// Get default template
-			using (var cmdCurrentUser = connection.CreateCommand())
-			{
-				cmdCurrentUser.CommandText =
-				@"
-					SELECT
-						id, name, persona
-					FROM CharacterConfigVersion
-					WHERE characterConfigId = $userId;
-				";
-				cmdCurrentUser.Parameters.AddWithValue("$userId", userId);
-
-				using (var reader = cmdCurrentUser.ExecuteReader())
->>>>>>> 7457f7f4
-				{
-					long unixTime = reader.GetInt64(index);
-					return DateTimeExtensions.FromUnixTime(unixTime);
-				}
-				else if (typeAffinity == TypeAffinity.Double)	// Julian date
-				{
-					double julianDate = reader.GetDouble(index);
-					return DateTime.FromOADate(julianDate - 2415018.5);
-				}
-			}
-			catch
-			{
-			}
-			return DateTime.MinValue;
-		}
-	}
-
-	public static class BackyardUtil
-	{
-		public static SQLiteConnection CreateSQLiteConnection()
-		{
-			string backyardPath = AppSettings.BackyardLink.Location;
-			if (string.IsNullOrWhiteSpace(backyardPath))
-			{
-#if DEBUG
-				string appPath = "faraday-canary"; // Use canary database during development and testing
-#else
-				string appPath = "faraday"; // Use production database 
-#endif
-				backyardPath = Path.Combine(Environment.GetFolderPath(Environment.SpecialFolder.ApplicationData), appPath);
-			}
-			string dbFilePath = Path.Combine(backyardPath, "db.sqlite");
-			if (File.Exists(dbFilePath) == false)
-				throw new FileNotFoundException();
-
-			AppSettings.BackyardLink.Location = backyardPath;
-			return new SQLiteConnection($"Data Source={dbFilePath}; Version=3; Foreign Keys=True; Pooled=True;");
-		}
-
-		public static Backyard.ImageInput[] GatherImages()
-		{
-			var lsImages = new List<Backyard.ImageInput>();
-			var assets = (AssetCollection)Current.Card.assets.Clone();
-			AssetFile mainPortraitOverride = assets.GetMainPortraitOverride();
-			if (Current.Card.portraitImage == null && mainPortraitOverride == null)
-				mainPortraitOverride = assets.GetPortraitAsset();
-
-			if (mainPortraitOverride != null) // Embedded portrait (animated)
-			{
-				lsImages.Add(new Backyard.ImageInput() {
-					asset = mainPortraitOverride,
-					fileExt = mainPortraitOverride.ext,
-				});
-				assets.Remove(mainPortraitOverride);
-			}
-			else if (Current.Card.portraitImage != null) // Main portrait (not animated)
-			{
-				lsImages.Add(new Backyard.ImageInput() {
-					image = Current.Card.portraitImage,
-					fileExt = "png",
-				});
-			}
-			else // Default portrait
-			{
-				lsImages.Add(new Backyard.ImageInput() {
-					image = DefaultPortrait.Image,
-					fileExt = "png",
-				});
-			}
-
-			// Portrait as background?
-			if (AppSettings.BackyardLink.UsePortraitAsBackground
-				&& (Current.Card.portraitImage != null || mainPortraitOverride != null)
-				&& assets.ContainsNoneOf(a => a.assetType == AssetFile.AssetType.Background))
-			{
-				if (assets == null)
-					assets = new AssetCollection();
-
-				AssetFile portraitBackground;
-				if (mainPortraitOverride != null)
-				{
-					portraitBackground = new AssetFile() {
-						name = "Portrait background",
-						ext = mainPortraitOverride.ext,
-						assetType = AssetFile.AssetType.Background,
-						data = mainPortraitOverride.data,
-						uriType = AssetFile.UriType.Embedded,
-					};
-				}
-				else
-				{
-					portraitBackground = new AssetFile() {
-						name = "Portrait background",
-						ext = "jpeg",
-						assetType = AssetFile.AssetType.Background,
-						data = AssetData.FromBytes(Utility.ImageToMemory(Current.Card.portraitImage, Utility.ImageFileFormat.Jpeg)),
-						uriType = AssetFile.UriType.Embedded,
-					};
-				}
-
-				assets.Add(portraitBackground);
-				Current.Card.assets.Add(portraitBackground);
-				Current.IsFileDirty = true;
-			}
-
-			if (assets != null)
-			{
-				foreach (var asset in assets
-					.Where(a => a.isEmbeddedAsset
-						&& (a.assetType == AssetFile.AssetType.Icon || a.assetType == AssetFile.AssetType.Expression)
-						&& a.data.length > 0))
-				{
-					lsImages.Add(new Backyard.ImageInput() {
-						asset = asset,
-						fileExt = asset.ext,
-					});
-				}
-
-				var backgroundAsset = assets.FirstOrDefault(a => a.assetType == AssetFile.AssetType.Background);
-				if (backgroundAsset != null)
-				{
-					lsImages.Add(new Backyard.ImageInput() {
-						asset = backgroundAsset,
-						fileExt = backgroundAsset.ext,
-					});
-				}
-
-				var userIconAsset = assets.FirstOrDefault(a => a.assetType == AssetFile.AssetType.UserIcon);
-				if (userIconAsset != null)
-				{
-					lsImages.Add(new Backyard.ImageInput() {
-						asset = userIconAsset,
-						fileExt = userIconAsset.ext,
-					});
-				}
-			}
-
-			return lsImages.ToArray();
-		}
-
-		public static void ToPartyNames(Backyard.ChatStaging staging, string characterId, string userId)
-		{
-			if (string.IsNullOrEmpty(staging.system) == false)
-				ToPartyNames(ref staging.system, characterId, userId);
-			if (string.IsNullOrEmpty(staging.scenario) == false)
-				ToPartyNames(ref staging.scenario, characterId, userId);
-			if (string.IsNullOrEmpty(staging.greeting) == false)
-				ToPartyNames(ref staging.greeting, characterId, userId);
-			if (string.IsNullOrEmpty(staging.example) == false)
-				ToPartyNames(ref staging.example, characterId, userId);
-			if (string.IsNullOrEmpty(staging.authorNote) == false)
-				ToPartyNames(ref staging.authorNote, characterId, userId);
-		}
-
-		public static void ToPartyNames(ref string text, string characterId, string userId)
-		{
-			if (string.IsNullOrEmpty(text))
-				return;
-
-			var sb = new StringBuilder(text);
-
-			// Character placeholder
-			string characterPlaceholder;
-			if (string.IsNullOrEmpty(characterId) == false)
-				characterPlaceholder = $"{{_cfg&:{characterId}:cfg&_}}";
-			else
-				characterPlaceholder = Current.MainCharacter.namePlaceholder;
-			sb.Replace("{character}", characterPlaceholder, false);
-
-			// User placeholder
-			if (string.IsNullOrEmpty(userId) == false)
-				sb.Replace("{user}", $"{{_cfg&:{userId}:cfg&_}}", false);
-
-			text = sb.ToString();
-		}
-
-		public static void FromPartyNames(Backyard.ChatStaging staging, string groupId)
-		{
-			var knownIds = new Dictionary<string, string>();
-
-			if (string.IsNullOrEmpty(staging.system) == false)
-				FromPartyNames(ref staging.system, groupId, knownIds);
-			if (string.IsNullOrEmpty(staging.scenario) == false)
-				FromPartyNames(ref staging.scenario, groupId, knownIds);
-			if (string.IsNullOrEmpty(staging.greeting) == false)
-				FromPartyNames(ref staging.greeting, groupId, knownIds);
-			if (string.IsNullOrEmpty(staging.example) == false)
-				FromPartyNames(ref staging.example, groupId, knownIds);
-			if (string.IsNullOrEmpty(staging.authorNote) == false)
-				FromPartyNames(ref staging.authorNote, groupId, knownIds);
-		}
-
-		public static void FromPartyNames(ref string text, string groupId, Dictionary<string, string> knownIds = null)
-		{
-			if (string.IsNullOrEmpty(text))
-				return;
-
-			int pos_begin = text.IndexOf("{_cfg&:");
-			if (pos_begin == -1)
-				return;
-
-			var sb = new StringBuilder(text);
-			while (pos_begin != -1)
-			{
-				int pos_end = sb.IndexOf(":cfg&_}", pos_begin + 7);
-				if (pos_end == -1)
-					break;
-
-				string characterId = sb.Substring(pos_begin + 7, pos_end - pos_begin - 7);
-				sb.Remove(pos_begin, pos_end - pos_begin + 7);
-
-				string placeholder = "{character}";
-				if (knownIds != null && knownIds.TryGetValue(characterId, out placeholder))
-				{
-					sb.Insert(pos_begin, placeholder);
-				}
-				else if (Backyard.ConnectionEstablished)
-				{
-					Backyard.CharacterInstance character;
-					if (Backyard.Database.GetCharacter(characterId, out character))
-					{
-						if (character.isUser)
-							placeholder = "{user}";
-						else if (groupId != null)
-						{
-							Backyard.GroupInstance group;
-							if (!(Backyard.Database.GetGroup(groupId, out group) && group.members != null && group.members.Contains(characterId)))
-								placeholder = character.name; // Not primary character
-						}
-					}
-					sb.Insert(pos_begin, placeholder);
-
-					if (knownIds != null)
-						knownIds.Add(characterId, placeholder);
-				}
-				else
-				{
-					sb.Insert(pos_begin, placeholder);
-				}
-				
-				pos_begin = sb.IndexOf("{_cfg&:", pos_begin);
-			}
-
-			text = sb.ToString();
-		}
-
-		public static string ToFolderUrl(string label)
-		{
-			if (string.IsNullOrWhiteSpace(label))
-				return null;
-
-			label = label.Trim().ToLowerInvariant();
-
-			StringBuilder sbFormat = new StringBuilder(label.Length);
-			for (int i = 0; i < label.Length; ++i)
-			{
-				char c = label[i];
-				if ((c >= 'a' && c <= 'z') || (c >= '0' && c <= '9') || c == '-' || c == '_') // Valid chars
-					sbFormat.Append(c);
-				else if (c >= 'A' && c <= 'Z')
-					sbFormat.Append(char.ToLowerInvariant(c));
-				else if (char.IsWhiteSpace(c))
-					sbFormat.Append('-');
-				else if ((c & 0xFF) == c)
-					sbFormat.Append(string.Format("{0:x2}", c & 0xFF));
-				else
-					sbFormat.Append(string.Format("{0:x4}", c & 0xFFFF));
-			}
-			return sbFormat.ToString();
-		}
-
 	}
 }