--- conflicted
+++ resolved
@@ -628,14 +628,11 @@
 			public Link Clone()
 			{
 				var clone = (Link)MemberwiseClone();
-<<<<<<< HEAD
 				if (this.actors != null)
 				{
 					clone.actors = new Actor[this.actors.Length];
 					Array.Copy(this.actors, clone.actors, this.actors.Length);
 				}
-=======
->>>>>>> 1a84fdd1
 				if (this.imageLinks != null)
 				{
 					clone.imageLinks = new Image[this.imageLinks.Length];
@@ -645,8 +642,6 @@
 				return clone;
 			}
 
-<<<<<<< HEAD
-=======
 			public void ValidateImages(ImageRef mainPortrait, AssetCollection assets)
 			{
 				// Update image links
@@ -663,8 +658,6 @@
 					.Where(l => uids.Contains(l.uid))
 					.ToArray();
 			}
-
->>>>>>> 1a84fdd1
 		}
 
 		public enum Error
